import functools
import hashlib
import json
import logging
import uuid

import os
from django.conf import settings
from django.contrib.auth.base_user import AbstractBaseUser, BaseUserManager
from django.contrib.auth.models import PermissionsMixin
from django.core.cache import cache
from django.core.exceptions import ObjectDoesNotExist, PermissionDenied, MultipleObjectsReturned
from django.core.files.storage import FileSystemStorage
<<<<<<< HEAD
from django.db import IntegrityError, connections, models, connection
from django.db.models import Q, Sum, Max, Count, Case, When, IntegerField
from django.db.utils import ConnectionDoesNotExist
from mptt.models import MPTTModel, TreeForeignKey, TreeManager, raise_if_unsaved
from django.utils.translation import ugettext as _
=======
from django.core.mail import send_mail
from django.db import IntegrityError, models, connection
from django.db.models import Sum
>>>>>>> 09ec205f
from django.dispatch import receiver
from django.utils import timezone
<<<<<<< HEAD
from django.contrib.auth.base_user import AbstractBaseUser, BaseUserManager
from django.core.mail import send_mail, EmailMultiAlternatives
from django.template.loader import render_to_string
from rest_framework.authtoken.models import Token
from le_utils.constants import content_kinds,file_formats, format_presets, licenses, exercises
from rest_framework import permissions
=======
from django.utils.translation import ugettext as _
from le_utils.constants import content_kinds, file_formats, format_presets, licenses, exercises
from mptt.models import MPTTModel, TreeForeignKey, TreeManager, raise_if_unsaved

from contentcuration.statistics import record_channel_stats
>>>>>>> 09ec205f

EDIT_ACCESS = "edit"
VIEW_ACCESS = "view"

DEFAULT_USER_PREFERENCES = json.dumps({
    'license': licenses.CC_BY,
    'language': None,
    'author': None,
    'copyright_holder': None,
    'license_description': None,
    'mastery_model': exercises.NUM_CORRECT_IN_A_ROW_5,
    'm_value': 5,
    'n_value': 5,
    'auto_derive_video_thumbnail': True,
    'auto_derive_audio_thumbnail': True,
    'auto_derive_document_thumbnail': True,
    'auto_derive_html5_thumbnail': True,
    'auto_derive_exercise_thumbnail': True,
    'auto_randomize_questions': True,
})


class UserManager(BaseUserManager):
    def create_user(self, email, first_name, last_name, password=None):
        if not email:
            raise ValueError('Email address not specified')

        new_user = self.model(
            email=self.normalize_email(email),
        )

        new_user.set_password(password)
        new_user.first_name = first_name
        new_user.last_name = last_name
        new_user.save(using=self._db)
        return new_user

    def create_superuser(self, email, first_name, last_name, password=None):
        new_user = self.create_user(email, first_name, last_name, password=password)
        new_user.is_admin = True
        new_user.save(using=self._db)
        return new_user


class User(AbstractBaseUser, PermissionsMixin):
    email = models.EmailField(max_length=100, unique=True)
    first_name = models.CharField(max_length=100)
    last_name = models.CharField(max_length=100)
    is_admin = models.BooleanField(default=False)
    is_active = models.BooleanField(_('active'), default=False,
                                    help_text=_('Designates whether this user should be treated as active.'))
    is_staff = models.BooleanField(_('staff status'), default=False,
                                   help_text=_('Designates whether the user can log into this admin site.'))
    date_joined = models.DateTimeField(_('date joined'), default=timezone.now)
    clipboard_tree = models.ForeignKey('ContentNode', null=True, blank=True, related_name='user_clipboard')
    preferences = models.TextField(default=DEFAULT_USER_PREFERENCES)

    objects = UserManager()
    USERNAME_FIELD = 'email'
    REQUIRED_FIELDS = ['first_name', 'last_name']

    def __unicode__(self):
        return self.email

    def can_edit(self, channel_id):
        from contentcuration.permissions import user_can_edit
        return user_can_edit(self, channel_id)

    def can_view(self, channel_id):
        from contentcuration.permissions import user_can_view
        return user_can_view(self, channel_id)

    def email_user(self, subject, message, from_email=None, **kwargs):
        # msg = EmailMultiAlternatives(subject, message, from_email, [self.email])
        # msg.attach_alternative(kwargs["html_message"],"text/html")
        # msg.send()
        send_mail(subject, message, from_email, [self.email], **kwargs)

    def clean(self):
        super(User, self).clean()
        self.email = self.__class__.objects.normalize_email(self.email)

    def get_full_name(self):
        """
        Returns the first_name plus the last_name, with a space in between.
        """
        full_name = '%s %s' % (self.first_name, self.last_name)
        return full_name.strip()

    def get_short_name(self):
        "Returns the short name for the user."
        return self.first_name

    def save(self, *args, **kwargs):
        super(User, self).save(*args, **kwargs)
        if not self.clipboard_tree:
            self.clipboard_tree = ContentNode.objects.create(title=self.email + " clipboard", kind_id="topic",
                                                             sort_order=0)
            self.clipboard_tree.save()
            self.save()

    class Meta:
        verbose_name = _("User")
        verbose_name_plural = _("Users")


class UUIDField(models.CharField):
    def __init__(self, *args, **kwargs):
        kwargs['max_length'] = 32
        super(UUIDField, self).__init__(*args, **kwargs)

    def get_default(self):
        result = super(UUIDField, self).get_default()
        if isinstance(result, uuid.UUID):
            result = result.hex
        return result


def file_on_disk_name(instance, filename):
    """
    Create a name spaced file path from the File obejct's checksum property.
    This path will be used to store the content copy

    :param instance: File (content File model)
    :param filename: str
    :return: str
    """
    return generate_file_on_disk_name(instance.checksum, filename)


def generate_file_on_disk_name(checksum, filename):
    """ Separated from file_on_disk_name to allow for simple way to check if has already exists """
    h = checksum
    basename, ext = os.path.splitext(filename)
    directory = os.path.join(settings.STORAGE_ROOT, h[0], h[1])
    if not os.path.exists(directory):
        os.makedirs(directory)
    return os.path.join(directory, h + ext.lower())


def generate_storage_url(filename):
    """ Returns place where file is stored """
    h, ext = os.path.splitext(filename)
    return "{}/{}/{}/{}".format(settings.STORAGE_URL.rstrip('/'), h[0], h[1], h + ext.lower())


class FileOnDiskStorage(FileSystemStorage):
    """
    Overrider FileSystemStorage's default save method to ignore duplicated file.
    """

    def get_available_name(self, name):
        return name

    def _save(self, name, content):
        if self.exists(name):
            # if the file exists, do not call the superclasses _save method
            logging.warn('Content copy "%s" already exists!' % name)
            return name
        return super(FileOnDiskStorage, self)._save(name, content)


class ChannelResourceSize(models.Model):
    tree_id = models.IntegerField()
    resource_size = models.IntegerField()

    pg_view_name = "contentcuration_channel_resource_sizes"
    file_table = "contentcuration_file"
    node_table = "contentcuration_contentnode"

    @classmethod
    def initialize_view(cls):
        sql = 'CREATE MATERIALIZED VIEW {view} AS ' \
              'SELECT tree_id as id, tree_id, SUM("{file_table}"."file_size") AS ' \
              '"resource_size" FROM "{node}" LEFT OUTER JOIN "{file_table}" ON ' \
              '("{node}"."id" = "{file_table}"."contentnode_id") GROUP BY {node}.tree_id' \
              ' WITH DATA;'.format(view=cls.pg_view_name, file_table=cls.file_table, node=cls.node_table)
        with connection.cursor() as cursor:
            cursor.execute(sql)

    @classmethod
    def refresh_view(cls):
        sql = "REFRESH MATERIALIZED VIEW {}".format(cls.pg_view_name)
        with connection.cursor() as cursor:
            cursor.execute(sql)

    class Meta:
        managed = False
        db_table = "contentcuration_channel_resource_sizes"


class Channel(models.Model):
    """ Permissions come from association with organizations """
    id = UUIDField(primary_key=True, default=uuid.uuid4)
    name = models.CharField(max_length=200, blank=True)
    description = models.CharField(max_length=400, blank=True)
    version = models.IntegerField(default=0)
    thumbnail = models.TextField(blank=True, null=True)
    editors = models.ManyToManyField(
        settings.AUTH_USER_MODEL,
        related_name='editable_channels',
        verbose_name=_("editors"),
        help_text=_("Users with edit rights"),
        blank=True,
    )
    viewers = models.ManyToManyField(
        settings.AUTH_USER_MODEL,
        related_name='view_only_channels',
        verbose_name=_("viewers"),
        help_text=_("Users with view only rights"),
        blank=True,
    )
    language = models.ForeignKey('Language', null=True, blank=True, related_name='channel_language')
    trash_tree = models.ForeignKey('ContentNode', null=True, blank=True, related_name='channel_trash')
    clipboard_tree = models.ForeignKey('ContentNode', null=True, blank=True, related_name='channel_clipboard')
    main_tree = models.ForeignKey('ContentNode', null=True, blank=True, related_name='channel_main')
    staging_tree = models.ForeignKey('ContentNode', null=True, blank=True, related_name='channel_staging')
    chef_tree = models.ForeignKey('ContentNode', null=True, blank=True, related_name='channel_chef')
    previous_tree = models.ForeignKey('ContentNode', null=True, blank=True, related_name='channel_previous')
    bookmarked_by = models.ManyToManyField(
        settings.AUTH_USER_MODEL,
        related_name='bookmarked_channels',
        verbose_name=_("bookmarked by"),
    )
    deleted = models.BooleanField(default=False, db_index=True)
    public = models.BooleanField(default=False, db_index=True)

    # Fields specific to content generated by Ricecooker
    source_id = models.CharField(max_length=200, blank=True, null=True)
    source_domain = models.CharField(max_length=300, blank=True, null=True)
    ricecooker_version = models.CharField(max_length=100, blank=True, null=True)

    def get_resource_size(self):
        # TODO: Add this back in once query filters out duplicated checksums
        size = ChannelResourceSize.objects.filter(id=self.main_tree.tree_id).first()
        if size:
            return size.resource_size
        return 0

        # descendants = self.main_tree.get_descendants().prefetch_related('assessment_items')
        # size_q = File.objects.select_related('contentnode').select_related('assessment_item')\
        #         .filter(Q(contentnode_id__in=descendants.values_list('id', flat=True)) | Q(assessment_item_id__in=descendants.values_list('assessment_items__id', flat=True)))\
        #         .values('checksum', 'file_size').distinct().aggregate(resource_size=Sum('file_size'))
        # return size_q['resource_size'] or 0

    def save(self, *args, **kwargs):

        original_channel = None
        if self.pk and Channel.objects.filter(pk=self.pk).exists():
            original_channel = Channel.objects.get(pk=self.pk)

        record_channel_stats(self, original_channel)

        # Check if original thumbnail is no longer referenced
        if original_channel and original_channel.thumbnail and 'static' not in original_channel.thumbnail:
            filename, ext = os.path.splitext(original_channel.thumbnail)
            delete_empty_file_reference(filename, ext[1:])

        if not self.main_tree:
            self.main_tree = ContentNode.objects.create(
                title=self.name,
                kind_id=content_kinds.TOPIC,
                sort_order=0,
                content_id=self.id,
                node_id=self.id,
            )
            self.main_tree.save()
        elif self.main_tree.title != self.name:
            self.main_tree.title = self.name
            self.main_tree.save()

        if not self.trash_tree:
            self.trash_tree = ContentNode.objects.create(
                title=self.name,
                kind_id=content_kinds.TOPIC,
                sort_order=0,
                content_id=self.id,
                node_id=self.id,
            )
            self.trash_tree.save()
        elif self.trash_tree.title != self.name:
            self.trash_tree.title = self.name
            self.trash_tree.save()

        super(Channel, self).save(*args, **kwargs)

    class Meta:
        verbose_name = _("Channel")
        verbose_name_plural = _("Channels")


class ContentTag(models.Model):
    id = UUIDField(primary_key=True, default=uuid.uuid4)
    tag_name = models.CharField(max_length=30)
    channel = models.ForeignKey('Channel', related_name='tags', blank=True, null=True, db_index=True)

    def __str__(self):
        return self.tag_name

    class Meta:
        unique_together = ['tag_name', 'channel']


def delegate_manager(method):
    """
    Delegate method calls to base manager, if exists.
    """

    @functools.wraps(method)
    def wrapped(self, *args, **kwargs):
        if self._base_manager:
            return getattr(self._base_manager, method.__name__)(*args, **kwargs)
        return method(self, *args, **kwargs)

    return wrapped


class License(models.Model):
    """
    Normalize the license of ContentNode model
    """
    license_name = models.CharField(max_length=50)
    license_url = models.URLField(blank=True)
    license_description = models.TextField(blank=True)
    exists = models.BooleanField(
        default=False,
        verbose_name=_("license exists"),
        help_text=_("Tells whether or not a content item is licensed to share"),
    )

    def __str__(self):
        return self.license_name


class ContentNode(MPTTModel, models.Model):
    """
    By default, all nodes have a title and can be used as a topic.
    """
    # The id should be the same between the content curation server and Kolibri.
    id = UUIDField(primary_key=True, default=uuid.uuid4)

    # the content_id is used for tracking a user's interaction with a piece of
    # content, in the face of possibly many copies of that content. When a user
    # interacts with a piece of content, all substantially similar pieces of
    # content should be marked as such as well. We track these "substantially
    # similar" types of content by having them have the same content_id.
    content_id = UUIDField(primary_key=False, default=uuid.uuid4, editable=False)
    node_id = UUIDField(primary_key=False, default=uuid.uuid4, editable=False)

    # TODO: disallow nulls once existing models have been set
    original_channel_id = UUIDField(primary_key=False, editable=False, null=True,
                                    db_index=True)  # Original channel copied from
    source_channel_id = UUIDField(primary_key=False, editable=False, null=True)  # Immediate channel copied from
    original_source_node_id = UUIDField(primary_key=False, editable=False, null=True,
                                        db_index=True)  # Original node_id of node copied from (TODO: original_node_id clashes with original_node field - temporary)
    source_node_id = UUIDField(primary_key=False, editable=False, null=True)  # Immediate node_id of node copied from

    # Fields specific to content generated by Ricecooker
    source_id = models.CharField(max_length=200, blank=True, null=True)
    source_domain = models.CharField(max_length=300, blank=True, null=True)

    title = models.CharField(max_length=200)
    description = models.TextField(blank=True)
    kind = models.ForeignKey('ContentKind', related_name='contentnodes', db_index=True)
    license = models.ForeignKey('License', null=True, default=settings.DEFAULT_LICENSE)
    license_description = models.CharField(max_length=400, null=True, blank=True)
    prerequisite = models.ManyToManyField('self', related_name='is_prerequisite_of',
                                          through='PrerequisiteContentRelationship', symmetrical=False, blank=True)
    is_related = models.ManyToManyField('self', related_name='relate_to', through='RelatedContentRelationship',
                                        symmetrical=False, blank=True)
    parent = TreeForeignKey('self', null=True, blank=True, related_name='children', db_index=True)
    tags = models.ManyToManyField(ContentTag, symmetrical=False, related_name='tagged_content', blank=True)
    sort_order = models.FloatField(max_length=50, default=1, verbose_name=_("sort order"),
                                   help_text=_("Ascending, lowest number shown first"))
    copyright_holder = models.CharField(max_length=200, null=True, blank=True, default="",
                                        help_text=_("Organization of person who holds the essential rights"))
    cloned_source = TreeForeignKey('self', on_delete=models.SET_NULL, null=True, blank=True, related_name='clones')
    original_node = TreeForeignKey('self', on_delete=models.SET_NULL, null=True, blank=True, related_name='duplicates')

    created = models.DateTimeField(auto_now_add=True, verbose_name=_("created"))
    modified = models.DateTimeField(auto_now=True, verbose_name=_("modified"))
    published = models.BooleanField(default=False)

    changed = models.BooleanField(default=True, db_index=True)
    extra_fields = models.TextField(blank=True, null=True)
    author = models.CharField(max_length=200, blank=True, default="", help_text=_("Person who created content"),
                              null=True)

    objects = TreeManager()

    @raise_if_unsaved
    def get_root(self):
<<<<<<< HEAD
        # Only topics can be root nodes
        if self.kind_id != content_kinds.TOPIC:
            return self
        return super(ContentNode, self).get_root()

=======
        if not self.parent and self.kind_id != content_kinds.TOPIC:
            return self
        return super(ContentNode, self).get_root()

    def get_tree_data(self, include_self=True):
        if not include_self:
            return [c.get_tree_data() for c in self.children.all()]
        elif self.kind_id == content_kinds.TOPIC:
            return {
                "title": self.title,
                "kind": self.kind_id,
                "children": [c.get_tree_data() for c in self.children.all()]
            }
        elif self.kind_id == content_kinds.EXERCISE:
            return {
                "title": self.title,
                "kind": self.kind_id,
                "count": self.assessment_items.count()
            }
        else:
            return {
                "title": self.title,
                "kind": self.kind_id,
                "file_size": self.files.values('file_size').aggregate(size=Sum('file_size'))['size']
            }

>>>>>>> 09ec205f
    def get_original_node(self):
        original_node = self.original_node or self
        if self.original_channel_id and self.original_source_node_id:
            original_channel = Channel.objects.select_related("main_tree").get(pk=self.original_channel_id)
            original_node = ContentNode.objects.filter(tree_id=original_channel.main_tree.tree_id,
                                                       node_id=self.original_source_node_id).first() or self
        return original_node

    def get_associated_presets(self):
        key = "associated_presets_{}".format(self.kind_id)
        cached_data = cache.get(key)
        if cached_data:
            return cached_data
        presets = FormatPreset.objects.filter(kind=self.kind).values()
        cache.set(key, presets, None)
        return presets

    def get_channel(self):
        try:
            root = self.get_root()
            return root.channel_main.first() or root.channel_chef.first() or root.channel_trash.first() or root.channel_staging.first() or root.channel_previous.first()
        except ObjectDoesNotExist, MultipleObjectsReturned:
            return None

    def save(self, *args, **kwargs):
        if kwargs.get('request'):
            request = kwargs.pop('request')
            channel = self.get_channel()
            request.user.can_edit(channel and channel.pk)

        # Detect if node has been moved to another tree
        if self.pk and ContentNode.objects.filter(pk=self.pk).exists():
            original = ContentNode.objects.get(pk=self.pk)
            if original.parent and original.parent_id != self.parent_id and not original.parent.changed:
                original.parent.changed = True
                original.parent.save()

        if self.original_node is None:
            self.original_node = self
        if self.cloned_source is None:
            self.cloned_source = self

        # TODO: This SIGNIFICANTLY slows down the creation flow
        #   Avoid calling get_channel() (db read)
        if self.original_channel_id is None:
            if self.get_channel():
                self.original_channel_id = self.get_channel().id
            elif self.parent and self.parent.get_channel():
                self.original_channel_id = self.parent.get_channel().id
        if self.source_channel_id is None:
            if self.get_channel():
                self.source_channel_id = self.get_channel().id
            elif self.parent and self.parent.get_channel():
                self.source_channel_id = self.parent.get_channel().id

        if self.original_source_node_id is None:
            self.original_source_node_id = self.node_id
        if self.source_node_id is None:
            self.source_node_id = self.node_id

        super(ContentNode, self).save(*args, **kwargs)

    class MPTTMeta:
        order_insertion_by = ['sort_order']

    class Meta:
        verbose_name = _("Topic")
        verbose_name_plural = _("Topics")
        # Do not allow two nodes with the same name on the same level
        # unique_together = ('parent', 'title')


class ContentKind(models.Model):
    kind = models.CharField(primary_key=True, max_length=200, choices=content_kinds.choices)

    def __str__(self):
        return self.kind


class FileFormat(models.Model):
    extension = models.CharField(primary_key=True, max_length=40, choices=file_formats.choices)
    mimetype = models.CharField(max_length=200, blank=True)

    def __str__(self):
        return self.extension


class FormatPreset(models.Model):
    id = models.CharField(primary_key=True, max_length=150, choices=format_presets.choices)
    readable_name = models.CharField(max_length=400)
    multi_language = models.BooleanField(default=False)
    supplementary = models.BooleanField(default=False)
    thumbnail = models.BooleanField(default=False)
    subtitle = models.BooleanField(default=False)
    display = models.BooleanField(default=True)  # Render on client side
    order = models.IntegerField(default=0)
    kind = models.ForeignKey(ContentKind, related_name='format_presets', null=True)
    allowed_formats = models.ManyToManyField(FileFormat, blank=True)

    def __str__(self):
        return self.id


class Language(models.Model):
    id = models.CharField(max_length=7, primary_key=True)
    lang_code = models.CharField(max_length=3, db_index=True)
    lang_subcode = models.CharField(max_length=3, db_index=True, blank=True, null=True)
    readable_name = models.CharField(max_length=100, blank=True)
    native_name = models.CharField(max_length=100, blank=True)

    def ietf_name(self):
        return "{code}-{subcode}".format(code=self.lang_code,
                                         subcode=self.lang_subcode) if self.lang_subcode else self.lang_code

    def __str__(self):
        return self.ietf_name()


class AssessmentItem(models.Model):
    type = models.CharField(max_length=50, default="multiplechoice")
    question = models.TextField(blank=True)
    hints = models.TextField(default="[]")
    answers = models.TextField(default="[]")
    order = models.IntegerField(default=1)
    contentnode = models.ForeignKey('ContentNode', related_name="assessment_items", blank=True, null=True,
                                    db_index=True)
    assessment_id = UUIDField(primary_key=False, default=uuid.uuid4, editable=False)
    raw_data = models.TextField(blank=True)
    source_url = models.CharField(max_length=400, blank=True, null=True)
    randomize = models.BooleanField(default=False)
    deleted = models.BooleanField(default=False)


class File(models.Model):
    """
    The bottom layer of the contentDB schema, defines the basic building brick for content.
    Things it can represent are, for example, mp4, avi, mov, html, css, jpeg, pdf, mp3...
    """
    id = UUIDField(primary_key=True, default=uuid.uuid4)
    checksum = models.CharField(max_length=400, blank=True, db_index=True)
    file_size = models.IntegerField(blank=True, null=True)
    file_on_disk = models.FileField(upload_to=file_on_disk_name, storage=FileOnDiskStorage(), max_length=500,
                                    blank=True)
    contentnode = models.ForeignKey(ContentNode, related_name='files', blank=True, null=True, db_index=True)
    assessment_item = models.ForeignKey(AssessmentItem, related_name='files', blank=True, null=True, db_index=True)
    file_format = models.ForeignKey(FileFormat, related_name='files', blank=True, null=True, db_index=True)
    preset = models.ForeignKey(FormatPreset, related_name='files', blank=True, null=True, db_index=True)
    language = models.ForeignKey(Language, related_name='files', blank=True, null=True)
    original_filename = models.CharField(max_length=255, blank=True)
    source_url = models.CharField(max_length=400, blank=True, null=True)

    class Admin:
        pass

    def __str__(self):
        return '{checksum}{extension}'.format(checksum=self.checksum, extension='.' + self.file_format.extension)

    def save(self, *args, **kwargs):
        """
        Overrider the default save method.
        If the file_on_disk FileField gets passed a content copy:
            1. generate the MD5 from the content copy
            2. fill the other fields accordingly
        """
        if self.file_on_disk:  # if file_on_disk is supplied, hash out the file
            if self.checksum is None or self.checksum == "":
                md5 = hashlib.md5()
                for chunk in self.file_on_disk.chunks():
                    md5.update(chunk)

                self.checksum = md5.hexdigest()
                self.file_size = self.file_on_disk.size
                self.extension = os.path.splitext(self.file_on_disk.name)[1]
        super(File, self).save(*args, **kwargs)


@receiver(models.signals.post_delete, sender=File)
def auto_delete_file_on_delete(sender, instance, **kwargs):
    """
    Deletes file from filesystem if no other File objects are referencing the same file on disk
    when corresponding `File` object is deleted.
    Be careful! we don't know if this will work when perform bash delete on File obejcts.
    """
    delete_empty_file_reference(instance.checksum, instance.file_format.extension)


def delete_empty_file_reference(checksum, extension):
    filename = checksum + '.' + extension
    if not File.objects.filter(checksum=checksum).exists() and not Channel.objects.filter(thumbnail=filename).exists():
        file_on_disk_path = generate_file_on_disk_name(checksum, filename)
        if os.path.isfile(file_on_disk_path):
            os.remove(file_on_disk_path)


class PrerequisiteContentRelationship(models.Model):
    """
    Predefine the prerequisite relationship between two ContentNode objects.
    """
    target_node = models.ForeignKey(ContentNode, related_name='%(app_label)s_%(class)s_target_node')
    prerequisite = models.ForeignKey(ContentNode, related_name='%(app_label)s_%(class)s_prerequisite')

    class Meta:
        unique_together = ['target_node', 'prerequisite']

    def clean(self, *args, **kwargs):
        # self reference exception
        if self.target_node == self.prerequisite:
            raise IntegrityError('Cannot self reference as prerequisite.')
        # immediate cyclic exception
        elif PrerequisiteContentRelationship.objects.using(self._state.db) \
                .filter(target_node=self.prerequisite, prerequisite=self.target_node):
            raise IntegrityError(
                'Note: Prerequisite relationship is directional! %s and %s cannot be prerequisite of each other!'
                % (self.target_node, self.prerequisite))
        # distant cyclic exception
        # elif <this is a nice to have exception, may implement in the future when the priority raises.>
        #     raise Exception('Note: Prerequisite relationship is acyclic! %s and %s forms a closed loop!' % (self.target_node, self.prerequisite))
        super(PrerequisiteContentRelationship, self).clean(*args, **kwargs)

    def save(self, *args, **kwargs):
        self.full_clean()
        super(PrerequisiteContentRelationship, self).save(*args, **kwargs)


class RelatedContentRelationship(models.Model):
    """
    Predefine the related relationship between two ContentNode objects.
    """
    contentnode_1 = models.ForeignKey(ContentNode, related_name='%(app_label)s_%(class)s_1')
    contentnode_2 = models.ForeignKey(ContentNode, related_name='%(app_label)s_%(class)s_2')

    class Meta:
        unique_together = ['contentnode_1', 'contentnode_2']

    def save(self, *args, **kwargs):
        # self reference exception
        if self.contentnode_1 == self.contentnode_2:
            raise IntegrityError('Cannot self reference as related.')
        # handle immediate cyclic
        elif RelatedContentRelationship.objects.using(self._state.db) \
                .filter(contentnode_1=self.contentnode_2, contentnode_2=self.contentnode_1):
            return  # silently cancel the save
        super(RelatedContentRelationship, self).save(*args, **kwargs)


class Exercise(models.Model):
    contentnode = models.ForeignKey('ContentNode', related_name="exercise", null=True)
    mastery_model = models.CharField(max_length=200, default=exercises.DO_ALL, choices=exercises.MASTERY_MODELS)


class Invitation(models.Model):
    """ Invitation to edit channel """
    id = UUIDField(primary_key=True, default=uuid.uuid4)
    invited = models.ForeignKey(settings.AUTH_USER_MODEL, on_delete=models.SET_NULL, null=True, related_name='sent_to')
    share_mode = models.CharField(max_length=50, default=EDIT_ACCESS)
    email = models.EmailField(max_length=100, null=True)
    sender = models.ForeignKey(settings.AUTH_USER_MODEL, on_delete=models.SET_NULL, related_name='sent_by', null=True)
    channel = models.ForeignKey('Channel', on_delete=models.SET_NULL, null=True, related_name='pending_editors')
    first_name = models.CharField(max_length=100, default='Guest')
    last_name = models.CharField(max_length=100, blank=True, null=True)

    class Meta:
        verbose_name = _("Invitation")
        verbose_name_plural = _("Invitations")<|MERGE_RESOLUTION|>--- conflicted
+++ resolved
@@ -11,33 +11,19 @@
 from django.core.cache import cache
 from django.core.exceptions import ObjectDoesNotExist, PermissionDenied, MultipleObjectsReturned
 from django.core.files.storage import FileSystemStorage
-<<<<<<< HEAD
+from django.core.mail import send_mail, EmailMultiAlternatives
 from django.db import IntegrityError, connections, models, connection
 from django.db.models import Q, Sum, Max, Count, Case, When, IntegerField
 from django.db.utils import ConnectionDoesNotExist
+from django.utils.translation import ugettext as _
+from django.dispatch import receiver
+from django.template.loader import render_to_string
+from django.utils import timezone
+from le_utils.constants import content_kinds,file_formats, format_presets, licenses, exercises
 from mptt.models import MPTTModel, TreeForeignKey, TreeManager, raise_if_unsaved
-from django.utils.translation import ugettext as _
-=======
-from django.core.mail import send_mail
-from django.db import IntegrityError, models, connection
-from django.db.models import Sum
->>>>>>> 09ec205f
-from django.dispatch import receiver
-from django.utils import timezone
-<<<<<<< HEAD
-from django.contrib.auth.base_user import AbstractBaseUser, BaseUserManager
-from django.core.mail import send_mail, EmailMultiAlternatives
-from django.template.loader import render_to_string
+from rest_framework import permissions
 from rest_framework.authtoken.models import Token
-from le_utils.constants import content_kinds,file_formats, format_presets, licenses, exercises
-from rest_framework import permissions
-=======
-from django.utils.translation import ugettext as _
-from le_utils.constants import content_kinds, file_formats, format_presets, licenses, exercises
-from mptt.models import MPTTModel, TreeForeignKey, TreeManager, raise_if_unsaved
-
 from contentcuration.statistics import record_channel_stats
->>>>>>> 09ec205f
 
 EDIT_ACCESS = "edit"
 VIEW_ACCESS = "view"
@@ -430,16 +416,11 @@
 
     @raise_if_unsaved
     def get_root(self):
-<<<<<<< HEAD
         # Only topics can be root nodes
-        if self.kind_id != content_kinds.TOPIC:
-            return self
-        return super(ContentNode, self).get_root()
-
-=======
         if not self.parent and self.kind_id != content_kinds.TOPIC:
             return self
         return super(ContentNode, self).get_root()
+
 
     def get_tree_data(self, include_self=True):
         if not include_self:
@@ -463,7 +444,6 @@
                 "file_size": self.files.values('file_size').aggregate(size=Sum('file_size'))['size']
             }
 
->>>>>>> 09ec205f
     def get_original_node(self):
         original_node = self.original_node or self
         if self.original_channel_id and self.original_source_node_id:
