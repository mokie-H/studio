--- conflicted
+++ resolved
@@ -413,20 +413,13 @@
 
     def __init__(self, *args, **kwargs):
         super(ContentNode, self).__init__(*args, **kwargs)
-<<<<<<< HEAD
-        self._original_fields = self._as_dict()
-=======
         self._original_fields = self._as_dict() # Fast way to keep track of updates (no need to query db again)
->>>>>>> 32217d6a
 
     def _as_dict(self):
         return dict([(f.name, getattr(self, f.name)) for f in self._meta.local_fields if not f.rel])
 
     def get_changed_fields(self):
-<<<<<<< HEAD
-=======
         """ Returns a dictionary of all of the changed (dirty) fields """
->>>>>>> 32217d6a
         new_state = self._as_dict()
         return dict([(key, value) for key, value in self._original_fields.iteritems() if value != new_state[key]])
 
@@ -497,11 +490,7 @@
             return None
 
     def save(self, *args, **kwargs):
-<<<<<<< HEAD
-        self.changed = len(self.get_changed_fields()) > 0
-=======
         self.changed = self.changed or len(self.get_changed_fields()) > 0
->>>>>>> 32217d6a
 
         # Detect if node has been moved to another tree
         if self.pk and ContentNode.objects.filter(pk=self.pk).exists():
