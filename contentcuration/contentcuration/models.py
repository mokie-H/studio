from future import standard_library
standard_library.install_aliases()
from builtins import zip
from builtins import filter
from builtins import str
from builtins import range
import functools
import hashlib
import json
import logging
import os
import urllib.parse
import uuid
from datetime import datetime

import pytz
from django.conf import settings
from django.contrib.auth.base_user import AbstractBaseUser
from django.contrib.auth.base_user import BaseUserManager
from django.contrib.auth.models import PermissionsMixin
from django.contrib.postgres.fields import JSONField
from django.core.cache import cache
from django.core.exceptions import MultipleObjectsReturned
from django.core.exceptions import ObjectDoesNotExist
from django.core.exceptions import PermissionDenied
from django.core.exceptions import ValidationError
from django.core.files.storage import default_storage
from django.core.files.storage import FileSystemStorage
from django.core.mail import send_mail
from django.db import connection
from django.db import IntegrityError
from django.db import models
from django.db.models import Count
from django.db.models import Exists
from django.db.models import Max
from django.db.models import OuterRef
from django.db.models import Q
from django.db.models import Sum
from django.db.models import Subquery
from django.db.models.query_utils import DeferredAttribute
from django.dispatch import receiver
from django.utils import timezone
from django.utils.translation import ugettext as _
from model_utils import FieldTracker
from le_utils import proquint
from le_utils.constants import content_kinds
from le_utils.constants import exercises
from le_utils.constants import file_formats
from le_utils.constants import format_presets
from le_utils.constants import languages
from le_utils.constants import roles
from mptt.models import MPTTModel
from mptt.models import raise_if_unsaved
from mptt.models import TreeForeignKey
from rest_framework.authtoken.models import Token

from contentcuration.db.models.manager import CustomManager
from contentcuration.db.models.manager import CustomContentNodeTreeManager
from contentcuration.statistics import record_channel_stats
from contentcuration.utils.cache import delete_public_channel_cache_keys
from contentcuration.utils.parser import load_json_string

EDIT_ACCESS = "edit"
VIEW_ACCESS = "view"

DEFAULT_CONTENT_DEFAULTS = {
    'license': None,
    'language': None,
    'author': None,
    'aggregator': None,
    'provider': None,
    'copyright_holder': None,
    'license_description': None,
    'mastery_model': exercises.NUM_CORRECT_IN_A_ROW_5,
    'm_value': 5,
    'n_value': 5,
    'auto_derive_video_thumbnail': True,
    'auto_derive_audio_thumbnail': True,
    'auto_derive_document_thumbnail': True,
    'auto_derive_html5_thumbnail': True,
    'auto_derive_exercise_thumbnail': True,
    'auto_randomize_questions': True,
}
DEFAULT_USER_PREFERENCES = json.dumps(DEFAULT_CONTENT_DEFAULTS, ensure_ascii=False)


class UserManager(BaseUserManager):

    def create_user(self, email, first_name, last_name, password=None):
        if not email:
            raise ValueError('Email address not specified')

        new_user = self.model(
            email=self.normalize_email(email),
        )

        new_user.set_password(password)
        new_user.first_name = first_name
        new_user.last_name = last_name
        new_user.save(using=self._db)
        return new_user

    def create_superuser(self, email, first_name, last_name, password=None):
        new_user = self.create_user(email, first_name, last_name, password=password)
        new_user.is_admin = True
        new_user.save(using=self._db)
        return new_user


class User(AbstractBaseUser, PermissionsMixin):
    email = models.EmailField(max_length=100, unique=True)
    first_name = models.CharField(max_length=100)
    last_name = models.CharField(max_length=100)
    is_admin = models.BooleanField(default=False)
    is_active = models.BooleanField('active', default=False,
                                    help_text='Designates whether this user should be treated as active.')
    is_staff = models.BooleanField('staff status', default=False,
                                   help_text='Designates whether the user can log into this admin site.')
    date_joined = models.DateTimeField('date joined', default=timezone.now)
    clipboard_tree = models.ForeignKey('ContentNode', null=True, blank=True, related_name='user_clipboard')
    preferences = models.TextField(default=DEFAULT_USER_PREFERENCES)
    disk_space = models.FloatField(default=524288000, help_text='How many bytes a user can upload')

    information = JSONField(null=True)
    content_defaults = JSONField(default=dict)
    policies = JSONField(default=dict, null=True)

    objects = UserManager()
    USERNAME_FIELD = 'email'
    REQUIRED_FIELDS = ['first_name', 'last_name']

    def __unicode__(self):
        return self.email

    def delete(self):
        from contentcuration.viewsets.common import SQCount
        # Remove any invitations associated to this account
        self.sent_to.all().delete()

        # Delete channels associated with this user (if user is the only editor)
        user_query = (
            User.objects.filter(editable_channels__id=OuterRef('id'))
                        .values_list('id', flat=True)
                        .distinct()
        )
        self.editable_channels.annotate(num_editors=SQCount(user_query, field="id")).filter(num_editors=1).delete()

        # Delete channel collections associated with this user (if user is the only editor)
        user_query = (
            User.objects.filter(channel_sets__id=OuterRef('id'))
                        .values_list('id', flat=True)
                        .distinct()
        )
        self.channel_sets.annotate(num_editors=SQCount(user_query, field="id")).filter(num_editors=1).delete()

        super(User, self).delete()

    def can_edit(self, channel_id):
        channel = Channel.objects.filter(pk=channel_id).first()
        if not self.is_admin and channel and not channel.editors.filter(pk=self.pk).exists():
            raise PermissionDenied("Cannot edit content")
        return True

    def can_view_channel(self, channel):
        if channel and channel.public:
            return True
        if not self.is_admin and channel and not channel.editors.filter(pk=self.pk).exists() and not channel.viewers.filter(pk=self.pk).exists():
            raise PermissionDenied("Cannot view content")
        return True

    def can_view(self, channel_id):
        channel = Channel.objects.filter(pk=channel_id).first()
        return self.can_view_channel(channel)

    def can_view_channels(self, channels):
        channels_user_has_perms_for = channels.filter(Q(editors__id__contains=self.id) | Q(viewers__id__contains=self.id) | Q(public=True))
        # The channel user has perms for is a subset of all the channels that were passed in.
        # We check the count for simplicity, as if the user does not have permissions for
        # even one of the channels the content is drawn from, then the number of channels
        # will be smaller.
        total_channels = channels.distinct().count()
        # If no channels, then these nodes are orphans - do not let them be viewed except by an admin.
        if not total_channels or total_channels > channels_user_has_perms_for.distinct().count():
            raise PermissionDenied("Cannot view content")
        return True

    def can_view_channel_ids(self, channel_ids):
        if self.is_admin:
            return True
        channels = Channel.objects.filter(pk__in=channel_ids)
        return self.can_view_channels(channels)

    def can_view_node(self, node):
        if self.is_admin:
            return True
        root = node.get_root()
        if root == self.clipboard_tree or root.pk == settings.ORPHANAGE_ROOT_ID:
            return True
        channel_id = Channel.objects.filter(Q(main_tree=root)
                                            | Q(chef_tree=root)
                                            | Q(trash_tree=root)
                                            | Q(staging_tree=root)
                                            | Q(previous_tree=root)).values_list("id", flat=True).first()
        if not channel_id:
            # Don't let a non-admin view orphaned nodes
            raise PermissionDenied("Cannot view content")
        return self.can_view(channel_id)

    def can_view_nodes(self, nodes):
        if self.is_admin:
            return True
        root_nodes_all = ContentNode.objects.filter(parent=None, tree_id__in=nodes.values_list("tree_id", flat=True).distinct()).distinct()
        # If all the nodes belong to the clipboard, skip the channel check.

        root_nodes = root_nodes_all.exclude(tree_id=self.clipboard_tree.tree_id).exclude(pk=settings.ORPHANAGE_ROOT_ID)
        if root_nodes.count() == 0 and root_nodes_all.count() > 0:
            return True

        channels = Channel.objects.filter(Q(main_tree__in=root_nodes)
                                          | Q(chef_tree__in=root_nodes)
                                          | Q(trash_tree__in=root_nodes)
                                          | Q(staging_tree__in=root_nodes)
                                          | Q(previous_tree__in=root_nodes))
        return self.can_view_channels(channels)

    def can_edit_node(self, node):
        if self.is_admin:
            return True
        root = node.get_root()
        if root == self.clipboard_tree or root.pk == settings.ORPHANAGE_ROOT_ID:
            return True

        channel_id = Channel.objects.filter(Q(main_tree=root)
                                            | Q(chef_tree=root)
                                            | Q(trash_tree=root)
                                            | Q(staging_tree=root)
                                            | Q(previous_tree=root)).values_list("id", flat=True).first()
        if not channel_id:
            # Don't let a non-admin edit orphaned nodes
            raise PermissionDenied("Cannot edit content")
        return self.can_edit(channel_id)

    def can_edit_nodes(self, nodes):
        if self.is_admin:
            return True
        root_nodes_all = ContentNode.objects.filter(parent=None, tree_id__in=nodes.values_list("tree_id", flat=True).distinct()).distinct()
        # If all the nodes belong to the clipboard, skip the channel check.
        root_nodes = root_nodes_all.exclude(tree_id=self.clipboard_tree.tree_id).exclude(pk=settings.ORPHANAGE_ROOT_ID)
        if root_nodes.count() == 0 and root_nodes_all.count() > 0:
            return True
        channels = Channel.objects.filter(Q(main_tree__in=root_nodes)
                                          | Q(chef_tree__in=root_nodes)
                                          | Q(trash_tree__in=root_nodes)
                                          | Q(staging_tree__in=root_nodes)
                                          | Q(previous_tree__in=root_nodes))
        channels_user_can_edit = channels.filter(editors__id__contains=self.id)
        # The channel user has perms for is a subset of all the channels that were passed in.
        # We check the count for simplicity, as if the user does not have permissions for
        # even one of the channels the content is drawn from, then the number of channels
        # will be smaller.
        total_channels = channels.distinct().count()
        # If no channels, then these nodes are orphans - do not let them be edited except by an admin.
        if not total_channels or total_channels > channels_user_can_edit.distinct().count():
            raise PermissionDenied("Cannot edit content")
        return True

    def check_space(self, size, checksum):
        active_files = self.get_user_active_files()
        if active_files.filter(checksum=checksum).exists():
            return True

        space = self.get_available_space(active_files=active_files)
        if space < size:
            raise PermissionDenied(_("Not enough space. Check your storage under Settings page."))

    def check_channel_space(self, channel):
        active_files = self.get_user_active_files()
        active_size = float(active_files.aggregate(used=Sum('file_size'))['used'] or 0)

        staging_tree_id = channel.staging_tree.tree_id
        channel_files = self.files\
                            .filter(contentnode__tree_id=staging_tree_id)\
                            .values('checksum')\
                            .distinct()\
                            .exclude(checksum__in=active_files.values_list('checksum', flat=True))
        staged_size = float(channel_files.aggregate(used=Sum('file_size'))['used'] or 0)

        if self.get_available_space(active_files=active_files) < (active_size + staged_size):
            raise PermissionDenied(_('Out of storage! Request more space under Settings > Storage.'))

    def check_staged_space(self, size, checksum):
        if self.staged_files.filter(checksum=checksum).exists():
            return True
        space = self.get_available_staged_space()
        if space < size:
            raise PermissionDenied(_('Out of storage! Request more space under Settings > Storage.'))

    def get_available_staged_space(self):
        space_used = self.staged_files.values('checksum').distinct().aggregate(size=Sum("file_size"))['size'] or 0
        return float(max(self.disk_space - space_used, 0))

    def get_available_space(self, active_files=None):
        return float(max(self.disk_space - self.get_space_used(active_files=active_files), 0))

    def get_user_active_trees(self):
        return self.editable_channels.exclude(deleted=True)\
            .values_list('main_tree__tree_id', flat=True)

    def get_user_active_files(self):
        active_trees = self.get_user_active_trees()
        return self.files.filter(contentnode__tree_id__in=active_trees)\
            .values('checksum').distinct()

    def get_space_used(self, active_files=None):
        active_files = active_files or self.get_user_active_files()
        files = active_files.aggregate(total_used=Sum('file_size'))
        return float(files['total_used'] or 0)

    def get_space_used_by_kind(self):
        active_files = self.get_user_active_files()
        files = active_files.values('preset__kind_id')\
                            .annotate(space=Sum('file_size'))\
                            .order_by()

        kind_dict = {}
        for item in files:
            kind_dict[item['preset__kind_id']] = item['space']
        return kind_dict

    def email_user(self, subject, message, from_email=None, **kwargs):
        # msg = EmailMultiAlternatives(subject, message, from_email, [self.email])
        # msg.attach_alternative(kwargs["html_message"],"text/html")
        # msg.send()
        send_mail(subject, message, from_email, [self.email], **kwargs)

    def clean(self):
        super(User, self).clean()
        self.email = self.__class__.objects.normalize_email(self.email)

    def get_full_name(self):
        """
        Returns the first_name plus the last_name, with a space in between.
        """
        full_name = '%s %s' % (self.first_name, self.last_name)
        return full_name.strip()

    def get_short_name(self):
        """
        Returns the short name for the user.
        """
        return self.first_name

    def get_token(self):
        token, _ = Token.objects.get_or_create(user=self)
        return token.key

    def save(self, *args, **kwargs):
        super(User, self).save(*args, **kwargs)
        changed = False

        if not self.content_defaults:
            self.content_defaults = DEFAULT_CONTENT_DEFAULTS
            changed = True

        if not self.clipboard_tree:
            self.clipboard_tree = ContentNode.objects.create(title=self.email + " clipboard", kind_id=content_kinds.TOPIC)
            self.clipboard_tree.save()
            changed = True

        if changed:
            self.save()

    class Meta:
        verbose_name = "User"
        verbose_name_plural = "Users"

    @classmethod
    def filter_view_queryset(cls, queryset, user):
        if user.is_anonymous():
            return queryset.none()
        channel_list = Channel.objects.filter(
            Q(
                pk__in=user.editable_channels.values_list(
                    "pk", flat=True
                )
            )
            | Q(
                pk__in=user.view_only_channels.values_list(
                    "pk", flat=True
                )
            )
        ).values_list("pk", flat=True)
        return queryset.filter(
            id__in=User.objects.filter(
                Q(pk=user.pk)
                | Q(editable_channels__pk__in=channel_list)
                | Q(view_only_channels__pk__in=channel_list)
            )
        )


class UUIDField(models.CharField):

    def __init__(self, *args, **kwargs):
        kwargs['max_length'] = 32
        super(UUIDField, self).__init__(*args, **kwargs)

    def prepare_value(self, value):
        if isinstance(value, uuid.UUID):
            return value.hex
        return value

    def get_default(self):
        result = super(UUIDField, self).get_default()
        if isinstance(result, uuid.UUID):
            result = result.hex
        return result

    def to_python(self, value):
        if isinstance(value, uuid.UUID):
            return value.hex
        return value


class MPTTTreeIDManager(models.Model):
    """
    Because MPTT uses plain integers for tree IDs and does not use an auto-incrementing field for them,
    the same ID can sometimes be assigned to two trees if two channel create ops happen concurrently.

    As we are using this table only for the ID generation, it does not need any fields.

    We resolve this by creating a dummy table and using its ID as the tree index to take advantage of the db's
    concurrency-friendly way of generating sequential integer IDs. There is a custom migration that ensures
    that the number of records (and thus id) matches the max tree ID number when this table gets added.
    """


def file_on_disk_name(instance, filename):
    """
    Create a name spaced file path from the File obejct's checksum property.
    This path will be used to store the content copy
    :param instance: File (content File model)
    :param filename: str
    :return: str
    """
    return generate_file_on_disk_name(instance.checksum, filename)


def generate_file_on_disk_name(checksum, filename):
    """ Separated from file_on_disk_name to allow for simple way to check if has already exists """
    h = checksum
    basename, ext = os.path.splitext(filename)
    directory = os.path.join(settings.STORAGE_ROOT, h[0], h[1])
    if not os.path.exists(directory):
        os.makedirs(directory)
    return os.path.join(directory, h + ext.lower())


def object_storage_name(instance, filename):
    """
    Create a name spaced file path from the File obejct's checksum property.
    This path will be used to store the content copy

    :param instance: File (content File model)
    :param filename: str
    :return: str
    """

    default_ext = ''
    if instance.file_format_id:
        default_ext = '.{}'.format(instance.file_format_id)

    return generate_object_storage_name(instance.checksum, filename, default_ext)


def generate_object_storage_name(checksum, filename, default_ext=''):
    """ Separated from file_on_disk_name to allow for simple way to check if has already exists """
    h = checksum
    basename, actual_ext = os.path.splitext(filename)
    ext = actual_ext if actual_ext else default_ext

    # Use / instead of os.path.join as Windows makes this \\
    directory = "/".join([settings.STORAGE_ROOT, h[0], h[1]])
    return os.path.join(directory, h + ext.lower())


def generate_storage_url(filename, request=None, *args):
    """
    Generate a storage URL for the given content filename.
    """

    path = generate_object_storage_name(os.path.splitext(filename)[0], filename)

    # There are three scenarios where Studio might be run as:
    #
    # 1. In normal kubernetes, nginx will proxy for us. We'll know we're in kubernetes when the
    # environment variable RUN_MODE=k8s
    #
    # 2. In Docker Compose and bare metal runserver, we'll be running in runserver, and minio
    # will be exposed in port 9000 in the host's localhost network.

    # Note (aron): returning the true storage URL (e.g. https://storage.googleapis.com/storage/a.mp4)
    # isn't too important, because we have CDN in front of our servers, so it should be cached.
    # But change the logic here in case there is a potential for bandwidth and latency improvement.

    # Detect our current state first
    run_mode = os.getenv("RUN_MODE")

    # if we're running inside k8s, then just serve the normal /content/{storage,databases} URL,
    # and let nginx handle proper proxying.
    if run_mode == "k8s":
        url = "/content/{path}".format(
            path=path,
        )

    # if we're in docker-compose or in baremetal, just return the object storage URL as localhost:9000
    elif run_mode == "docker-compose" or run_mode is None:
        # generate the minio storage URL, so we can get the GET parameters that give everyone
        # access even if they don't need to log in
        params = urllib.parse.urlparse(default_storage.url(path)).query
        host = "localhost"
        port = 9000  # hardcoded to the default minio IP address
        url = "http://{host}:{port}/{bucket}/{path}?{params}".format(
            host=host,
            port=port,
            bucket=settings.AWS_S3_BUCKET_NAME,
            path=path,
            params=params,
        )

    return url


class FileOnDiskStorage(FileSystemStorage):
    """
    Overrider FileSystemStorage's default save method to ignore duplicated file.
    """

    def get_available_name(self, name):
        return name

    def _save(self, name, content):
        if self.exists(name):
            # if the file exists, do not call the superclasses _save method
            logging.warn('Content copy "%s" already exists!' % name)
            return name
        return super(FileOnDiskStorage, self)._save(name, content)


class ChannelResourceSize(models.Model):
    tree_id = models.IntegerField()
    resource_size = models.IntegerField()

    pg_view_name = "contentcuration_channel_resource_sizes"
    file_table = "contentcuration_file"
    node_table = "contentcuration_contentnode"

    @classmethod
    def initialize_view(cls):
        sql = 'CREATE MATERIALIZED VIEW {view} AS ' \
              'SELECT tree_id as id, tree_id, SUM("{file_table}"."file_size") AS ' \
              '"resource_size" FROM "{node}" LEFT OUTER JOIN "{file_table}" ON ' \
              '("{node}"."id" = "{file_table}"."contentnode_id") GROUP BY {node}.tree_id' \
              ' WITH DATA;'.format(view=cls.pg_view_name, file_table=cls.file_table, node=cls.node_table)
        with connection.cursor() as cursor:
            cursor.execute(sql)

    @classmethod
    def refresh_view(cls):
        sql = "REFRESH MATERIALIZED VIEW {}".format(cls.pg_view_name)
        with connection.cursor() as cursor:
            cursor.execute(sql)

    class Meta:
        managed = False
        db_table = "contentcuration_channel_resource_sizes"


class SecretToken(models.Model):
    """Tokens for channels"""
    token = models.CharField(max_length=100, unique=True)
    is_primary = models.BooleanField(default=False)

    @classmethod
    def exists(cls, token):
        """
        Return true when the token string given by string already exists.
        Returns false otherwise.
        """
        return cls.objects.filter(token=token).exists()

    @classmethod
    def generate_new_token(cls):
        """
        Creates a primary secret token for the current channel using a proquint
        string. Creates a secondary token containing the channel id.

        These tokens can be used to refer to the channel to download its content
        database.
        """
        token = proquint.generate()

        # Try 100 times to generate a unique token.
        TRIALS = 100
        for __ in range(TRIALS):
            token = proquint.generate()
            if SecretToken.exists(token):
                continue
            else:
                break
        # after TRIALS attempts and we didn't get a unique token,
        # just raise an error.
        # See https://stackoverflow.com/a/9980160 on what for-else loop does.
        else:
            raise ValueError("Cannot generate new token")

        # We found a unique token! Save it
        return token

    def __str__(self):
        return "{}-{}".format(self.token[:5], self.token[5:])


def get_channel_thumbnail(channel):
    if not isinstance(channel, dict):
        channel = channel.__dict__
    if channel.get("thumbnail_encoding"):
        thumbnail_data = channel.get("thumbnail_encoding")
        if thumbnail_data.get("base64"):
            return thumbnail_data["base64"]

    if channel.get("thumbnail") and 'static' not in channel.get("thumbnail"):
        return generate_storage_url(channel.get("thumbnail"))

    return '/static/img/kolibri_placeholder.png'


CHANNEL_NAME_INDEX_NAME = "channel_name_idx"


# A list of all the FKs from Channel object
# to ContentNode trees
# used for permissions filtering
CHANNEL_TREES = (
    "main_tree",
    "chef_tree",
    "trash_tree",
    "staging_tree",
    "previous_tree",
)


class Channel(models.Model):
    """ Permissions come from association with organizations """
    id = UUIDField(primary_key=True, default=uuid.uuid4)
    name = models.CharField(max_length=200, blank=True)
    description = models.CharField(max_length=400, blank=True)
    tagline = models.CharField(max_length=150, blank=True, null=True)
    version = models.IntegerField(default=0)
    thumbnail = models.TextField(blank=True, null=True)
    thumbnail_encoding = JSONField(default=dict)
    editors = models.ManyToManyField(
        settings.AUTH_USER_MODEL,
        related_name='editable_channels',
        verbose_name="editors",
        help_text="Users with edit rights",
        blank=True,
    )
    viewers = models.ManyToManyField(
        settings.AUTH_USER_MODEL,
        related_name='view_only_channels',
        verbose_name="viewers",
        help_text="Users with view only rights",
        blank=True,
    )
    language = models.ForeignKey('Language', null=True, blank=True, related_name='channel_language')
    trash_tree = models.ForeignKey('ContentNode', null=True, blank=True, related_name='channel_trash')
    clipboard_tree = models.ForeignKey('ContentNode', null=True, blank=True, related_name='channel_clipboard')
    main_tree = models.ForeignKey('ContentNode', null=True, blank=True, related_name='channel_main')
    staging_tree = models.ForeignKey('ContentNode', null=True, blank=True, related_name='channel_staging')
    chef_tree = models.ForeignKey('ContentNode', null=True, blank=True, related_name='channel_chef')
    previous_tree = models.ForeignKey('ContentNode', null=True, blank=True, related_name='channel_previous')
    bookmarked_by = models.ManyToManyField(
        settings.AUTH_USER_MODEL,
        related_name='bookmarked_channels',
        verbose_name="bookmarked by",
    )
    deleted = models.BooleanField(default=False, db_index=True)
    public = models.BooleanField(default=False, db_index=True)
    preferences = models.TextField(default=DEFAULT_USER_PREFERENCES)
    content_defaults = JSONField(default=dict)
    priority = models.IntegerField(default=0, help_text="Order to display public channels")
    last_published = models.DateTimeField(blank=True, null=True)
    secret_tokens = models.ManyToManyField(
        SecretToken,
        related_name='channels',
        verbose_name="secret tokens",
        blank=True,
    )
    source_url = models.CharField(max_length=200, blank=True, null=True)
    demo_server_url = models.CharField(max_length=200, blank=True, null=True)

    # Fields specific to content generated by Ricecooker
    source_id = models.CharField(max_length=200, blank=True, null=True)
    source_domain = models.CharField(max_length=300, blank=True, null=True)
    ricecooker_version = models.CharField(max_length=100, blank=True, null=True)

    # Fields to calculate when channel is published
    published_data = JSONField(default=dict)
    icon_encoding = models.TextField(blank=True, null=True)
    total_resource_count = models.IntegerField(default=0)
    published_kind_count = models.TextField(blank=True, null=True)
    published_size = models.FloatField(default=0)
    included_languages = models.ManyToManyField(
        "Language",
        related_name='channels',
        verbose_name="languages",
        blank=True,
    )
    grade = models.IntegerField(default=0)
    reference = models.CharField(max_length=100,blank=True, null=True)
    course_field = models.CharField(max_length=100,blank=True, null=True)
    
    _field_updates = FieldTracker(fields=[
        # Field to watch for changes
        "description",
        "language_id",
        "thumbnail",
        "name",
        "thumbnail_encoding",
        # watch these fields for changes
        # but exclude them from setting changed
        # on the main tree
        "deleted",
        "public",
        "main_tree_id",
        "version",
    ])

    @classmethod
    def filter_edit_queryset(cls, queryset, user):
        user_id = not user.is_anonymous() and user.id
        user_queryset = User.objects.filter(id=user_id)
        queryset = queryset.annotate(
            edit=Exists(user_queryset.filter(editable_channels=OuterRef("id"))),
        )

        return queryset.filter(edit=True)

    @classmethod
    def filter_view_queryset(cls, queryset, user):
        user_id = not user.is_anonymous() and user.id
        user_email = not user.is_anonymous() and user.email
        user_queryset = User.objects.filter(id=user_id)
        queryset = queryset.annotate(
            edit=Exists(user_queryset.filter(editable_channels=OuterRef("id"))),
            view=Exists(user_queryset.filter(view_only_channels=OuterRef("id"))),
        )
        queryset = queryset.filter(
            Q(view=True)
            | Q(edit=True)
            | Q(
                id__in=Channel.objects.filter(deleted=False)
                .filter(Q(public=True) | Q(pending_editors__email=user_email))
                .values_list("id", flat=True)
                .distinct()
            )
        )

        return queryset

    @classmethod
    def get_all_channels(cls):
        return cls.objects.select_related('main_tree').prefetch_related('editors', 'viewers').distinct()

    def resource_size_key(self):
        return "{}_resource_size".format(self.pk)

    # Might be good to display resource size, but need to improve query time first

    def get_resource_size(self):
        cached_data = cache.get(self.resource_size_key())
        if cached_data:
            return cached_data
        tree_id = self.main_tree.tree_id
        files = File.objects.select_related('contentnode', 'assessment_item')\
            .filter(contentnode__tree_id=tree_id)\
            .values('checksum', 'file_size')\
            .distinct()\
            .aggregate(resource_size=Sum('file_size'))
        cache.set(self.resource_size_key(), files['resource_size'] or 0, None)
        return files['resource_size'] or 0

    def on_create(self):
        record_channel_stats(self, None)
        if not self.content_defaults:
            self.content_defaults = DEFAULT_CONTENT_DEFAULTS

        if not self.main_tree:
            self.main_tree = ContentNode.objects.create(
                title=self.name,
                kind_id=content_kinds.TOPIC,
                content_id=self.id,
                node_id=self.id,
                original_channel_id=self.id,
                source_channel_id=self.id,
                changed=True,
            )
            # Ensure that locust or unit tests raise if there are any concurrency issues with tree ids.
            if settings.DEBUG:
                assert ContentNode.objects.filter(parent=None, tree_id=self.main_tree.tree_id).count() == 1

        if not self.trash_tree:
            self.trash_tree = ContentNode.objects.create(
                title=self.name,
                kind_id=content_kinds.TOPIC,
                content_id=self.id,
                node_id=self.id,
            )

        # if this change affects the public channel list, clear the channel cache
        if self.public:
            delete_public_channel_cache_keys()

    def on_update(self):
        original_values = self._field_updates.changed()
        record_channel_stats(self, original_values)

        blacklist = set([
            "public",
            "main_tree_id",
            "version",
        ])

        if self.main_tree and original_values and any((True for field in original_values if field not in blacklist)):
            # Changing channel metadata should also mark main_tree as changed
            self.main_tree.changed = True

        # Check if original thumbnail is no longer referenced
        if "thumbnail" in original_values and original_values["thumbnail"] and 'static' not in original_values["thumbnail"]:
            filename, ext = os.path.splitext(original_values["thumbnail"])
            delete_empty_file_reference(filename, ext[1:])

        # Delete db if channel has been deleted and mark as unpublished
        if "deleted" in original_values and not original_values["deleted"]:
            self.pending_editors.all().delete()
            export_db_storage_path = os.path.join(settings.DB_ROOT, "{channel_id}.sqlite3".format(channel_id=self.id))
            if default_storage.exists(export_db_storage_path):
                default_storage.delete(export_db_storage_path)
                if self.main_tree:
                    self.main_tree.published = False

        if self.main_tree and self.main_tree._field_updates.changed():
            self.main_tree.save()

        # if this change affects the public channel list, clear the channel cache
        if "public" in original_values:
            delete_public_channel_cache_keys()

    def save(self, *args, **kwargs):
        if self._state.adding:
            self.on_create()
        else:
            self.on_update()

        super(Channel, self).save(*args, **kwargs)

    def get_thumbnail(self):
        return get_channel_thumbnail(self)

    def has_changes(self):
        return self.main_tree.get_descendants(include_self=True).filter(changed=True).exists()

    def get_date_modified(self):
        return self.main_tree.get_descendants(include_self=True).aggregate(last_modified=Max('modified'))['last_modified']

    def get_resource_count(self):
        return self.main_tree.get_descendants().exclude(kind_id=content_kinds.TOPIC).order_by('content_id').distinct('content_id').count()

    def get_human_token(self):
        return self.secret_tokens.get(is_primary=True)

    def get_channel_id_token(self):
        return self.secret_tokens.get(token=self.id)

    def make_token(self):
        token = self.secret_tokens.create(token=SecretToken.generate_new_token(), is_primary=True)
        self.secret_tokens.get_or_create(token=self.id)
        return token

    def make_public(self, bypass_signals=False):
        """
        Sets the current channel object to be public and viewable by anyone.

        If bypass_signals is True, update the model in such a way that we
        prevent any model signals from running due to the update.

        Returns the same channel object.
        """
        if bypass_signals:
            self.public = True     # set this attribute still, so the object will be updated
            Channel.objects.filter(id=self.id).update(public=True)
            # clear the channel cache
            delete_public_channel_cache_keys()
        else:
            self.public = True
            self.save()

        return self

    @classmethod
    def get_public_channels(cls, defer_nonmain_trees=False):
        """
        Get all public channels.

        If defer_nonmain_trees is True, defer the loading of all
        trees except for the main_tree."""
        if defer_nonmain_trees:
            c = (Channel.objects
                 .filter(public=True)
                 .exclude(deleted=True)
                 .select_related('main_tree')
                 .prefetch_related('editors')
                 .defer('trash_tree', 'clipboard_tree', 'staging_tree', 'chef_tree', 'previous_tree', 'viewers'))
        else:
            c = Channel.objects.filter(public=True).exclude(deleted=True)

        return c

    class Meta:
        verbose_name = "Channel"
        verbose_name_plural = "Channels"

        indexes = [
            models.Index(fields=["name"], name=CHANNEL_NAME_INDEX_NAME),
        ]
        index_together = [
            ["deleted", "public"]
        ]


class ChannelSet(models.Model):
    # NOTE: this is referred to as "channel collections" on the front-end, but we need to call it
    # something else as there is already a ChannelCollection model on the front-end
    id = UUIDField(primary_key=True, default=uuid.uuid4)
    name = models.CharField(max_length=200, blank=True)
    description = models.CharField(max_length=400, blank=True)
    public = models.BooleanField(default=False, db_index=True)
    editors = models.ManyToManyField(
        settings.AUTH_USER_MODEL,
        related_name='channel_sets',
        verbose_name="editors",
        help_text="Users with edit rights",
        blank=True,
    )
    secret_token = models.ForeignKey('SecretToken', null=True, blank=True, related_name='channel_sets', on_delete=models.SET_NULL)

    @classmethod
    def filter_edit_queryset(cls, queryset, user):
        if user.is_anonymous():
            return queryset.none()
        return queryset.filter(editors=user)

    @classmethod
    def filter_view_queryset(cls, queryset, user):
        return cls.filter_edit_queryset(queryset, user)

    def get_channels(self):
        if self.secret_token:
            return self.secret_token.channels.filter(deleted=False)

    def save(self, *args, **kwargs):
        if self._state.adding:
            self.on_create()

        super(ChannelSet, self).save()

    def on_create(self):
        if not self.secret_token:
            self.secret_token = SecretToken.objects.create(token=SecretToken.generate_new_token())

    def delete(self, *args, **kwargs):
        super(ChannelSet, self).delete(*args, **kwargs)

        if self.secret_token:
            self.secret_token.delete()


class ContentTag(models.Model):
    id = UUIDField(primary_key=True, default=uuid.uuid4)
    tag_name = models.CharField(max_length=50)
    channel = models.ForeignKey('Channel', related_name='tags', blank=True, null=True, db_index=True)

    def __str__(self):
        return self.tag_name

    class Meta:
        unique_together = ['tag_name', 'channel']


def delegate_manager(method):
    """
    Delegate method calls to base manager, if exists.
    """

    @functools.wraps(method)
    def wrapped(self, *args, **kwargs):
        if self._base_manager:
            return getattr(self._base_manager, method.__name__)(*args, **kwargs)
        return method(self, *args, **kwargs)

    return wrapped


class License(models.Model):
    """
    Normalize the license of ContentNode model
    """
    license_name = models.CharField(max_length=50)
    license_url = models.URLField(blank=True)
    license_description = models.TextField(blank=True)
    copyright_holder_required = models.BooleanField(default=True)
    is_custom = models.BooleanField(default=False)
    exists = models.BooleanField(
        default=False,
        verbose_name="license exists",
        help_text="Tells whether or not a content item is licensed to share",
    )

    @classmethod
    def validate_name(cls, name):
        if cls.objects.filter(license_name=name).count() == 0:
            raise ValidationError('License `{}` does not exist'.format(name))

    def __str__(self):
        return self.license_name


NODE_ID_INDEX_NAME = "node_id_idx"
NODE_MODIFIED_INDEX_NAME = "node_modified_idx"
NODE_MODIFIED_DESC_INDEX_NAME = "node_modified_desc_idx"


class ContentNode(MPTTModel, models.Model):
    """
    By default, all nodes have a title and can be used as a topic.
    """
    # Random id used internally on Studio (See `node_id` for id used in Kolibri)
    id = UUIDField(primary_key=True, default=uuid.uuid4)

    # the content_id is used for tracking a user's interaction with a piece of
    # content, in the face of possibly many copies of that content. When a user
    # interacts with a piece of content, all substantially similar pieces of
    # content should be marked as such as well. We track these "substantially
    # similar" types of content by having them have the same content_id.
    content_id = UUIDField(primary_key=False, default=uuid.uuid4, editable=False, db_index=True)
    # Note this field is indexed, but we are using the Index API to give it an explicit name, see the model Meta
    node_id = UUIDField(primary_key=False, default=uuid.uuid4, editable=False)

    # TODO: disallow nulls once existing models have been set
    original_channel_id = UUIDField(primary_key=False, editable=False, null=True,
                                    db_index=True)  # Original channel copied from
    source_channel_id = UUIDField(primary_key=False, editable=False, null=True)  # Immediate channel copied from
    # Original node_id of node copied from (TODO: original_node_id clashes with original_node field - temporary)
    original_source_node_id = UUIDField(primary_key=False, editable=False, null=True,
                                        db_index=True)
    source_node_id = UUIDField(primary_key=False, editable=False, null=True)  # Immediate node_id of node copied from

    # Fields specific to content generated by Ricecooker
    source_id = models.CharField(max_length=200, blank=True, null=True)
    source_domain = models.CharField(max_length=300, blank=True, null=True)

    title = models.CharField(max_length=200, blank=True)
    description = models.TextField(blank=True)
    kind = models.ForeignKey('ContentKind', related_name='contentnodes', db_index=True)
    license = models.ForeignKey('License', null=True, blank=True)
    license_description = models.CharField(max_length=400, null=True, blank=True)
    prerequisite = models.ManyToManyField('self', related_name='is_prerequisite_of',
                                          through='PrerequisiteContentRelationship', symmetrical=False, blank=True)
    is_related = models.ManyToManyField('self', related_name='relate_to', through='RelatedContentRelationship',
                                        symmetrical=False, blank=True)
    language = models.ForeignKey('Language', null=True, blank=True, related_name='content_language')
    parent = TreeForeignKey('self', null=True, blank=True, related_name='children', db_index=True)
    tags = models.ManyToManyField(ContentTag, symmetrical=False, related_name='tagged_content', blank=True)
    sort_order = models.FloatField(max_length=50, default=1, verbose_name="sort order",
                                   help_text="Ascending, lowest number shown first")
    copyright_holder = models.CharField(max_length=200, null=True, blank=True, default="",
                                        help_text="Organization of person who holds the essential rights")
    # legacy field...
    original_node = TreeForeignKey('self', on_delete=models.SET_NULL, null=True, blank=True, related_name='duplicates')
    cloned_source = TreeForeignKey('self', on_delete=models.SET_NULL, null=True, blank=True, related_name='clones')

    thumbnail_encoding = models.TextField(blank=True, null=True)

    created = models.DateTimeField(auto_now_add=True, verbose_name="created")
    modified = models.DateTimeField(auto_now=True, verbose_name="modified")
    published = models.BooleanField(default=False)
    publishing = models.BooleanField(default=False)
    # Default to true so it doesn't complicate other places we create contentnodes
    complete = models.BooleanField(default=True)

    changed = models.BooleanField(default=True)
    """
        Extra fields for exercises:
        - type: mastery model to use to determine completion
        - m: m value for M out of N mastery criteria
        - n: n value for M out of N mastery criteria
    """
    extra_fields = JSONField(default=dict, blank=True, null=True)
    author = models.CharField(max_length=200, blank=True, default="", help_text="Who created this content?",
                              null=True)
    aggregator = models.CharField(max_length=200, blank=True, default="", help_text="Who gathered this content together?",
                                  null=True)
    provider = models.CharField(max_length=200, blank=True, default="", help_text="Who distributed this content?",
                                null=True)

    role_visibility = models.CharField(max_length=50, choices=roles.choices, default=roles.LEARNER)
    freeze_authoring_data = models.BooleanField(default=False)

    LEARNING_STYLES = [
    ('AC', 'Activist'),
    ('RE', 'Reflector'),
    ('TH', 'Theorist'),
    ('PR', 'Pragmatist'),
    ('KI', 'Kinestic'),
    ('AU', 'Auditory')
    ]

    learning_style = models.CharField(max_length=2,choices=LEARNING_STYLES,default='AC')
    reference = models.CharField(max_length=100,blank=True, null=True)
    apps = models.TextField(blank=True)

    objects = CustomContentNodeTreeManager()

    # Track all updates and ignore a blacklist of attributes
    # when we check for changes
    _field_updates = FieldTracker()

    # Attributes used for filtering querysets by permissions
    _edit_filter = Q()
    for tree_name in CHANNEL_TREES:
        _edit_filter |= Q(
            **{"editable_channels__{}__tree_id".format(tree_name): OuterRef("tree_id")}
        )

    _view_filter = Q()
    for tree_name in CHANNEL_TREES:
        _view_filter |= Q(
            **{"view_only_channels__{}__tree_id".format(tree_name): OuterRef("tree_id")}
        )

    @classmethod
    def _annotate_channel_id(cls, queryset):
        # Annotate channel id
        return queryset.annotate(
            channel_id=Subquery(
                Channel.objects.filter(
                    main_tree__tree_id=OuterRef("tree_id")
                ).values_list("id", flat=True)[:1]
            )
        )

    @classmethod
    def _orphan_tree_id_subquery(cls):
        return cls.objects.filter(
            pk=settings.ORPHANAGE_ROOT_ID
        ).values_list("tree_id", flat=True)[:1]

    @classmethod
    def filter_edit_queryset(cls, queryset, user):
        user_id = not user.is_anonymous() and user.id
        user_queryset = User.objects.filter(id=user_id)

        queryset = queryset.annotate(
            edit=Exists(user_queryset.filter(cls._edit_filter)),
        )

        queryset = queryset.filter(Q(edit=True) | Q(tree_id=cls._orphan_tree_id_subquery()))

        return queryset.exclude(pk=settings.ORPHANAGE_ROOT_ID)

    @classmethod
    def filter_view_queryset(cls, queryset, user):
        user_id = not user.is_anonymous() and user.id
        user_queryset = User.objects.filter(id=user_id)

        queryset = queryset.annotate(
            edit=Exists(user_queryset.filter(cls._edit_filter)),
            view=Exists(user_queryset.filter(cls._view_filter)),
            public=Exists(
                Channel.objects.filter(
                    public=True, main_tree__tree_id=OuterRef("tree_id")
                )
            ),
        )

        queryset = queryset.filter(
            Q(view=True)
            | Q(edit=True)
            | Q(public=True)
            | Q(tree_id=cls._orphan_tree_id_subquery())
        )

        return queryset.exclude(pk=settings.ORPHANAGE_ROOT_ID)

    @raise_if_unsaved
    def get_root(self):
        # Only topics can be root nodes
        if self.is_root_node() and self.kind_id != content_kinds.TOPIC:
            return self
        return super(ContentNode, self).get_root()

    @raise_if_unsaved
    def get_root_id(self):
        # Only topics can be root nodes
        if self.is_root_node() and self.kind_id != content_kinds.TOPIC:
            return self

        return ContentNode.objects.values_list('pk', flat=True).get(
            tree_id=self._mpttfield('tree_id'),
            parent=None,
        )

    def get_tree_data(self, levels=float('inf')):
        """
        Returns `levels`-deep tree information starting at current node.
        Args:
          levels (int): depth of tree hierarchy to return
        Returns:
          tree (dict): starting with self, with children list containing either
                       the just the children's `node_id`s or full recusive tree.
        """
        if self.kind_id == content_kinds.TOPIC:
            node_data = {
                "title": self.title,
                "kind": self.kind_id,
                "node_id": self.node_id,
                "studio_id": self.id,
            }
            children = self.children.all()
            if levels > 0:
                node_data["children"] = [c.get_tree_data(levels=levels - 1) for c in children]
            return node_data
        elif self.kind_id == content_kinds.EXERCISE:
            return {
                "title": self.title,
                "kind": self.kind_id,
                "count": self.assessment_items.count(),
                "node_id": self.node_id,
                "studio_id": self.id,
            }
        else:
            return {
                "title": self.title,
                "kind": self.kind_id,
                "file_size": self.files.values('file_size').aggregate(size=Sum('file_size'))['size'],
                "node_id": self.node_id,
                "studio_id": self.id,
            }

    def get_original_node(self):
        original_node = self.original_node or self
        if self.original_channel_id and self.original_source_node_id:
            original_tree_id = Channel.objects.select_related("main_tree").get(pk=self.original_channel_id).main_tree.tree_id
            original_node = ContentNode.objects.filter(tree_id=original_tree_id, node_id=self.original_source_node_id).first() or \
                ContentNode.objects.filter(tree_id=original_tree_id, content_id=self.content_id).first() or self
        return original_node

    def get_associated_presets(self):
        key = "associated_presets_{}".format(self.kind_id)
        cached_data = cache.get(key)
        if cached_data:
            return cached_data
        presets = list(FormatPreset.objects.filter(kind=self.kind).values())
        cache.set(key, presets, None)
        return presets

    def get_prerequisites(self):
        prerequisite_mapping = {}
        prerequisites = self.prerequisite.all()
        prereqlist = list(prerequisites)
        for prereq in prerequisites:
            prlist, prereqmapping = prereq.get_prerequisites()
            prerequisite_mapping.update({prereq.pk: prereqmapping})
            prereqlist.extend(prlist)
        return prereqlist, prerequisite_mapping

    def get_postrequisites(self):
        postrequisite_mapping = {}
        postrequisites = self.is_prerequisite_of.all()
        postreqlist = list(postrequisites)
        for postreq in postrequisites:
            prlist, postreqmapping = postreq.get_postrequisites()
            postrequisite_mapping.update({postreq.pk: postreqmapping})
            postreqlist.extend(prlist)
        return postreqlist, postrequisite_mapping

    def get_channel(self):
        try:
            root = self.get_root()
            if not root:
                return None
            return Channel.objects.filter(Q(main_tree=root) | Q(chef_tree=root) | Q(trash_tree=root) | Q(staging_tree=root) | Q(previous_tree=root)).first()
        except (ObjectDoesNotExist, MultipleObjectsReturned, AttributeError):
            return None

    def get_thumbnail(self):
        # Problems with json.loads, so use ast.literal_eval to get dict
        if self.thumbnail_encoding:
            thumbnail_data = load_json_string(self.thumbnail_encoding)
            if thumbnail_data.get("base64"):
                return thumbnail_data["base64"]

        thumbnail = self.files.filter(preset__thumbnail=True).first()
        if thumbnail:
            return generate_storage_url(str(thumbnail))

        return ""

    @classmethod
    def get_nodes_with_title(cls, title, limit_to_children_of=None):
        """
        Returns all ContentNodes with a given title. If limit_to_children_of
        is passed in with an id, only look at all the children of the node with that id.
        """
        if limit_to_children_of:
            root = cls.objects.get(id=limit_to_children_of)
            return root.get_descendants().filter(title=title)
        else:
            return cls.objects.filter(title=title)

    def get_details(self):
        """
        Returns information about the node and its children, including total size, languages, files, etc.

        :return: A dictionary with detailed statistics and information about the node.
        """
        descendants = self.get_descendants().prefetch_related('children', 'files', 'tags') \
            .select_related('license', 'language')
        channel = self.get_channel()

        # Get resources
        resources = descendants.exclude(kind=content_kinds.TOPIC)

        # Get all copyright holders, authors, aggregators, and providers and split into lists
        creators = resources.values_list('copyright_holder', 'author', 'aggregator', 'provider')
        split_lst = list(zip(*creators))
        copyright_holders = list(filter(bool, set(split_lst[0]))) if len(split_lst) > 0 else []
        authors = list(filter(bool, set(split_lst[1]))) if len(split_lst) > 1 else []
        aggregators = list(filter(bool, set(split_lst[2]))) if len(split_lst) > 2 else []
        providers = list(filter(bool, set(split_lst[3]))) if len(split_lst) > 3 else []

        # Get sample pathway by getting longest path
        # Using resources.aggregate adds a lot of time, use values that have already been fetched
        max_level = max(resources.values_list('level', flat=True).distinct() or [0])
        deepest_node = resources.filter(level=max_level).first()
        pathway = list(deepest_node.get_ancestors()
                       .exclude(parent=None)
                       .values('title', 'node_id', 'kind_id')
                       ) if deepest_node else []
        sample_nodes = [
            {
                "node_id": n.node_id,
                "title": n.title,
                "description": n.description,
                "thumbnail": n.get_thumbnail(),
                "kind": n.kind_id,
            } for n in deepest_node.get_siblings(include_self=True)[0:4]
        ] if deepest_node else []

        # Get list of channels nodes were originally imported from (omitting the current channel)
        channel_id = channel and channel.id
        originals = resources.values("original_channel_id") \
            .annotate(count=Count("original_channel_id")) \
            .order_by("original_channel_id")
        originals = {c['original_channel_id']: c['count'] for c in originals}
        original_channels = Channel.objects.exclude(pk=channel_id) \
            .filter(pk__in=[k for k, v in list(originals.items())], deleted=False)
        original_channels = [{
            "id": c.id,
            "name": "{}{}".format(c.name, _(" (Original)") if channel_id == c.id else ""),
            "thumbnail": c.get_thumbnail(),
            "count": originals[c.id]
        } for c in original_channels]

        # Get tags from channel
        tags = list(ContentTag.objects.filter(tagged_content__pk__in=descendants.values_list('pk', flat=True))
                    .values('tag_name')
                    .annotate(count=Count('tag_name'))
                    .order_by('tag_name'))

        # Get resource variables
        resource_count = resources.count() or 0
        resource_size = resources.values('files__checksum', 'files__file_size').distinct().aggregate(
            resource_size=Sum('files__file_size'))['resource_size'] or 0

        languages = list(set(descendants.exclude(language=None).values_list('language__native_name', flat=True)))
        accessible_languages = resources.filter(files__preset_id=format_presets.VIDEO_SUBTITLE) \
            .values_list('files__language_id', flat=True)
        accessible_languages = list(
            Language.objects.filter(id__in=accessible_languages).distinct().values_list('native_name', flat=True))

        licenses = list(set(resources.exclude(license=None).values_list('license__license_name', flat=True)))
        kind_count = list(resources.values('kind_id').annotate(count=Count('kind_id')).order_by('kind_id'))

        # Add "For Educators" booleans
        for_educators = {
            "coach_content": resources.filter(role_visibility=roles.COACH).count(),
            "exercises": resources.filter(kind_id=content_kinds.EXERCISE).count(),
        }

        # Serialize data
        data = {
            "last_update": pytz.utc.localize(datetime.now()).strftime(settings.DATE_TIME_FORMAT),
            "created": self.created.strftime(settings.DATE_TIME_FORMAT),
            "resource_count": resource_count,
            "resource_size": resource_size,
            "includes": for_educators,
            "kind_count": kind_count,
            "languages": languages,
            "accessible_languages": accessible_languages,
            "licenses": licenses,
            "tags": tags,
            "copyright_holders": copyright_holders,
            "authors": authors,
            "aggregators": aggregators,
            "providers": providers,
            "sample_pathway": pathway,
            "original_channels": original_channels,
            "sample_nodes": sample_nodes,
        }

        # Set cache with latest data
        cache.set("details_{}".format(self.node_id), json.dumps(data), None)
        return data

    def on_create(self):
        self.changed = True

    def on_update(self):
        mptt_opts = self._mptt_meta
        # Ignore fields that are used for dirty tracking, and also mptt fields, as changes to these are tracked in mptt manager methods.
        blacklist = set([
            'changed',
            'modified',
            'publishing',
            mptt_opts.tree_id_attr,
            mptt_opts.left_attr,
            mptt_opts.right_attr,
            mptt_opts.level_attr,
        ])
        original_values = self._field_updates.changed()
        self.changed = self.changed or any((True for field in original_values if field not in blacklist))

    def save(self, skip_lock=False, *args, **kwargs):
        if self._state.adding:
            self.on_create()
        else:
            self.on_update()

        # Logic borrowed from mptt - do a simple check to see if we have changed
        # the parent of the node. We use the mptt specific cached fields here
        # because these get updated by the mptt move methods, and so will be up to
        # date, meaning we can avoid locking the DB twice when the fields have already
        # been updated in the database.

        # If most moves are being done independently of just changing the parent
        # and then calling a save, locking within the save method itself should rarely
        # be triggered - meaning updates to contentnode metadata should only rarely
        # trigger a write lock on mptt fields.

        old_parent_id = self._field_updates.changed().get("parent_id")
        if self._state.adding and (self.parent_id or self.parent):
            same_order = False
        elif old_parent_id is DeferredAttribute:
            same_order = True
        else:
            same_order = old_parent_id == self.parent_id

        if not same_order:
            changed_ids = list(filter(lambda x: x is not None, set([old_parent_id, self.parent_id])))
        else:
            changed_ids = []

        if not same_order and not skip_lock:
            # Lock the mptt fields for the trees of the old and new parent
            with ContentNode.objects.lock_mptt(*ContentNode.objects
                                               .filter(id__in=[pid for pid in [old_parent_id, self.parent_id] if pid])
                                               .values_list('tree_id', flat=True).distinct()):
                super(ContentNode, self).save(*args, **kwargs)
                # Always write to the database for the parent change updates, as we have
                # no persistent object references for the original and new parent to modify
                if changed_ids:
                    ContentNode.objects.filter(id__in=changed_ids).update(changed=True)
        else:
            super(ContentNode, self).save(*args, **kwargs)
            # Always write to the database for the parent change updates, as we have
            # no persistent object references for the original and new parent to modify
            if changed_ids:
                ContentNode.objects.filter(id__in=changed_ids).update(changed=True)

    # Copied from MPTT
    save.alters_data = True

    def delete(self, *args, **kwargs):
        parent = self.parent or self._field_updates.changed().get('parent')
        if parent:
            parent.changed = True
            parent.save()
        return super(ContentNode, self).delete(*args, **kwargs)

    # Copied from MPTT
    delete.alters_data = True

    class Meta:
        verbose_name = "Topic"
        verbose_name_plural = "Topics"
        # Do not allow two nodes with the same name on the same level
        # unique_together = ('parent', 'title')
        indexes = [
            models.Index(fields=["node_id"], name=NODE_ID_INDEX_NAME),
            models.Index(fields=["~modified"], name=NODE_MODIFIED_DESC_INDEX_NAME),
        ]


class ContentKind(models.Model):
    kind = models.CharField(primary_key=True, max_length=200, choices=content_kinds.choices)

    def __str__(self):
        return self.kind


class FileFormat(models.Model):
    extension = models.CharField(primary_key=True, max_length=40, choices=file_formats.choices)
    mimetype = models.CharField(max_length=200, blank=True)

    def __str__(self):
        return self.extension


class FormatPreset(models.Model):
    id = models.CharField(primary_key=True, max_length=150, choices=format_presets.choices)
    readable_name = models.CharField(max_length=400)
    multi_language = models.BooleanField(default=False)
    supplementary = models.BooleanField(default=False)
    thumbnail = models.BooleanField(default=False)
    subtitle = models.BooleanField(default=False)
    display = models.BooleanField(default=True)  # Render on client side
    order = models.IntegerField(default=0)
    kind = models.ForeignKey(ContentKind, related_name='format_presets', null=True)
    allowed_formats = models.ManyToManyField(FileFormat, blank=True)

    def __str__(self):
        return self.id

    @classmethod
    def guess_format_preset(cls, filename):
        """
        Guess the format preset of a filename based on its extension.

        Return None if format is unknown.
        """

        _, ext = os.path.splitext(filename)
        ext = ext.lstrip(".")
        f = FormatPreset.objects.filter(
            allowed_formats__extension=ext,
            display=True
        )
        return f.first()

    @classmethod
    def get_preset(cls, preset_name):
        """
        Get the FormatPreset object with that exact name.

        Returns None if that format preset is not found.
        """
        try:
            return FormatPreset.objects.get(id=preset_name)
        except FormatPreset.DoesNotExist:
            return None


class Language(models.Model):
    id = models.CharField(max_length=14, primary_key=True)
    lang_code = models.CharField(max_length=3, db_index=True)
    lang_subcode = models.CharField(max_length=10, db_index=True, blank=True, null=True)
    readable_name = models.CharField(max_length=100, blank=True)
    native_name = models.CharField(max_length=100, blank=True)
    lang_direction = models.CharField(max_length=3, choices=languages.LANGUAGE_DIRECTIONS, default=languages.LANGUAGE_DIRECTIONS[0][0])

    def ietf_name(self):
        return "{code}-{subcode}".format(code=self.lang_code,
                                         subcode=self.lang_subcode) if self.lang_subcode else self.lang_code

    def __str__(self):
        return self.ietf_name()


ASSESSMENT_ID_INDEX_NAME = "assessment_id_idx"


class AssessmentItem(models.Model):
    type = models.CharField(max_length=50, default="multiplechoice")
    question = models.TextField(blank=True)
    hints = models.TextField(default="[]")
    order = models.IntegerField(default=1)
    contentnode = models.ForeignKey('ContentNode', related_name="assessment_items", blank=True, null=True,
                                    db_index=True)
    # Note this field is indexed, but we are using the Index API to give it an explicit name, see the model Meta
    assessment_id = UUIDField(primary_key=False, default=uuid.uuid4, editable=False)
    raw_data = models.TextField(blank=True)
    source_url = models.CharField(max_length=400, blank=True, null=True)
    randomize = models.BooleanField(default=False)
    deleted = models.BooleanField(default=False)

    ASSESSMENT_CATEGORY = [
    ('HW', 'Homework'),
    ('CW', 'Classwork'),
    ('T', 'Test'),
    ('IW', 'Individualwork'),
    ('GW', 'Groupwoek')
    ]
    assessment_category = models.CharField(max_length=10,choices=ASSESSMENT_CATEGORY, default= 'HW') 
    difficulity = models.CharField(max_length=10, choices = [('E', 'Easy'),('M','Medium'), ('H', 'Hard')], default = 'E')
    
    def __str__(self):
        return self.question

    class Meta:
        indexes = [
            models.Index(fields=["assessment_id"], name=ASSESSMENT_ID_INDEX_NAME),
        ]

<<<<<<< HEAD
class Answers(models.Model):
    question = models.ForeignKey(AssessmentItem,related_name="answers", on_delete=models.CASCADE)
    answer = models.CharField(max_length=50)
    correct_answer = models.BooleanField()
    feedback = models.CharField(max_length=50)

    def __str__(self):        
        return self.question
=======
    _edit_filter = Q()
    for tree_name in CHANNEL_TREES:
        _edit_filter |= Q(
            **{
                "editable_channels__{}__tree_id".format(tree_name): OuterRef(
                    "contentnode__tree_id"
                )
            }
        )

    _view_filter = Q()
    for tree_name in CHANNEL_TREES:
        _view_filter |= Q(
            **{
                "view_only_channels__{}__tree_id".format(tree_name): OuterRef(
                    "contentnode__tree_id"
                )
            }
        )

    @classmethod
    def filter_edit_queryset(cls, queryset, user):
        user_id = not user.is_anonymous() and user.id
        user_queryset = User.objects.filter(id=user_id)

        queryset = queryset.annotate(
            edit=Exists(user_queryset.filter(cls._edit_filter)),
        )
        queryset = queryset.filter(edit=True)

        return queryset

    @classmethod
    def filter_view_queryset(cls, queryset, user):
        user_id = not user.is_anonymous() and user.id
        user_queryset = User.objects.filter(id=user_id)

        queryset = queryset.annotate(
            edit=Exists(user_queryset.filter(cls._edit_filter)),
            view=Exists(user_queryset.filter(cls._view_filter)),
            public=Exists(
                Channel.objects.filter(
                    public=True, main_tree__tree_id=OuterRef("contentnode__tree_id")
                )
            ),
        )
        queryset = queryset.filter(Q(view=True) | Q(edit=True) | Q(public=True))

        return queryset

>>>>>>> fcf4853b

class SlideshowSlide(models.Model):
    contentnode = models.ForeignKey('ContentNode', related_name="slideshow_slides", blank=True, null=True,
                                    db_index=True)
    sort_order = models.FloatField(default=1.0)
    metadata = JSONField(default={})


class StagedFile(models.Model):
    """
    Keeps track of files uploaded through Ricecooker to avoid user going over disk quota limit
    """
    checksum = models.CharField(max_length=400, blank=True, db_index=True)
    file_size = models.IntegerField(blank=True, null=True)
    uploaded_by = models.ForeignKey(User, related_name='staged_files', blank=True, null=True)


FILE_DISTINCT_INDEX_NAME = "file_checksum_file_size_idx"


class File(models.Model):
    """
    The bottom layer of the contentDB schema, defines the basic building brick for content.
    Things it can represent are, for example, mp4, avi, mov, html, css, jpeg, pdf, mp3...
    """
    id = UUIDField(primary_key=True, default=uuid.uuid4)
    checksum = models.CharField(max_length=400, blank=True, db_index=True)
    file_size = models.IntegerField(blank=True, null=True)
    file_on_disk = models.FileField(upload_to=object_storage_name, storage=default_storage, max_length=500,
                                    blank=True)
    contentnode = models.ForeignKey(ContentNode, related_name='files', blank=True, null=True, db_index=True)
    assessment_item = models.ForeignKey(AssessmentItem, related_name='files', blank=True, null=True, db_index=True)
    slideshow_slide = models.ForeignKey(SlideshowSlide, related_name='files', blank=True, null=True, db_index=True)
    file_format = models.ForeignKey(FileFormat, related_name='files', blank=True, null=True, db_index=True)
    preset = models.ForeignKey(FormatPreset, related_name='files', blank=True, null=True, db_index=True)
    language = models.ForeignKey(Language, related_name='files', blank=True, null=True)
    original_filename = models.CharField(max_length=255, blank=True)
    source_url = models.CharField(max_length=400, blank=True, null=True)
    uploaded_by = models.ForeignKey(User, related_name='files', blank=True, null=True)

    objects = CustomManager()

    class Admin:
        pass

    def __str__(self):
        return '{checksum}{extension}'.format(checksum=self.checksum, extension='.' + self.file_format.extension)

    def filename(self):
        """
        Returns just the filename of the File in storage, without the path

        e.g. abcd.mp4
        """
        # TODO(aron): write tests for this

        return os.path.basename(self.file_on_disk.name)

    def save(self, *args, **kwargs):
        """
        Overrider the default save method.
        If the file_on_disk FileField gets passed a content copy:
            1. generate the MD5 from the content copy
            2. fill the other fields accordingly
        """
        if self.file_on_disk:  # if file_on_disk is supplied, hash out the file
            if self.checksum is None or self.checksum == "":
                md5 = hashlib.md5()
                for chunk in self.file_on_disk.chunks():
                    md5.update(chunk)

                self.checksum = md5.hexdigest()
            if not self.file_size:
                self.file_size = self.file_on_disk.size
            if not self.file_format_id:
                ext = os.path.splitext(self.file_on_disk.name)[1].lstrip('.')
                if ext in list(dict(file_formats.choices).keys()):
                    self.file_format_id = ext
                else:
                    raise ValueError("Files of type `{}` are not supported.".format(ext))

        super(File, self).save(*args, **kwargs)

    class Meta:
        indexes = [
            models.Index(fields=['checksum', 'file_size'], name=FILE_DISTINCT_INDEX_NAME),
        ]


@receiver(models.signals.post_delete, sender=File)
def auto_delete_file_on_delete(sender, instance, **kwargs):
    """
    Deletes file from filesystem if no other File objects are referencing the same file on disk
    when corresponding `File` object is deleted.
    Be careful! we don't know if this will work when perform bash delete on File obejcts.
    """
    print("in delete, checksum = {}".format(instance.checksum))
    delete_empty_file_reference(instance.checksum, instance.file_format.extension)


def delete_empty_file_reference(checksum, extension):
    filename = checksum + '.' + extension
    if not File.objects.filter(checksum=checksum).exists() and not Channel.objects.filter(thumbnail=filename).exists():
        storage_path = generate_object_storage_name(checksum, filename)
        if default_storage.exists(storage_path):
            default_storage.delete(storage_path)


class PrerequisiteContentRelationship(models.Model):
    """
    Predefine the prerequisite relationship between two ContentNode objects.
    """
    target_node = models.ForeignKey(ContentNode, related_name='%(app_label)s_%(class)s_target_node')
    prerequisite = models.ForeignKey(ContentNode, related_name='%(app_label)s_%(class)s_prerequisite')

    class Meta:
        unique_together = ['target_node', 'prerequisite']

    def clean(self, *args, **kwargs):
        # self reference exception
        if self.target_node == self.prerequisite:
            raise IntegrityError('Cannot self reference as prerequisite.')
        # immediate cyclic exception
        elif PrerequisiteContentRelationship.objects.using(self._state.db) \
                .filter(target_node=self.prerequisite, prerequisite=self.target_node):
            raise IntegrityError(
                'Note: Prerequisite relationship is directional! %s and %s cannot be prerequisite of each other!'
                % (self.target_node, self.prerequisite))
        # distant cyclic exception
        # elif <this is a nice to have exception, may implement in the future when the priority raises.>
        #     raise Exception('Note: Prerequisite relationship is acyclic! %s and %s forms a closed loop!' % (self.target_node, self.prerequisite))
        super(PrerequisiteContentRelationship, self).clean(*args, **kwargs)

    def save(self, *args, **kwargs):
        self.full_clean()
        super(PrerequisiteContentRelationship, self).save(*args, **kwargs)

    def __unicode__(self):
        return u'%s' % (self.pk)


class RelatedContentRelationship(models.Model):
    """
    Predefine the related relationship between two ContentNode objects.
    """
    contentnode_1 = models.ForeignKey(ContentNode, related_name='%(app_label)s_%(class)s_1')
    contentnode_2 = models.ForeignKey(ContentNode, related_name='%(app_label)s_%(class)s_2')

    class Meta:
        unique_together = ['contentnode_1', 'contentnode_2']

    def save(self, *args, **kwargs):
        # self reference exception
        if self.contentnode_1 == self.contentnode_2:
            raise IntegrityError('Cannot self reference as related.')
        # handle immediate cyclic
        elif RelatedContentRelationship.objects.using(self._state.db) \
                .filter(contentnode_1=self.contentnode_2, contentnode_2=self.contentnode_1):
            return  # silently cancel the save
        super(RelatedContentRelationship, self).save(*args, **kwargs)


class Exercise(models.Model):
    contentnode = models.ForeignKey('ContentNode', related_name="exercise", null=True)
    mastery_model = models.CharField(max_length=200, default=exercises.DO_ALL, choices=exercises.MASTERY_MODELS)


class Invitation(models.Model):
    """ Invitation to edit channel """
    id = UUIDField(primary_key=True, default=uuid.uuid4)
    invited = models.ForeignKey(settings.AUTH_USER_MODEL, on_delete=models.SET_NULL, null=True, related_name='sent_to')
    share_mode = models.CharField(max_length=50, default=EDIT_ACCESS)
    email = models.EmailField(max_length=100, null=True)
    sender = models.ForeignKey(settings.AUTH_USER_MODEL, on_delete=models.SET_NULL, related_name='sent_by', null=True)
    channel = models.ForeignKey('Channel', on_delete=models.SET_NULL, null=True, related_name='pending_editors')
    first_name = models.CharField(max_length=100, blank=True)
    last_name = models.CharField(max_length=100, blank=True, null=True)

    class Meta:
        verbose_name = "Invitation"
        verbose_name_plural = "Invitations"

    def accept(self):
        user = User.objects.filter(email__iexact=self.email).first()
        if self.channel:
            # channel is a nullable field, so check that it exists.
            if self.share_mode == VIEW_ACCESS:
                self.channel.editors.remove(user)
                self.channel.viewers.add(user)
            else:
                self.channel.viewers.remove(user)
                self.channel.editors.add(user)
        self.delete()

    @classmethod
    def filter_edit_queryset(cls, queryset, user):
        if user.is_anonymous():
            return queryset.none()

        return queryset.filter(
            Q(email__iexact=user.email)
            | Q(sender=user)
            | Q(channel__editors=user)
        ).distinct()

    @classmethod
    def filter_view_queryset(cls, queryset, user):
        if user.is_anonymous():
            return queryset.none()

        return queryset.filter(
            Q(email__iexact=user.email)
            | Q(sender=user)
            | Q(channel__editors=user)
            | Q(channel__viewers=user)
        ).distinct()


class Task(models.Model):
    """Asynchronous tasks"""
    task_id = UUIDField(db_index=True, default=uuid.uuid4)  # This ID is used as the Celery task ID
    task_type = models.CharField(max_length=50)
    created = models.DateTimeField(default=timezone.now)
    status = models.CharField(max_length=10)
    is_progress_tracking = models.BooleanField(default=False)
    user = models.ForeignKey(settings.AUTH_USER_MODEL, related_name="task")
    metadata = JSONField()<|MERGE_RESOLUTION|>--- conflicted
+++ resolved
@@ -1633,16 +1633,6 @@
             models.Index(fields=["assessment_id"], name=ASSESSMENT_ID_INDEX_NAME),
         ]
 
-<<<<<<< HEAD
-class Answers(models.Model):
-    question = models.ForeignKey(AssessmentItem,related_name="answers", on_delete=models.CASCADE)
-    answer = models.CharField(max_length=50)
-    correct_answer = models.BooleanField()
-    feedback = models.CharField(max_length=50)
-
-    def __str__(self):        
-        return self.question
-=======
     _edit_filter = Q()
     for tree_name in CHANNEL_TREES:
         _edit_filter |= Q(
@@ -1693,7 +1683,14 @@
 
         return queryset
 
->>>>>>> fcf4853b
+class Answers(models.Model):
+    question = models.ForeignKey(AssessmentItem,related_name="answers", on_delete=models.CASCADE)
+    answer = models.CharField(max_length=50)
+    correct_answer = models.BooleanField()
+    feedback = models.CharField(max_length=50)
+
+    def __str__(self):        
+        return self.question
 
 class SlideshowSlide(models.Model):
     contentnode = models.ForeignKey('ContentNode', related_name="slideshow_slides", blank=True, null=True,
