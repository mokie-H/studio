--- conflicted
+++ resolved
@@ -272,11 +272,7 @@
     parent = TreeForeignKey('self', null=True, blank=True, related_name='children', db_index=True)
     tags = models.ManyToManyField(ContentTag, symmetrical=False, related_name='tagged_content', blank=True)
     sort_order = models.FloatField(max_length=50, default=1, verbose_name=_("sort order"), help_text=_("Ascending, lowest number shown first"))
-<<<<<<< HEAD
-    copyright_holder = models.CharField(max_length=200, blank=True, null=True, help_text=_("Organization of person who holds the essential rights"))
-=======
     copyright_holder = models.CharField(max_length=200, blank=True, default="", help_text=_("Organization of person who holds the essential rights"))
->>>>>>> d2fae82e
     cloned_source = TreeForeignKey('self', on_delete=models.SET_NULL, null=True, blank=True, related_name='clones')
     original_node = TreeForeignKey('self', on_delete=models.SET_NULL, null=True, blank=True, related_name='duplicates')
 
