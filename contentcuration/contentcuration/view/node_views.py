--- conflicted
+++ resolved
@@ -12,20 +12,16 @@
 from contentcuration.models import File, ContentNode, ContentTag, AssessmentItem, License, Channel
 from contentcuration.serializers import ContentNodeSerializer, ContentNodeEditSerializer, SimplifiedContentNodeSerializer, ContentNodeCompleteSerializer
 from le_utils.constants import format_presets, content_kinds, file_formats, licenses
-<<<<<<< HEAD
 from rest_framework.authentication import TokenAuthentication, SessionAuthentication, BasicAuthentication
 from rest_framework.permissions import IsAuthenticated
 from rest_framework.decorators import authentication_classes, permission_classes
 from contentcuration.statistics import record_node_duplication_stats
 
+from contentcuration.statistics import record_node_duplication_stats
+
 
 @authentication_classes((TokenAuthentication, SessionAuthentication))
 @permission_classes((IsAuthenticated,))
-=======
-from contentcuration.statistics import record_node_duplication_stats
-
-
-
 def get_node_diff(request):
 
     if request.method == 'POST':
@@ -82,7 +78,6 @@
             "changed" : serialized_changed,
         }))
 
->>>>>>> 723d7cc8
 def create_new_node(request):
     if request.method == 'POST':
         data = json.loads(request.body)
@@ -299,12 +294,8 @@
 
     return new_node
 
-<<<<<<< HEAD
 @authentication_classes((TokenAuthentication, SessionAuthentication))
 @permission_classes((IsAuthenticated,))
-=======
-
->>>>>>> 723d7cc8
 def move_nodes(request):
     logging.debug("Entering the move_nodes endpoint")
 
@@ -358,6 +349,8 @@
 
     return node
 
+@authentication_classes((TokenAuthentication, SessionAuthentication))
+@permission_classes((IsAuthenticated,))
 def sync_nodes(request):
     logging.debug("Entering the sync_nodes endpoint")
 
@@ -402,6 +395,8 @@
                 parents_to_check.append(node.parent)
     return node, parents_to_check
 
+@authentication_classes((TokenAuthentication, SessionAuthentication))
+@permission_classes((IsAuthenticated,))
 def sync_channel_endpoint(request):
     logging.debug("Entering the sync_nodes endpoint")
 
