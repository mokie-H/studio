import json
import logging
import os
from django.http import HttpResponse, HttpResponseBadRequest
from django.conf import settings
from django.core.files import File as DjFile
from rest_framework.renderers import JSONRenderer
from contentcuration.api import write_file_to_storage
from contentcuration.utils.files import generate_thumbnail_from_node
from contentcuration.models import File, FormatPreset, ContentNode, License, generate_storage_url
from contentcuration.serializers import FileSerializer, ContentNodeEditSerializer
from le_utils.constants import format_presets, content_kinds, exercises, licenses
from pressurecooker.videos import guess_video_preset_by_resolution
from rest_framework.authentication import TokenAuthentication, SessionAuthentication
from rest_framework.permissions import IsAuthenticated
from rest_framework.decorators import authentication_classes, permission_classes

<<<<<<< HEAD
@authentication_classes((TokenAuthentication, SessionAuthentication))
@permission_classes((IsAuthenticated,))
=======

>>>>>>> 723d7cc8
def file_upload(request):
    if request.method == 'POST':
        # Implement logic for switching out files without saving it yet
        filename, ext = os.path.splitext(request.FILES.values()[0]._name)
        size = request.FILES.values()[0]._size
        file_object = File(
            file_size=size,
            file_on_disk=DjFile(request.FILES.values()[0]),
            file_format_id=ext[1:].lower(),
            original_filename=request.FILES.values()[0]._name,
            preset_id=request.META.get('HTTP_PRESET'),
            language_id=request.META.get('HTTP_LANGUAGE'),
        )
        file_object.save()
        return HttpResponse(json.dumps({
            "success": True,
            "filename": str(file_object),
            "file": JSONRenderer().render(FileSerializer(file_object).data)
        }))

<<<<<<< HEAD
@authentication_classes((TokenAuthentication, SessionAuthentication))
@permission_classes((IsAuthenticated,))
=======

>>>>>>> 723d7cc8
def file_create(request):
    if request.method == 'POST':
        original_filename, ext = os.path.splitext(request.FILES.values()[0]._name)
        size = request.FILES.values()[0]._size
        presets = FormatPreset.objects.filter(allowed_formats__extension__contains=ext[1:].lower())
        kind = presets.first().kind
        preferences = json.loads(request.META.get('HTTP_PREFERENCES'))
        author = preferences.get('author') or ""
        license = License.objects.filter(license_name=preferences.get('license')).first()  # Use filter/first in case preference hasn't been set
        license_id = license.pk if license else settings.DEFAULT_LICENSE
        new_node = ContentNode(title=original_filename, kind=kind, license_id=license_id, author=author, copyright_holder=preferences.get('copyright_holder'))
        if license.license_name == licenses.SPECIAL_PERMISSIONS:
            new_node.license_description = preferences.get('license_description')
        new_node.save()
        file_object = File(file_on_disk=DjFile(request.FILES.values()[0]), file_format_id=ext[1:].lower(), original_filename=request.FILES.values()[0]._name, contentnode=new_node, file_size=size)
        file_object.save()
        if kind.pk == content_kinds.VIDEO:
            file_object.preset_id = guess_video_preset_by_resolution(str(file_object.file_on_disk))
        elif presets.filter(supplementary=False).count() == 1:
            file_object.preset = presets.filter(supplementary=False).first()

        file_object.save()

        try:
            if preferences.get('auto_derive_video_thumbnail') and new_node.kind_id == content_kinds.VIDEO \
                    or preferences.get('auto_derive_audio_thumbnail') and new_node.kind_id == content_kinds.AUDIO \
                    or preferences.get('auto_derive_html5_thumbnail') and new_node.kind_id == content_kinds.HTML5 \
                    or preferences.get('auto_derive_document_thumbnail') and new_node.kind_id == content_kinds.DOCUMENT:
                generate_thumbnail_from_node(new_node, set_node=True)
        except Exception:
            pass

        return HttpResponse(json.dumps({
            "success": True,
            "node": JSONRenderer().render(ContentNodeEditSerializer(new_node).data)
        }))

<<<<<<< HEAD
@authentication_classes((TokenAuthentication, SessionAuthentication))
@permission_classes((IsAuthenticated,))
=======

>>>>>>> 723d7cc8
def generate_thumbnail(request):
    logging.debug("Entering the generate_thumbnail endpoint")

    if request.method != 'POST':
        return HttpResponseBadRequest("Only POST requests are allowed on this endpoint.")
    else:
        data = json.loads(request.body)
        node = ContentNode.objects.get(pk=data["node_id"])

        thumbnail_object = generate_thumbnail_from_node(node)

        return HttpResponse(json.dumps({
            "success": True,
            "file": JSONRenderer().render(FileSerializer(thumbnail_object).data),
            "path": generate_storage_url(str(thumbnail_object)),
        }))

<<<<<<< HEAD
@authentication_classes((TokenAuthentication, SessionAuthentication))
@permission_classes((IsAuthenticated,))
=======

>>>>>>> 723d7cc8
def thumbnail_upload(request):
    if request.method == 'POST':
        fobj = request.FILES.values()[0]
        formatted_filename = write_file_to_storage(fobj)

        return HttpResponse(json.dumps({
            "success": True,
            "formatted_filename": formatted_filename,
            "file": None,
            "path": generate_storage_url(formatted_filename),
        }))

<<<<<<< HEAD
@authentication_classes((TokenAuthentication, SessionAuthentication))
@permission_classes((IsAuthenticated,))
=======

>>>>>>> 723d7cc8
def image_upload(request):
    if request.method == 'POST':
        name, ext = os.path.splitext(request.FILES.values()[0]._name)  # gets file extension without leading period
        file_object = File(
            contentnode_id=request.META.get('HTTP_NODE'),
            original_filename=name,
            preset_id=request.META.get('HTTP_PRESET'),
            file_on_disk=DjFile(request.FILES.values()[0]),
            file_format_id=ext[1:].lower()
        )
        file_object.save()
        return HttpResponse(json.dumps({
            "success": True,
            "file": JSONRenderer().render(FileSerializer(file_object).data),
            "path": generate_storage_url(str(file_object)),
        }))

<<<<<<< HEAD
@authentication_classes((TokenAuthentication, SessionAuthentication))
@permission_classes((IsAuthenticated,))
=======

>>>>>>> 723d7cc8
def exercise_image_upload(request):
    if request.method == 'POST':
        ext = os.path.splitext(request.FILES.values()[0]._name)[1][1:]  # gets file extension without leading period
        file_object = File(preset_id=format_presets.EXERCISE_IMAGE, file_on_disk=DjFile(request.FILES.values()[0]), file_format_id=ext.lower())
        file_object.save()
        return HttpResponse(json.dumps({
            "success": True,
            "formatted_filename": exercises.CONTENT_STORAGE_FORMAT.format(str(file_object)),
            "file_id": file_object.pk,
            "path": generate_storage_url(str(file_object)),
        }))<|MERGE_RESOLUTION|>--- conflicted
+++ resolved
@@ -15,12 +15,8 @@
 from rest_framework.permissions import IsAuthenticated
 from rest_framework.decorators import authentication_classes, permission_classes
 
-<<<<<<< HEAD
 @authentication_classes((TokenAuthentication, SessionAuthentication))
 @permission_classes((IsAuthenticated,))
-=======
-
->>>>>>> 723d7cc8
 def file_upload(request):
     if request.method == 'POST':
         # Implement logic for switching out files without saving it yet
@@ -41,12 +37,8 @@
             "file": JSONRenderer().render(FileSerializer(file_object).data)
         }))
 
-<<<<<<< HEAD
 @authentication_classes((TokenAuthentication, SessionAuthentication))
 @permission_classes((IsAuthenticated,))
-=======
-
->>>>>>> 723d7cc8
 def file_create(request):
     if request.method == 'POST':
         original_filename, ext = os.path.splitext(request.FILES.values()[0]._name)
@@ -84,12 +76,8 @@
             "node": JSONRenderer().render(ContentNodeEditSerializer(new_node).data)
         }))
 
-<<<<<<< HEAD
 @authentication_classes((TokenAuthentication, SessionAuthentication))
 @permission_classes((IsAuthenticated,))
-=======
-
->>>>>>> 723d7cc8
 def generate_thumbnail(request):
     logging.debug("Entering the generate_thumbnail endpoint")
 
@@ -107,12 +95,8 @@
             "path": generate_storage_url(str(thumbnail_object)),
         }))
 
-<<<<<<< HEAD
 @authentication_classes((TokenAuthentication, SessionAuthentication))
 @permission_classes((IsAuthenticated,))
-=======
-
->>>>>>> 723d7cc8
 def thumbnail_upload(request):
     if request.method == 'POST':
         fobj = request.FILES.values()[0]
@@ -125,12 +109,8 @@
             "path": generate_storage_url(formatted_filename),
         }))
 
-<<<<<<< HEAD
 @authentication_classes((TokenAuthentication, SessionAuthentication))
 @permission_classes((IsAuthenticated,))
-=======
-
->>>>>>> 723d7cc8
 def image_upload(request):
     if request.method == 'POST':
         name, ext = os.path.splitext(request.FILES.values()[0]._name)  # gets file extension without leading period
@@ -148,12 +128,8 @@
             "path": generate_storage_url(str(file_object)),
         }))
 
-<<<<<<< HEAD
 @authentication_classes((TokenAuthentication, SessionAuthentication))
 @permission_classes((IsAuthenticated,))
-=======
-
->>>>>>> 723d7cc8
 def exercise_image_upload(request):
     if request.method == 'POST':
         ext = os.path.splitext(request.FILES.values()[0]._name)[1][1:]  # gets file extension without leading period
