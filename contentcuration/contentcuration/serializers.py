--- conflicted
+++ resolved
@@ -23,8 +23,6 @@
         model = Language
         fields = ('lang_code', 'lang_subcode', 'id')
 
-<<<<<<< HEAD
-=======
 class UserSerializer(serializers.ModelSerializer):
     class Meta:
         model = User
@@ -48,10 +46,9 @@
     class Meta:
         model = Channel
         fields = ('id', 'name', 'description', 'editors', 'main_tree',
-                    'clipboard_tree', 'trash_tree','resource_count', 'resource_size',
+                    'trash_tree','resource_count', 'resource_size',
                     'version', 'thumbnail', 'deleted', 'public', 'pending_editors')
 
->>>>>>> 9f38f35c
 class FileSerializer(serializers.ModelSerializer):
     file_on_disk = serializers.SerializerMethodField('get_file_url')
     recommended_kind = serializers.SerializerMethodField('retrieve_recommended_kind')
