--- conflicted
+++ resolved
@@ -390,11 +390,7 @@
     class Meta:
         model = Channel
         fields = ('id', 'name', 'description', 'has_changed','editors', 'main_tree', 'trash_tree',
-<<<<<<< HEAD
-                'thumbnail', 'thumbnail_url', 'version', 'deleted', 'public', 'pending_editors')
-=======
                 'thumbnail', 'version', 'deleted', 'public', 'thumbnail_url', 'pending_editors')
->>>>>>> 73fe1d7d
 
 class UserSerializer(serializers.ModelSerializer):
     class Meta:
