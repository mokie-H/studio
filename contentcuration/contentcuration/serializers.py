import math
import zlib
from collections import OrderedDict
from itertools import chain

import minio
from django.conf import settings
from django.core.cache import cache
from django.core.exceptions import ValidationError as DjangoValidationError, PermissionDenied
from django.core.files import File as DjFile
from django.db import transaction
from django.db.models import Q, Max
<<<<<<< HEAD
=======
from le_utils.constants import licenses, roles
>>>>>>> 426fca60
from django.utils.translation import ugettext as _
from minio.error import ResponseError
from rest_framework import serializers
from rest_framework.exceptions import ValidationError
from rest_framework.fields import set_value, SkipField
from rest_framework.settings import api_settings
from rest_framework.utils import model_meta
from rest_framework_bulk import BulkSerializerMixin

from contentcuration.models import *
from contentcuration.statistics import record_node_addition_stats, record_action_stats
from le_utils.constants import licenses


class JSONSerializerField(serializers.Field):
    """ Serializer for JSONField -- required to make field writable"""
    def to_internal_value(self, data):
        return data
    def to_representation(self, value):
        return value

class LicenseSerializer(serializers.ModelSerializer):
    class Meta:
        model = License
        fields = ('license_name', 'exists', 'id', 'license_url', 'license_description', 'copyright_holder_required', 'is_custom')


class LanguageSerializer(serializers.ModelSerializer):
    id = serializers.CharField(required=False)
    ietf_name = serializers.SerializerMethodField('generate_ietf_name')

    def generate_ietf_name(self, language):
        return str(language)

    class Meta:
        model = Language
        fields = ('lang_code', 'lang_subcode', 'id', 'readable_name', 'ietf_name', 'native_name')


class FileFormatSerializer(serializers.ModelSerializer):
    class Meta:
        model = FileFormat
        fields = ("__all__")


class FormatPresetSerializer(serializers.ModelSerializer):
    # files = FileSerializer(many=True, read_only=True)
    associated_mimetypes = serializers.SerializerMethodField('retrieve_mimetypes')
    # Handles multi-language content (Backbone won't allow duplicate ids in collection, so name retains id)
    name = serializers.SerializerMethodField('retrieve_name')

    def retrieve_mimetypes(self, preset):
        return preset.allowed_formats.values_list('mimetype', flat=True)

    def retrieve_name(self, preset):
        return preset.id

    class Meta:
        model = FormatPreset
        fields = (
            'id', 'name', 'readable_name', 'multi_language', 'supplementary', 'thumbnail', 'subtitle', 'order', 'kind',
            'allowed_formats', 'associated_mimetypes', 'display')


class FileListSerializer(serializers.ListSerializer):
    def update(self, instance, validated_data):
        ret = []
        update_files = {}
        user = self.context['request'].user
        with transaction.atomic():
            for item in validated_data:
                item.update({
                    'preset_id': item['preset']['id'],
                    'language_id': item.get('language')['id'] if item.get('language') else None
                })

                # User should not be able to change files without a display
                if item['preset']['display']:
                    if 'id' in item:
                        update_files[item['id']] = item
                    else:
                        # create new nodes
                        ret.append(File.objects.create(**item))
                item.pop('preset', None)
                item.pop('language', None)

        files_to_delete = []
        nodes_to_parse = []
        current_files = [f['id'] for f in validated_data]

        # Get files that have the same contentnode, preset, and language as the files that are now attached to this node
        for file_obj in validated_data:
            delete_queryset = File.objects.filter(
                Q(contentnode=file_obj['contentnode']) &  # Get files that are associated with this node
                (Q(preset_id=file_obj['preset_id']) | Q(
                    preset=None)) &  # Look at files that have the same preset as this file
                Q(language_id=file_obj.get('language_id')) &  # Look at files with the same language as this file
                ~Q(id=file_obj['id'])  # Remove the file if it's not this file
            )
            files_to_delete += [f for f in delete_queryset.all()]
            if file_obj['contentnode'] not in nodes_to_parse:
                nodes_to_parse.append(file_obj['contentnode'])

        # Delete removed files
        for node in nodes_to_parse:
            previous_files = node.files.all()
            for f in previous_files:
                if f.id not in current_files:
                    files_to_delete.append(f)

        for to_delete in files_to_delete:
            to_delete.delete()

        if update_files:
            client = minio.Minio(
                "localhost:9000",
                access_key="development",
                secret_key="development",
                secure=False,
            )
            bucket = settings.AWS_STORAGE_BUCKET_NAME
            with transaction.atomic():
                for file_id, data in update_files.items():
                    file_obj, _new = File.objects.get_or_create(pk=file_id)

                    # potential optimization opportunity
                    for attr, value in data.items():
                        if attr != "preset" and attr != "language":
                            setattr(file_obj, attr, value)
                    file_path = generate_object_storage_name(file_obj.checksum, str(file_obj))

                    if not default_storage.exists(file_path):
                        raise OSError("Error: file {} was not found".format(str(file_obj)))

                    file = default_storage.open(file_path)
                    file_obj.file_on_disk = file

                    file_obj.uploaded_by = file_obj.uploaded_by or user
                    file_obj.save()
                    ret.append(file_obj)
        return ret


class FileSerializer(BulkSerializerMixin, serializers.ModelSerializer):
    file_on_disk = serializers.SerializerMethodField('get_file_url')
    storage_url = serializers.SerializerMethodField('retrieve_storage_url')
    mimetype = serializers.SerializerMethodField('retrieve_extension')
    language = LanguageSerializer(many=False, required=False, allow_null=True)
    display_name = serializers.SerializerMethodField('retrieve_display_name')
    id = serializers.CharField(required=False)
    preset = FormatPresetSerializer(many=False)

    def get(*args, **kwargs):
        return super.get(*args, **kwargs)

    def get_file_url(self, obj):
        return obj.file_on_disk.url

    def retrieve_storage_url(self, obj):
        return generate_storage_url(str(obj))

    def retrieve_extension(self, obj):
        return obj.file_format.mimetype

    def retrieve_display_name(self, obj):
        preset = obj.preset.readable_name if obj.preset else ""
        language = " ({})".format(obj.language.readable_name) if obj.language else ""
        return "{}{}".format(preset, language)

    class Meta:
        model = File
        fields = (
            'id', 'checksum', 'display_name', 'file_size', 'language', 'file_on_disk', 'contentnode', 'file_format',
            'preset', 'original_filename', 'storage_url', 'mimetype', 'source_url')
        list_serializer_class = FileListSerializer


class ContentKindSerializer(serializers.ModelSerializer):
    associated_presets = serializers.SerializerMethodField('retrieve_associated_presets')

    def retrieve_associated_presets(self, kind):
        return FormatPreset.objects.filter(kind=kind).values()

    class Meta:
        model = ContentKind
        fields = ("kind", 'associated_presets')


class CustomListSerializer(serializers.ListSerializer):
    def update(self, instance, validated_data):
        update_nodes = {}
        tag_mapping = {}
        prerequisite_mapping = {}
        ret = []
        unformatted_input_tags = []

        with transaction.atomic():
            for item in validated_data:
                item_tags = item.get('tags')

                unformatted_input_tags += item.pop('tags')
                if 'id' in item:
                    update_nodes[item['id']] = item
                    tag_mapping[item['id']] = item_tags
                    prerequisite_mapping.update({item['id']: item.pop('prerequisite')})
                else:
                    # create new nodes
                    new_node = ContentNode.objects.create(**item)
                    ret.append(new_node)
                    prerequisite_mapping.update({new_node.pk: item.pop('prerequisite')})


        # get all ContentTag objects, if doesn't exist, create them.
        all_tags = []
        for tag_data in unformatted_input_tags:
            # when deleting nodes, tag_data is a dict, but when adding nodes, it's a unicode string
            if isinstance(tag_data, unicode):
                tag_data = json.loads(tag_data)
            tag_tuple = ContentTag.objects.get_or_create(tag_name=tag_data['tag_name'], channel_id=tag_data['channel'])
            all_tags.append(tag_tuple[0])

        if ret:
            # new nodes and tags have been created, now add tags to them
            bulk_adding_list = []
            ThroughModel = ContentNode.tags.through
            for tag in all_tags:
                for node in ret:
                    bulk_adding_list.append(ThroughModel(node_id=node.pk, contenttag_id=tag.pk))
            ThroughModel.objects.bulk_create(bulk_adding_list)

        # Perform updates.
        if update_nodes:
            record_node_addition_stats(update_nodes, ContentNode.objects.get(id=update_nodes.itervalues().next()['id']),
                                       self.context['request'].user.id)
            with transaction.atomic():
                with ContentNode.objects.delay_mptt_updates():
                    for node_id, data in update_nodes.items():
                        node, is_new = ContentNode.objects.get_or_create(pk=node_id)

                        taglist = []
                        for tag_data in tag_mapping.get(node_id, None):
                            # when deleting nodes, tag_data is a dict, but when adding nodes, it's a unicode string
                            if isinstance(tag_data, unicode):
                                tag_data = json.loads(tag_data)

                            # this requires optimization
                            for tag_itm in all_tags:
                                if tag_itm.tag_name == tag_data['tag_name'] \
                                        and tag_itm.channel_id == tag_data['channel']:
                                    taglist.append(tag_itm)

                        # Detect if model has been moved to a different tree
                        if node.pk is not None:
                            original = ContentNode.objects.get(pk=node.pk)
                            if original.parent_id and original.parent_id != node.parent_id:
                                original_parent = ContentNode.objects.get(pk=original.parent_id)
                                original_parent.changed = True
                                original_parent.save()

                        # potential optimization opportunity
                        for attr, value in data.items():
                            setattr(node, attr, value)
                        node.tags = taglist

                        node.save(request=self.context['request'])

                        PrerequisiteContentRelationship.objects.filter(target_node_id=node_id).delete()
                        for prereq_node in prerequisite_mapping.get(node_id) or []:
                            PrerequisiteContentRelationship.objects.get_or_create(target_node_id=node_id, prerequisite_id=prereq_node.id)
                        node.save(request=self.context['request'])
                        ret.append(node)
        return ret


class TagSerializer(serializers.ModelSerializer):
    class Meta:
        model = ContentTag
        fields = ('tag_name', 'channel', 'id')


class AssessmentListSerializer(serializers.ListSerializer):
    def update(self, instance, validated_data):
        ret = []
        file_mapping = {}

        with transaction.atomic():
            for item in validated_data:
                files = item.pop('files', [])  # Remove here to avoid problems with setting attributes

                # Handle existing items
                if 'id' in item:
                    aitem, is_new = AssessmentItem.objects.get_or_create(pk=item['id'])
                    if item['deleted']:
                        aitem.delete()
                        continue
                    else:
                        # Set attributes for assessment item
                        for attr, value in item.items():
                            setattr(aitem, attr, value)
                        aitem.save()
                else:
                    # Create item
                    aitem = AssessmentItem.objects.create(**item)

                for f in files:
                    if f.checksum in str(aitem.__dict__):
                        if f.assessment_item_id != aitem.pk:
                            f.assessment_item = aitem
                            f.save()
                    else:
                        f.delete()

                ret.append(aitem)

        return ret


class AssessmentItemSerializer(BulkSerializerMixin, serializers.ModelSerializer):
    contentnode = serializers.PrimaryKeyRelatedField(queryset=ContentNode.objects.all())
    id = serializers.IntegerField(required=False)

    class Meta:
        model = AssessmentItem
        fields = ('id', 'question', 'files', 'type', 'answers', 'contentnode', 'assessment_id',
                  'hints', 'raw_data', 'order', 'source_url', 'randomize', 'deleted')
        list_serializer_class = AssessmentListSerializer


class SimplifiedContentNodeSerializer(BulkSerializerMixin, serializers.ModelSerializer):
    id = serializers.CharField(required=False)
    children = serializers.PrimaryKeyRelatedField(many=True, read_only=True)
    prerequisite = serializers.PrimaryKeyRelatedField(many=True, queryset=ContentNode.objects.all())
    is_prerequisite_of = serializers.PrimaryKeyRelatedField(many=True, read_only=True)
    metadata = serializers.SerializerMethodField('retrieve_metadata')
    parent_title = serializers.SerializerMethodField('retrive_parent_title')
    ancestors = serializers.SerializerMethodField('get_node_ancestors')

    def retrive_parent_title(self, node):
        return node.parent and node.parent.title

    def retrieve_metadata(self, node):
        if node.kind_id == content_kinds.TOPIC:
            # descendants = node.get_descendants(include_self=True)
            # aggregated = descendants.aggregate(resource_size=Sum('files__file_size'), assessment_size=Sum('assessment_items__files__file_size'))
            return {
                "total_count": node.get_descendant_count(),
                "resource_count": node.get_descendants().exclude(kind=content_kinds.TOPIC).count(),
                "coach_count": node.get_descendants().filter(role_visibility=roles.COACH).count(),
                # "resource_size" : (aggregated.get('resource_size') or 0) + (aggregated.get('assessment_size') or 0),
            }
        else:
            # assessment_size = node.assessment_items.aggregate(resource_size=Sum('files__file_size'))['resource_size'] or 0
            # resource_size = node.files.aggregate(resource_size=Sum('file_size')).get('resource_size') or 0
            return {
                "total_count": 1,
                "resource_count": 1,
            }

    @staticmethod
    def setup_eager_loading(queryset):
        """ Perform necessary eager loading of data. """
        queryset = queryset.prefetch_related('children').prefetch_related('files').prefetch_related('assessment_items')
        return queryset

    def to_internal_value(self, data):
        """
        In order to be able to handle passing tag_name in array,
        we need to overwrite this method to bypass run_validation for tags
        """
        if not isinstance(data, dict):
            message = self.error_messages['invalid'].format(
                datatype=type(data).__name__
            )
            raise ValidationError({
                api_settings.NON_FIELD_ERRORS_KEY: [message]
            })

        ret = OrderedDict()
        errors = OrderedDict()
        fields = self._writable_fields

        for field in fields:
            validate_method = getattr(self, 'validate_' + field.field_name, None)
            primitive_value = field.get_value(data)
            try:
                if field.field_name != 'tags':
                    validated_value = field.run_validation(primitive_value)
                else:
                    validated_value = primitive_value

                if validate_method is not None:
                    validated_value = validate_method(validated_value)
            except ValidationError as exc:
                errors[field.field_name] = exc.detail
            except DjangoValidationError as exc:
                errors[field.field_name] = list(exc.messages)
            except SkipField:
                pass
            else:
                set_value(ret, field.source_attrs, validated_value)

        if errors:
            raise ValidationError(errors)

        return ret

    def create(self, validated_data):
        ModelClass = self.Meta.model
        info = model_meta.get_field_info(ModelClass)
        many_to_many = {}
        for field_name, relation_info in info.relations.items():
            if relation_info.to_many and (field_name in validated_data):
                many_to_many[field_name] = validated_data.pop(field_name)

        try:
            instance = ModelClass.objects.create(**validated_data)
        except TypeError as exc:
            msg = (
                'Got a `TypeError` when calling `%s.objects.create()`. '
                'This may be because you have a writable field on the '
                'serializer class that is not a valid argument to '
                '`%s.objects.create()`. You may need to make the field '
                'read-only, or override the %s.create() method to handle '
                'this correctly.\nOriginal exception text was: %s.' %
                (
                    ModelClass.__name__,
                    ModelClass.__name__,
                    self.__class__.__name__,
                    exc
                )
            )
            raise TypeError(msg)

        # Save many-to-many relationships after the instance is created.
        if self.validated_data['tags']:
            tag_list = []
            for tag in self.validated_data['tags']:
                # tag_list.append(ContentTag.objects.get_or_create(tag_name=tag['tag_name'])[0])
                tag_list.append(ContentTag.objects.get_or_create(tag_name=tag)[0])
            setattr(instance, 'tags', tag_list)
            many_to_many.pop('tags')

        if many_to_many:
            for field_name, value in many_to_many.items():
                setattr(instance, field_name, value)

        instance.save()

        return instance

    def update(self, instance, validated_data):
        """
        Since we are not doing anything crazy about the nested writable field(tags here),
        so just bypass the raise_errors_on_nested_writes().
        This may need to change in the future when we need to do crazy things on nested writable field.
        """
        for attr, value in validated_data.items():
            setattr(instance, attr, value)
        instance.save()
        return instance

    def get_node_ancestors(self, node):
        return node.get_ancestors().values_list('id', flat=True)

    class Meta:
        model = ContentNode
        fields = ('title', 'id', 'sort_order', 'kind', 'children', 'parent', 'metadata', 'content_id', 'prerequisite',
                  'is_prerequisite_of', 'parent_title', 'ancestors', 'tree_id', 'language', 'role_visibility')


class RootNodeSerializer(SimplifiedContentNodeSerializer):
    channel_name = serializers.SerializerMethodField('retrieve_channel_name')

    def retrieve_metadata(self, node):
        descendants = node.get_descendants()
        return {
            "total_count": node.get_descendant_count(),
            "resource_count": descendants.exclude(kind_id=content_kinds.TOPIC).count(),
            "max_sort_order": node.children.aggregate(max_sort_order=Max('sort_order'))['max_sort_order'] or 1,
            "resource_size": 0,
            "has_changed_descendant": descendants.filter(changed=True).exists()
        }

    def retrieve_channel_name(self, node):
        channel = node.get_channel()
        return channel.name if channel else None

    class Meta:
        model = ContentNode
        fields = ('title', 'id', 'kind', 'children', 'metadata', 'published', 'publishing', 'node_id', 'channel_name',
                  'prerequisite', 'is_prerequisite_of', 'parent_title', 'ancestors', 'tree_id', 'role_visibility')


class ContentNodeSerializer(SimplifiedContentNodeSerializer):
    ancestors = serializers.SerializerMethodField('get_node_ancestors')
    valid = serializers.SerializerMethodField('check_valid')
    associated_presets = serializers.SerializerMethodField('retrieve_associated_presets')
    original_channel = serializers.SerializerMethodField('retrieve_original_channel')

    def retrieve_associated_presets(self, node):
        return node.get_associated_presets()

    def check_valid(self, node):
        isoriginal = node.node_id == node.original_source_node_id
        if node.kind_id == content_kinds.TOPIC:
            return True
        elif isoriginal and not node.license:
            return False
        elif isoriginal and node.license.copyright_holder_required and not node.copyright_holder:
            return False
        elif isoriginal and node.license.is_custom and not node.license_description:
            return False
        elif node.kind_id == content_kinds.EXERCISE:
            for aitem in node.assessment_items.exclude(type=exercises.PERSEUS_QUESTION):
                answers = json.loads(aitem.answers)
                correct_answers = filter(lambda a: a['correct'], answers)
                if aitem.question == "" or len(answers) == 0 or len(correct_answers) == 0 or \
                        any(filter(lambda a: a['answer'] == "", answers)) or \
                        (aitem.type == exercises.SINGLE_SELECTION and len(correct_answers) > 1) or \
                        any(filter(lambda h: h['hint'] == "", json.loads(aitem.hints))):
                    return False
            return True
        else:
            return node.files.filter(preset__supplementary=False).exists()

    def retrieve_metadata(self, node):
        if node.kind_id == content_kinds.TOPIC:
            descendants = node.get_descendants(include_self=True)
            return {
                "total_count": node.get_descendant_count(),
                "resource_count": descendants.exclude(kind=content_kinds.TOPIC).count(),
                "max_sort_order": node.children.aggregate(max_sort_order=Max('sort_order'))['max_sort_order'] or 1,
                "resource_size": 0,  # Make separate request
                "has_changed_descendant": descendants.filter(changed=True).exists(),
                "coach_count": descendants.filter(role_visibility=roles.COACH).count(),
            }
        else:
            assessment_size = node.assessment_items.values('files__checksum', 'files__file_size').distinct()\
                            .aggregate(resource_size=Sum('files__file_size')).get('resource_size') or 0
            resource_size = node.files.values('file_size', 'checksum').distinct()\
                            .aggregate(resource_size=Sum('file_size')).get('resource_size') or 0
            resource_count = 1
            if node.kind_id == content_kinds.EXERCISE:
                resource_count = node.assessment_items.filter(deleted=False).count()

            return {
                "total_count": 1,
                "resource_count": resource_count,
                "max_sort_order": node.sort_order,
                "resource_size": assessment_size + resource_size,
                "has_changed_descendant": node.changed,
            }

    def retrieve_original_channel(self, node):
        original = node.get_original_node()
        channel = original.get_channel() if original else None
        return {"id": channel.pk, "name": channel.name} if channel else None

    class Meta:
        list_serializer_class = CustomListSerializer
        model = ContentNode
        fields = ('title', 'changed', 'id', 'description', 'sort_order', 'author', 'copyright_holder', 'license','language',
                  'license_description', 'assessment_items', 'files', 'parent_title', 'ancestors', 'modified', 'original_channel',
                  'kind', 'parent', 'children', 'published', 'associated_presets', 'valid', 'metadata', 'original_source_node_id',
                  'tags', 'extra_fields', 'prerequisite', 'is_prerequisite_of', 'node_id', 'tree_id', 'publishing', 'freeze_authoring_data',
                  'role_visibility')


class ContentNodeEditSerializer(ContentNodeSerializer):
    files = FileSerializer(many=True, read_only=True)
    tags = TagSerializer(many=True)
    assessment_items = AssessmentItemSerializer(many=True, read_only=True)

    class Meta:
        list_serializer_class = CustomListSerializer
        model = ContentNode
        fields = ('title', 'changed', 'id', 'description', 'sort_order', 'author', 'copyright_holder', 'license', 'language',
                  'node_id', 'license_description', 'assessment_items', 'files', 'parent_title', 'content_id', 'modified',
                  'kind', 'parent', 'children', 'published', 'associated_presets', 'valid', 'metadata', 'ancestors', 'tree_id',
                  'tags', 'extra_fields', 'original_channel', 'prerequisite', 'is_prerequisite_of', 'thumbnail_encoding',
                  'freeze_authoring_data', 'publishing', 'original_source_node_id', 'role_visibility')


class ContentNodeCompleteSerializer(ContentNodeEditSerializer):
    class Meta:
        list_serializer_class = CustomListSerializer
        model = ContentNode
        fields = (
            'title', 'changed', 'id', 'description', 'sort_order', 'author', 'node_id', 'copyright_holder', 'license',
            'license_description', 'kind', 'prerequisite', 'is_prerequisite_of', 'parent_title', 'ancestors', 'language',
            'original_channel', 'original_source_node_id', 'source_node_id', 'content_id', 'original_channel_id',
            'source_channel_id', 'source_id', 'source_domain', 'thumbnail_encoding', 'publishing',
            'children', 'parent', 'tags', 'created', 'modified', 'published', 'extra_fields', 'assessment_items',
            'files', 'valid', 'metadata', 'tree_id', 'freeze_authoring_data', 'role_visibility')

""" Shared methods across channel serializers """
class ChannelFieldMixin(object):

    def get_channel_primary_token(self, channel):
        if channel.secret_tokens.filter(is_primary=True).exists():
            token = channel.secret_tokens.filter(is_primary=True).first().token
            return token[:5] + '-' + token[5:]
        else:
            return channel.pk

    def generate_thumbnail_url(self, channel):
        if channel.thumbnail and 'static' not in channel.thumbnail:
            return generate_storage_url(channel.thumbnail)
        return '/static/img/kolibri_placeholder.png'

    def check_for_changes(self, channel):
        return channel.main_tree and channel.main_tree.get_descendants().filter(changed=True).count() > 0

    def get_resource_count(self, channel):
        return channel.main_tree.get_descendants().exclude(kind_id=content_kinds.TOPIC).count()

    def get_date_created(self, channel):
        return channel.main_tree.created

    def get_date_modified(self, channel):
        return channel.main_tree.get_descendants(include_self=True).aggregate(last_modified=Max('modified'))['last_modified']

    def check_published(self, channel):
        return channel.main_tree.published

    def check_publishing(self, channel):
        return channel.main_tree.publishing

    def generate_thumbnail_url(self, channel):
        if channel.thumbnail and 'static' not in channel.thumbnail:
            return generate_storage_url(channel.thumbnail)
        return '/static/img/kolibri_placeholder.png'


class ChannelSerializer(ChannelFieldMixin, serializers.ModelSerializer):
    has_changed = serializers.SerializerMethodField('check_for_changes')
    main_tree = RootNodeSerializer(read_only=True)
    staging_tree = RootNodeSerializer(read_only=True)
    trash_tree = RootNodeSerializer(read_only=True)
    thumbnail_url = serializers.SerializerMethodField('generate_thumbnail_url')
    created = serializers.SerializerMethodField('get_date_created')
    updated = serializers.SerializerMethodField('get_date_updated')
    tags = TagSerializer(many=True, read_only=True)
    primary_token = serializers.SerializerMethodField('get_channel_primary_token')
    content_defaults = JSONSerializerField()

    def get_date_created(self, channel):
        return channel.main_tree.created.strftime("%X %x")

    def get_date_updated(self, channel):
        return channel.staging_tree.created.strftime("%X %x") if channel.staging_tree else None

    @staticmethod
    def setup_eager_loading(queryset):
        """ Perform necessary eager loading of data. """
        queryset = queryset.select_related('main_tree')
        return queryset

    class Meta:
        model = Channel
        fields = (
            'id', 'created', 'updated', 'name', 'description', 'has_changed', 'editors', 'main_tree', 'trash_tree',
            'staging_tree', 'source_id', 'source_domain', 'ricecooker_version', 'thumbnail', 'version', 'deleted',
            'public', 'thumbnail_url','thumbnail_encoding', 'pending_editors', 'viewers', 'tags', 'content_defaults',
            'language', 'primary_token', 'priority', 'published_size')


class AccessibleChannelListSerializer(ChannelFieldMixin, serializers.ModelSerializer):
    size = serializers.SerializerMethodField("get_resource_size")
    count = serializers.SerializerMethodField("get_resource_count")
    created = serializers.SerializerMethodField('get_date_created')
    main_tree = RootNodeSerializer(read_only=True)

    def get_resource_size(self, channel):
        return channel.get_resource_size()

    class Meta:
        model = Channel
        fields = ('id', 'created', 'name', 'size', 'count', 'version', 'deleted', 'main_tree')


class ChannelListSerializer(ChannelFieldMixin, serializers.ModelSerializer):
    thumbnail_url = serializers.SerializerMethodField('generate_thumbnail_url')
    published = serializers.SerializerMethodField('check_published')
    publishing = serializers.SerializerMethodField('check_publishing')
    count = serializers.SerializerMethodField("get_resource_count")
    created = serializers.SerializerMethodField('get_date_created')
    modified = serializers.SerializerMethodField('get_date_modified')
    primary_token = serializers.SerializerMethodField('get_channel_primary_token')
    content_defaults = JSONSerializerField()

    def generate_thumbnail_url(self, channel):
        if channel.thumbnail and 'static' not in channel.thumbnail:
            return generate_storage_url(channel.thumbnail)
        return '/static/img/kolibri_placeholder.png'

    class Meta:
        model = Channel
        fields = ('id', 'created', 'name', 'published', 'pending_editors', 'editors', 'viewers', 'modified', 'language', 'primary_token', 'priority',
                  'description', 'count', 'version', 'public', 'thumbnail_url', 'thumbnail', 'thumbnail_encoding', 'deleted', 'content_defaults', 'publishing')

class AltChannelListSerializer(ChannelFieldMixin, serializers.ModelSerializer):
    thumbnail_url = serializers.SerializerMethodField('generate_thumbnail_url')
    published = serializers.SerializerMethodField('check_published')
    publishing = serializers.SerializerMethodField('check_publishing')
    count = serializers.SerializerMethodField("get_resource_count")
    created = serializers.SerializerMethodField('get_date_created')
    modified = serializers.SerializerMethodField('get_date_modified')
    primary_token = serializers.SerializerMethodField('get_channel_primary_token')
    content_defaults = JSONSerializerField()

    class Meta:
        model = Channel
        fields = ('id', 'created', 'name', 'published', 'pending_editors', 'editors', 'modified', 'language', 'primary_token', 'priority',
                  'description', 'count', 'public', 'thumbnail_url', 'thumbnail', 'thumbnail_encoding', 'content_defaults', 'publishing')

class PublicChannelSerializer(ChannelFieldMixin, serializers.ModelSerializer):
    kind_count = serializers.SerializerMethodField('generate_kind_count')
    matching_tokens = serializers.SerializerMethodField('match_tokens')

    def match_tokens(self, channel):
        tokens = json.loads(channel.tokens) if hasattr(channel, 'tokens') else []
        return list(channel.secret_tokens.filter(token__in=tokens).values_list('token', flat=True))

    def generate_kind_count(self, channel):
        return channel.published_kind_count and json.loads(channel.published_kind_count)

    class Meta:
        model = Channel
        fields = ('id', 'name', 'language', 'included_languages', 'description', 'total_resource_count', 'version',
                  'kind_count', 'published_size', 'last_published', 'icon_encoding', 'matching_tokens', 'public')

class UserSerializer(serializers.ModelSerializer):
    class Meta:
        model = User
        fields = ('email', 'first_name', 'last_name', 'id', 'disk_space', 'is_active', 'information')


class CurrentUserSerializer(serializers.ModelSerializer):
    clipboard_tree = RootNodeSerializer(read_only=True)
    available_space = serializers.SerializerMethodField('calculate_space')

    def calculate_space(self, user):
        return user.get_available_space()

    class Meta:
        model = User
        fields = ('email', 'first_name', 'last_name', 'is_active', 'is_admin', 'id', 'clipboard_tree', 'available_space')


class UserChannelListSerializer(serializers.ModelSerializer):
    bookmarks = serializers.SerializerMethodField('retrieve_bookmarks')

    def retrieve_bookmarks(self, user):
        return user.bookmarked_channels.values_list('id', flat=True)

    class Meta:
        model = User
        fields = ('email', 'first_name', 'last_name', 'id', 'is_active', 'bookmarks')


class AdminChannelListSerializer(ChannelFieldMixin, serializers.ModelSerializer):
    published = serializers.SerializerMethodField('check_published')
    count = serializers.SerializerMethodField("compute_item_count")
    created = serializers.SerializerMethodField('get_date_created')
    modified = serializers.SerializerMethodField('get_date_modified')
    download_url = serializers.SerializerMethodField('generate_db_url')
    editors = UserChannelListSerializer(many=True, read_only=True)
    viewers = UserChannelListSerializer(many=True, read_only=True)
    primary_token = serializers.SerializerMethodField('get_channel_primary_token')

    def generate_db_url(self, channel):
        return "{path}{id}.sqlite3".format(path=settings.CONTENT_DATABASE_URL, id=channel.pk)

    def compute_item_count(self, channel):
        return channel.main_tree.get_descendant_count()

    class Meta:
        model = Channel
        fields = ('id', 'created', 'modified', 'name', 'published', 'editors', 'viewers', 'staging_tree', 'description', 'count',
                  'version', 'public', 'deleted', 'ricecooker_version', 'download_url', 'primary_token', 'priority')

class SimplifiedChannelListSerializer(serializers.ModelSerializer):
    class Meta:
        model = Channel
        fields = ('id', 'name', 'description', 'version')

class AdminUserListSerializer(serializers.ModelSerializer):
    editable_channels = SimplifiedChannelListSerializer(many=True, read_only=True)
    view_only_channels = SimplifiedChannelListSerializer(many=True, read_only=True)
    mb_space = serializers.SerializerMethodField('calculate_space')
    used_space = serializers.SerializerMethodField('calculate_used_space')
    is_chef = serializers.SerializerMethodField('check_if_chef')

    def calculate_space(self, user):
        return user.disk_space / 1048576

    def calculate_used_space(self, user):
        return user.get_space_used()

    def check_if_chef(self, user):
        return user.editable_channels.exclude(ricecooker_version=None).exists()

    class Meta:
        model = User
        fields = ('email', 'first_name', 'last_name', 'id', 'editable_channels', 'view_only_channels',
                'is_admin', 'date_joined', 'is_active', 'disk_space', 'mb_space', 'used_space', 'is_chef')

class InvitationSerializer(BulkSerializerMixin, serializers.ModelSerializer):
    channel_name = serializers.SerializerMethodField('retrieve_channel_name')
    sender = UserSerializer(read_only=True)

    def retrieve_channel_name(self, invitation):
        return invitation and invitation.channel.name

    class Meta:
        model = Invitation
        fields = (
            'id', 'invited', 'email', 'sender', 'channel', 'first_name', 'last_name', 'share_mode', 'channel_name')<|MERGE_RESOLUTION|>--- conflicted
+++ resolved
@@ -10,10 +10,7 @@
 from django.core.files import File as DjFile
 from django.db import transaction
 from django.db.models import Q, Max
-<<<<<<< HEAD
-=======
 from le_utils.constants import licenses, roles
->>>>>>> 426fca60
 from django.utils.translation import ugettext as _
 from minio.error import ResponseError
 from rest_framework import serializers
