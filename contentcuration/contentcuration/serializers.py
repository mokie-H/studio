import zlib
import math
from collections import OrderedDict
from django.conf import settings
from django.core.cache import cache
from django.core.exceptions import ValidationError as DjangoValidationError, PermissionDenied
from django.core.files import File as DjFile
from django.db import transaction
from django.db.models import Q, Max
<<<<<<< HEAD
from le_utils.constants import licenses
=======
>>>>>>> 37441c87
from django.utils.translation import ugettext as _
from itertools import chain
from rest_framework import serializers
from rest_framework.exceptions import ValidationError
from rest_framework.fields import set_value, SkipField
from rest_framework.settings import api_settings
from rest_framework.utils import model_meta
from rest_framework_bulk import BulkSerializerMixin

from contentcuration.models import *
from contentcuration.statistics import record_node_addition_stats, record_action_stats

class LicenseSerializer(serializers.ModelSerializer):
    class Meta:
        model = License
        fields = ('license_name', 'exists', 'id', 'license_url', 'license_description', 'copyright_holder_required', 'is_custom')


class LanguageSerializer(serializers.ModelSerializer):
    id = serializers.CharField(required=False)
    ietf_name = serializers.SerializerMethodField('generate_ietf_name')

    def generate_ietf_name(self, language):
        return str(language)

    class Meta:
        model = Language
        fields = ('lang_code', 'lang_subcode', 'id', 'readable_name', 'ietf_name', 'native_name')


class FileFormatSerializer(serializers.ModelSerializer):
    class Meta:
        model = FileFormat
        fields = ("__all__")


class FormatPresetSerializer(serializers.ModelSerializer):
    # files = FileSerializer(many=True, read_only=True)
    associated_mimetypes = serializers.SerializerMethodField('retrieve_mimetypes')
    # Handles multi-language content (Backbone won't allow duplicate ids in collection, so name retains id)
    name = serializers.SerializerMethodField('retrieve_name')

    def retrieve_mimetypes(self, preset):
        return preset.allowed_formats.values_list('mimetype', flat=True)

    def retrieve_name(self, preset):
        return preset.id

    class Meta:
        model = FormatPreset
        fields = (
            'id', 'name', 'readable_name', 'multi_language', 'supplementary', 'thumbnail', 'subtitle', 'order', 'kind',
            'allowed_formats', 'associated_mimetypes', 'display')


class FileListSerializer(serializers.ListSerializer):
    def update(self, instance, validated_data):
        ret = []
        update_files = {}
        user = self.context['request'].user
        with transaction.atomic():
            for item in validated_data:
                item.update({
                    'preset_id': item['preset']['id'],
                    'language_id': item.get('language')['id'] if item.get('language') else None
                })

                # User should not be able to change files without a display
                if item['preset']['display']:
                    if 'id' in item:
                        update_files[item['id']] = item
                    else:
                        # create new nodes
                        ret.append(File.objects.create(**item))
                item.pop('preset', None)
                item.pop('language', None)

        files_to_delete = []
        nodes_to_parse = []
        current_files = [f['id'] for f in validated_data]

        # Get files that have the same contentnode, preset, and language as the files that are now attached to this node
        for file_obj in validated_data:
            delete_queryset = File.objects.filter(
                Q(contentnode=file_obj['contentnode']) &  # Get files that are associated with this node
                (Q(preset_id=file_obj['preset_id']) | Q(
                    preset=None)) &  # Look at files that have the same preset as this file
                Q(language_id=file_obj.get('language_id')) &  # Look at files with the same language as this file
                ~Q(id=file_obj['id'])  # Remove the file if it's not this file
            )
            files_to_delete += [f for f in delete_queryset.all()]
            if file_obj['contentnode'] not in nodes_to_parse:
                nodes_to_parse.append(file_obj['contentnode'])

        # Delete removed files
        for node in nodes_to_parse:
            previous_files = node.files.all()
            for f in previous_files:
                if f.id not in current_files:
                    files_to_delete.append(f)

        for to_delete in files_to_delete:
            to_delete.delete()

        if update_files:
            with transaction.atomic():
                for file_id, data in update_files.items():
                    file_obj, _new = File.objects.get_or_create(pk=file_id)

                    # potential optimization opportunity
                    for attr, value in data.items():
                        if attr != "preset" and attr != "language":
                            setattr(file_obj, attr, value)
                    file_path = generate_file_on_disk_name(file_obj.checksum, str(file_obj))
                    if os.path.isfile(file_path):
                        file_obj.file_on_disk = DjFile(open(file_path, 'rb'))
                    else:
                        raise OSError("Error: file {} was not found".format(str(file_obj)))
                    file_obj.uploaded_by = file_obj.uploaded_by or user
                    file_obj.save()
                    ret.append(file_obj)
        return ret


class FileSerializer(BulkSerializerMixin, serializers.ModelSerializer):
    file_on_disk = serializers.SerializerMethodField('get_file_url')
    storage_url = serializers.SerializerMethodField('retrieve_storage_url')
    mimetype = serializers.SerializerMethodField('retrieve_extension')
    language = LanguageSerializer(many=False, required=False, allow_null=True)
    display_name = serializers.SerializerMethodField('retrieve_display_name')
    id = serializers.CharField(required=False)
    preset = FormatPresetSerializer(many=False)

    def get(*args, **kwargs):
        return super.get(*args, **kwargs)

    def get_file_url(self, obj):
        return obj.file_on_disk.url

    def retrieve_storage_url(self, obj):
        return generate_storage_url(str(obj))

    def retrieve_extension(self, obj):
        return obj.file_format.mimetype

    def retrieve_display_name(self, obj):
        preset = obj.preset.readable_name if obj.preset else ""
        language = " ({})".format(obj.language.readable_name) if obj.language else ""
        return "{}{}".format(preset, language)

    class Meta:
        model = File
        fields = (
            'id', 'checksum', 'display_name', 'file_size', 'language', 'file_on_disk', 'contentnode', 'file_format',
            'preset', 'original_filename', 'storage_url', 'mimetype', 'source_url')
        list_serializer_class = FileListSerializer


class ContentKindSerializer(serializers.ModelSerializer):
    associated_presets = serializers.SerializerMethodField('retrieve_associated_presets')

    def retrieve_associated_presets(self, kind):
        return FormatPreset.objects.filter(kind=kind).values()

    class Meta:
        model = ContentKind
        fields = ("kind", 'associated_presets')


class CustomListSerializer(serializers.ListSerializer):
    def update(self, instance, validated_data):
        update_nodes = {}
        tag_mapping = {}
        prerequisite_mapping = {}
        ret = []
        unformatted_input_tags = []

        with transaction.atomic():
            for item in validated_data:
                item_tags = item.get('tags')

                unformatted_input_tags += item.pop('tags')
                if 'id' in item:
                    update_nodes[item['id']] = item
                    tag_mapping[item['id']] = item_tags
                    prerequisite_mapping.update({item['id']: item.pop('prerequisite')})
                else:
                    # create new nodes
                    new_node = ContentNode.objects.create(**item)
                    ret.append(new_node)
                    prerequisite_mapping.update({new_node.pk: item.pop('prerequisite')})


        # get all ContentTag objects, if doesn't exist, create them.
        all_tags = []
        for tag_data in unformatted_input_tags:
            # when deleting nodes, tag_data is a dict, but when adding nodes, it's a unicode string
            if isinstance(tag_data, unicode):
                tag_data = json.loads(tag_data)
            tag_tuple = ContentTag.objects.get_or_create(tag_name=tag_data['tag_name'], channel_id=tag_data['channel'])
            all_tags.append(tag_tuple[0])

        if ret:
            # new nodes and tags have been created, now add tags to them
            bulk_adding_list = []
            ThroughModel = ContentNode.tags.through
            for tag in all_tags:
                for node in ret:
                    bulk_adding_list.append(ThroughModel(node_id=node.pk, contenttag_id=tag.pk))
            ThroughModel.objects.bulk_create(bulk_adding_list)

        # Perform updates.
        if update_nodes:
            record_node_addition_stats(update_nodes, ContentNode.objects.get(id=update_nodes.itervalues().next()['id']),
                                       self.context['request'].user.id)
            with transaction.atomic():
                with ContentNode.objects.delay_mptt_updates():
                    for node_id, data in update_nodes.items():
                        node, is_new = ContentNode.objects.get_or_create(pk=node_id)

                        taglist = []
                        for tag_data in tag_mapping.get(node_id, None):
                            # when deleting nodes, tag_data is a dict, but when adding nodes, it's a unicode string
                            if isinstance(tag_data, unicode):
                                tag_data = json.loads(tag_data)

                            # this requires optimization
                            for tag_itm in all_tags:
                                if tag_itm.tag_name == tag_data['tag_name'] \
                                        and tag_itm.channel_id == tag_data['channel']:
                                    taglist.append(tag_itm)

                        # Detect if model has been moved to a different tree
                        if node.pk is not None:
                            original = ContentNode.objects.get(pk=node.pk)
                            if original.parent_id and original.parent_id != node.parent_id:
                                original_parent = ContentNode.objects.get(pk=original.parent_id)
                                original_parent.changed = True
                                original_parent.save()

                        # potential optimization opportunity
                        for attr, value in data.items():
                            setattr(node, attr, value)
                        node.tags = taglist

                        node.save(request=self.context['request'])

                        PrerequisiteContentRelationship.objects.filter(target_node_id=node_id).delete()
                        for prereq_node in prerequisite_mapping.get(node_id) or []:
                            PrerequisiteContentRelationship.objects.get_or_create(target_node_id=node_id, prerequisite_id=prereq_node.id)
                        node.save(request=self.context['request'])
                        ret.append(node)
        return ret


class TagSerializer(serializers.ModelSerializer):
    class Meta:
        model = ContentTag
        fields = ('tag_name', 'channel', 'id')


class AssessmentListSerializer(serializers.ListSerializer):
    def update(self, instance, validated_data):
        ret = []
        file_mapping = {}

        with transaction.atomic():
            for item in validated_data:
                files = item.pop('files', [])  # Remove here to avoid problems with setting attributes

                # Handle existing items
                if 'id' in item:
                    aitem, is_new = AssessmentItem.objects.get_or_create(pk=item['id'])
                    if item['deleted']:
                        aitem.delete()
                        continue
                    else:
                        # Set attributes for assessment item
                        for attr, value in item.items():
                            setattr(aitem, attr, value)
                        aitem.save()
                else:
                    # Create item
                    aitem = AssessmentItem.objects.create(**item)

                for f in files:
                    if f.checksum in str(aitem.__dict__):
                        if f.assessment_item_id != aitem.pk:
                            f.assessment_item = aitem
                            f.save()
                    else:
                        f.delete()

                ret.append(aitem)

        return ret


class AssessmentItemSerializer(BulkSerializerMixin, serializers.ModelSerializer):
    contentnode = serializers.PrimaryKeyRelatedField(queryset=ContentNode.objects.all())
    id = serializers.IntegerField(required=False)

    class Meta:
        model = AssessmentItem
        fields = ('id', 'question', 'files', 'type', 'answers', 'contentnode', 'assessment_id',
                  'hints', 'raw_data', 'order', 'source_url', 'randomize', 'deleted')
        list_serializer_class = AssessmentListSerializer


class SimplifiedContentNodeSerializer(BulkSerializerMixin, serializers.ModelSerializer):
    id = serializers.CharField(required=False)
    children = serializers.PrimaryKeyRelatedField(many=True, read_only=True)
    prerequisite = serializers.PrimaryKeyRelatedField(many=True, queryset=ContentNode.objects.all())
    is_prerequisite_of = serializers.PrimaryKeyRelatedField(many=True, read_only=True)
    metadata = serializers.SerializerMethodField('retrieve_metadata')
    parent_title = serializers.SerializerMethodField('retrive_parent_title')
    ancestors = serializers.SerializerMethodField('get_node_ancestors')

    def retrive_parent_title(self, node):
        return node.parent and node.parent.title

    def retrieve_metadata(self, node):
        if node.kind_id == content_kinds.TOPIC:
            # descendants = node.get_descendants(include_self=True)
            # aggregated = descendants.aggregate(resource_size=Sum('files__file_size'), assessment_size=Sum('assessment_items__files__file_size'))
            return {
                "total_count": node.get_descendant_count(),
                "resource_count": node.get_descendants().exclude(kind=content_kinds.TOPIC).count(),
                # "resource_size" : (aggregated.get('resource_size') or 0) + (aggregated.get('assessment_size') or 0),
            }
        else:
            # assessment_size = node.assessment_items.aggregate(resource_size=Sum('files__file_size'))['resource_size'] or 0
            # resource_size = node.files.aggregate(resource_size=Sum('file_size')).get('resource_size') or 0
            return {
                "total_count": 1,
                "resource_count": 1,
            }

    @staticmethod
    def setup_eager_loading(queryset):
        """ Perform necessary eager loading of data. """
        queryset = queryset.prefetch_related('children').prefetch_related('files').prefetch_related('assessment_items')
        return queryset

    def to_internal_value(self, data):
        """
        In order to be able to handle passing tag_name in array,
        we need to overwrite this method to bypass run_validation for tags
        """
        if not isinstance(data, dict):
            message = self.error_messages['invalid'].format(
                datatype=type(data).__name__
            )
            raise ValidationError({
                api_settings.NON_FIELD_ERRORS_KEY: [message]
            })

        ret = OrderedDict()
        errors = OrderedDict()
        fields = self._writable_fields

        for field in fields:
            validate_method = getattr(self, 'validate_' + field.field_name, None)
            primitive_value = field.get_value(data)
            try:
                if field.field_name != 'tags':
                    validated_value = field.run_validation(primitive_value)
                else:
                    validated_value = primitive_value

                if validate_method is not None:
                    validated_value = validate_method(validated_value)
            except ValidationError as exc:
                errors[field.field_name] = exc.detail
            except DjangoValidationError as exc:
                errors[field.field_name] = list(exc.messages)
            except SkipField:
                pass
            else:
                set_value(ret, field.source_attrs, validated_value)

        if errors:
            raise ValidationError(errors)

        return ret

    def create(self, validated_data):
        ModelClass = self.Meta.model
        info = model_meta.get_field_info(ModelClass)
        many_to_many = {}
        for field_name, relation_info in info.relations.items():
            if relation_info.to_many and (field_name in validated_data):
                many_to_many[field_name] = validated_data.pop(field_name)

        try:
            instance = ModelClass.objects.create(**validated_data)
        except TypeError as exc:
            msg = (
                'Got a `TypeError` when calling `%s.objects.create()`. '
                'This may be because you have a writable field on the '
                'serializer class that is not a valid argument to '
                '`%s.objects.create()`. You may need to make the field '
                'read-only, or override the %s.create() method to handle '
                'this correctly.\nOriginal exception text was: %s.' %
                (
                    ModelClass.__name__,
                    ModelClass.__name__,
                    self.__class__.__name__,
                    exc
                )
            )
            raise TypeError(msg)

        # Save many-to-many relationships after the instance is created.
        if self.validated_data['tags']:
            tag_list = []
            for tag in self.validated_data['tags']:
                # tag_list.append(ContentTag.objects.get_or_create(tag_name=tag['tag_name'])[0])
                tag_list.append(ContentTag.objects.get_or_create(tag_name=tag)[0])
            setattr(instance, 'tags', tag_list)
            many_to_many.pop('tags')

        if many_to_many:
            for field_name, value in many_to_many.items():
                setattr(instance, field_name, value)

        instance.save()

        return instance

    def update(self, instance, validated_data):
        """
        Since we are not doing anything crazy about the nested writable field(tags here),
        so just bypass the raise_errors_on_nested_writes().
        This may need to change in the future when we need to do crazy things on nested writable field.
        """
        for attr, value in validated_data.items():
            setattr(instance, attr, value)
        instance.save()
        return instance

    def get_node_ancestors(self, node):
        return node.get_ancestors().values_list('id', flat=True)

    class Meta:
        model = ContentNode
        fields = ('title', 'id', 'sort_order', 'kind', 'children', 'parent', 'metadata', 'content_id', 'prerequisite', 'is_prerequisite_of', 'parent_title', 'ancestors', 'tree_id')


class RootNodeSerializer(SimplifiedContentNodeSerializer):
    channel_name = serializers.SerializerMethodField('retrieve_channel_name')

    def retrieve_metadata(self, node):
        descendants = node.get_descendants(include_self=True)
        return {
            "total_count": node.get_descendant_count(),
            "resource_count": descendants.exclude(kind_id=content_kinds.TOPIC).count(),
            "max_sort_order": node.children.aggregate(max_sort_order=Max('sort_order'))['max_sort_order'] or 1,
            "resource_size": 0,
            "has_changed_descendant": descendants.filter(changed=True).exists()
        }

    def retrieve_channel_name(self, node):
        channel = node.get_channel()
        return channel.name if channel else None

    class Meta:
        model = ContentNode
        fields = ('title', 'id', 'kind', 'children', 'metadata', 'published', 'node_id', 'channel_name', 'prerequisite', 'is_prerequisite_of', 'parent_title', 'ancestors', 'tree_id')


class ContentNodeSerializer(SimplifiedContentNodeSerializer):
    ancestors = serializers.SerializerMethodField('get_node_ancestors')
    valid = serializers.SerializerMethodField('check_valid')
    associated_presets = serializers.SerializerMethodField('retrieve_associated_presets')

    def retrieve_associated_presets(self, node):
        return node.get_associated_presets()

    def check_valid(self, node):
        isoriginal = node.node_id == node.original_source_node_id
        if node.kind_id == content_kinds.TOPIC:
            return True
        elif isoriginal and not node.license:
            return False
        elif isoriginal and node.license.copyright_holder_required and not node.copyright_holder:
            return False
        elif isoriginal and node.license.is_custom and not node.license_description:
            return False
        elif node.kind_id == content_kinds.EXERCISE:
            for aitem in node.assessment_items.exclude(type=exercises.PERSEUS_QUESTION):
                answers = json.loads(aitem.answers)
                correct_answers = filter(lambda a: a['correct'], answers)
                if aitem.question == "" or len(answers) == 0 or len(correct_answers) == 0 or \
                        any(filter(lambda a: a['answer'] == "", answers)) or \
                        (aitem.type == exercises.SINGLE_SELECTION and len(correct_answers) > 1) or \
                        any(filter(lambda h: h['hint'] == "", json.loads(aitem.hints))):
                    return False
            return True
        else:
            return node.files.filter(preset__supplementary=False).exists()

    def retrieve_metadata(self, node):
        if node.kind_id == content_kinds.TOPIC:
            descendants = node.get_descendants(include_self=True)
            return {
                "total_count": node.get_descendant_count(),
                "resource_count": descendants.exclude(kind=content_kinds.TOPIC).count(),
                "max_sort_order": node.children.aggregate(max_sort_order=Max('sort_order'))['max_sort_order'] or 1,
                "resource_size": 0,  # Make separate request
                "has_changed_descendant": descendants.filter(changed=True).exists(),
            }
        else:
            assessment_size = node.assessment_items.values('files__checksum', 'files__file_size').distinct()\
                            .aggregate(resource_size=Sum('files__file_size')).get('resource_size') or 0
            resource_size = node.files.values('file_size', 'checksum').distinct()\
                            .aggregate(resource_size=Sum('file_size')).get('resource_size') or 0
            resource_count = 1
            if node.kind_id == content_kinds.EXERCISE:
                resource_count = node.assessment_items.filter(deleted=False).count()

            return {
                "total_count": 1,
                "resource_count": resource_count,
                "max_sort_order": node.sort_order,
                "resource_size": assessment_size + resource_size,
                "has_changed_descendant": node.changed,
            }

    class Meta:
        list_serializer_class = CustomListSerializer
        model = ContentNode
        fields = ('title', 'changed', 'id', 'description', 'sort_order', 'author', 'copyright_holder', 'license','language',
                  'license_description', 'assessment_items', 'files', 'parent_title', 'ancestors', 'modified',
                  'kind', 'parent', 'children', 'published', 'associated_presets', 'valid', 'metadata',
                  'tags', 'extra_fields', 'prerequisite', 'is_prerequisite_of', 'node_id', 'tree_id')


class ContentNodeEditSerializer(ContentNodeSerializer):
    original_channel = serializers.SerializerMethodField('retrieve_original_channel')
    files = FileSerializer(many=True, read_only=True)
    tags = TagSerializer(many=True)
    assessment_items = AssessmentItemSerializer(many=True, read_only=True)

    def retrieve_original_channel(self, node):
        original = node.get_original_node()
        channel = original.get_channel() if original else None
        return {"id": channel.pk, "name": channel.name} if channel else None

    class Meta:
        list_serializer_class = CustomListSerializer
        model = ContentNode
        fields = ('title', 'changed', 'id', 'description', 'sort_order', 'author', 'copyright_holder', 'license', 'language',
                  'node_id', 'license_description', 'assessment_items', 'files', 'parent_title', 'content_id', 'modified',
                  'kind', 'parent', 'children', 'published', 'associated_presets', 'valid', 'metadata', 'ancestors', 'tree_id',
                  'tags', 'extra_fields', 'original_channel', 'prerequisite', 'is_prerequisite_of', 'thumbnail_encoding',
                  'freeze_authoring_data')


class ContentNodeCompleteSerializer(ContentNodeEditSerializer):
    class Meta:
        list_serializer_class = CustomListSerializer
        model = ContentNode
        fields = (
            'title', 'changed', 'id', 'description', 'sort_order', 'author', 'node_id', 'copyright_holder', 'license',
            'license_description', 'kind', 'prerequisite', 'is_prerequisite_of', 'parent_title', 'ancestors', 'language',
            'original_channel', 'original_source_node_id', 'source_node_id', 'content_id', 'original_channel_id',
            'source_channel_id', 'source_id', 'source_domain', 'thumbnail_encoding', 'language', 'tree_id',
            'children', 'parent', 'tags', 'created', 'modified', 'published', 'extra_fields', 'assessment_items',
            'files', 'valid', 'metadata', 'tree_id', 'freeze_authoring_data')

""" Shared methods across channel serializers """
class ChannelFieldMixin(object):

    def get_channel_primary_token(self, channel):
        if channel.secret_tokens.filter(is_primary=True).exists():
            token = channel.secret_tokens.filter(is_primary=True).first().token
            return token[:5] + '-' + token[5:]
        else:
            return channel.pk

    def generate_thumbnail_url(self, channel):
        if channel.thumbnail and 'static' not in channel.thumbnail:
            return generate_storage_url(channel.thumbnail)
        return '/static/img/kolibri_placeholder.png'

    def check_for_changes(self, channel):
        return channel.main_tree and channel.main_tree.get_descendants().filter(changed=True).count() > 0

    def get_resource_count(self, channel):
        return channel.main_tree.get_descendants().exclude(kind_id=content_kinds.TOPIC).count()

    def get_date_created(self, channel):
        return channel.main_tree.created

    def get_date_modified(self, channel):
        return channel.main_tree.get_descendants(include_self=True).aggregate(last_modified=Max('modified'))['last_modified']

    def check_published(self, channel):
        return channel.main_tree.published

    def generate_thumbnail_url(self, channel):
        if channel.thumbnail and 'static' not in channel.thumbnail:
            return generate_storage_url(channel.thumbnail)
        return '/static/img/kolibri_placeholder.png'


class ChannelSerializer(ChannelFieldMixin, serializers.ModelSerializer):
    has_changed = serializers.SerializerMethodField('check_for_changes')
    main_tree = RootNodeSerializer(read_only=True)
    staging_tree = RootNodeSerializer(read_only=True)
    trash_tree = RootNodeSerializer(read_only=True)
    thumbnail_url = serializers.SerializerMethodField('generate_thumbnail_url')
    created = serializers.SerializerMethodField('get_date_created')
    updated = serializers.SerializerMethodField('get_date_updated')
    tags = TagSerializer(many=True, read_only=True)
    primary_token = serializers.SerializerMethodField('get_channel_primary_token')

    def get_date_created(self, channel):
        return channel.main_tree.created.strftime("%X %x")

    def get_date_updated(self, channel):
        return channel.staging_tree.created.strftime("%X %x") if channel.staging_tree else None

    @staticmethod
    def setup_eager_loading(queryset):
        """ Perform necessary eager loading of data. """
        queryset = queryset.select_related('main_tree')
        return queryset

    class Meta:
        model = Channel
        fields = (
            'id', 'created', 'updated', 'name', 'description', 'has_changed', 'editors', 'main_tree', 'trash_tree',
            'staging_tree', 'source_id', 'source_domain', 'ricecooker_version', 'thumbnail', 'version', 'deleted',
            'public', 'thumbnail_url','thumbnail_encoding', 'pending_editors', 'viewers', 'tags', 'preferences',
            'language', 'primary_token', 'priority')


class AccessibleChannelListSerializer(ChannelFieldMixin, serializers.ModelSerializer):
    size = serializers.SerializerMethodField("get_resource_size")
    count = serializers.SerializerMethodField("get_resource_count")
    created = serializers.SerializerMethodField('get_date_created')
    main_tree = RootNodeSerializer(read_only=True)

    def get_resource_size(self, channel):
        return channel.get_resource_size()

    class Meta:
        model = Channel
        fields = ('id', 'created', 'name', 'size', 'count', 'version', 'deleted', 'main_tree')


class ChannelListSerializer(ChannelFieldMixin, serializers.ModelSerializer):
    thumbnail_url = serializers.SerializerMethodField('generate_thumbnail_url')
    published = serializers.SerializerMethodField('check_published')
    count = serializers.SerializerMethodField("get_resource_count")
    created = serializers.SerializerMethodField('get_date_created')
    modified = serializers.SerializerMethodField('get_date_modified')
    primary_token = serializers.SerializerMethodField('get_channel_primary_token')

    def generate_thumbnail_url(self, channel):
        if channel.thumbnail and 'static' not in channel.thumbnail:
            return generate_storage_url(channel.thumbnail)
        return '/static/img/kolibri_placeholder.png'

    class Meta:
        model = Channel
        fields = ('id', 'created', 'name', 'published', 'pending_editors', 'editors', 'viewers', 'modified', 'language', 'primary_token', 'priority',
                  'description', 'count', 'version', 'public', 'thumbnail_url', 'thumbnail', 'thumbnail_encoding', 'deleted', 'preferences')

class AltChannelListSerializer(ChannelFieldMixin, serializers.ModelSerializer):
    thumbnail_url = serializers.SerializerMethodField('generate_thumbnail_url')
    published = serializers.SerializerMethodField('check_published')
    count = serializers.SerializerMethodField("get_resource_count")
    created = serializers.SerializerMethodField('get_date_created')
    modified = serializers.SerializerMethodField('get_date_modified')
    primary_token = serializers.SerializerMethodField('get_channel_primary_token')

    class Meta:
        model = Channel
        fields = ('id', 'created', 'name', 'published', 'pending_editors', 'editors', 'modified', 'language', 'primary_token', 'priority',
                  'description', 'count', 'public', 'thumbnail_url', 'thumbnail', 'thumbnail_encoding', 'preferences')

class PublicChannelSerializer(ChannelFieldMixin, serializers.ModelSerializer):
    total_resource_count = serializers.SerializerMethodField("get_resource_count")
    kind_count = serializers.SerializerMethodField('generate_kind_count')
    size = serializers.SerializerMethodField('calculate_size')
    included_languages = serializers.SerializerMethodField('get_languages')
    matching_tokens = serializers.SerializerMethodField('match_tokens')

    def match_tokens(self, channel):
        tokens = json.loads(channel.tokens)
        return list(channel.secret_tokens.filter(token__in=tokens).values_list('token', flat=True))

    def get_languages(self, channel):
        published_nodes = channel.main_tree.get_descendants().filter(published=True)
        node_languages = published_nodes.exclude(language=None).values_list('language', flat=True)
        file_languages = published_nodes.values_list('files__language', flat=True)
        language_list = list(set(chain(node_languages, file_languages)))
        return [x for x in language_list if x is not None]

    def calculate_size(self, channel):
        sizes = ContentNode.objects\
            .prefetch_related('assessment_items')\
            .prefetch_related('files')\
            .filter(published=True)\
            .filter(tree_id=channel.main_tree.tree_id)\
            .values('files__checksum', 'assessment_items__files__checksum', 'files__file_size', 'assessment_items__files__file_size')\
            .distinct()\
            .aggregate(resource_size=Sum('files__file_size'), assessment_size=Sum('assessment_items__files__file_size'))
        return (sizes['resource_size'] or 0) + (sizes['assessment_size'] or 0)

    def generate_kind_count(self, channel):
        return list(channel.main_tree.get_descendants().filter(published=True).values('kind_id').annotate(count=Count('kind_id')).order_by('kind_id'))

    class Meta:
        model = Channel
        fields = ('id', 'name', 'language', 'included_languages', 'description', 'total_resource_count', 'version',
                  'kind_count', 'size', 'date_published', 'icon_encoding', 'matching_tokens', 'public')

class UserSerializer(serializers.ModelSerializer):
    class Meta:
        model = User
        fields = ('email', 'first_name', 'last_name', 'id', 'disk_space', 'is_active')


class CurrentUserSerializer(serializers.ModelSerializer):
    clipboard_tree = RootNodeSerializer(read_only=True)
    available_space = serializers.SerializerMethodField('calculate_space')

    def calculate_space(self, user):
        return user.get_available_space()

    class Meta:
        model = User
        fields = ('email', 'first_name', 'last_name', 'is_active', 'is_admin', 'id', 'clipboard_tree', 'available_space')


class UserChannelListSerializer(serializers.ModelSerializer):
    bookmarks = serializers.SerializerMethodField('retrieve_bookmarks')

    def retrieve_bookmarks(self, user):
        return user.bookmarked_channels.values_list('id', flat=True)

    class Meta:
        model = User
        fields = ('email', 'first_name', 'last_name', 'id', 'is_active', 'bookmarks')


class AdminChannelListSerializer(ChannelFieldMixin, serializers.ModelSerializer):
    published = serializers.SerializerMethodField('check_published')
    count = serializers.SerializerMethodField("compute_item_count")
    created = serializers.SerializerMethodField('get_date_created')
    modified = serializers.SerializerMethodField('get_date_modified')
    download_url = serializers.SerializerMethodField('generate_db_url')
    editors = UserChannelListSerializer(many=True, read_only=True)
    viewers = UserChannelListSerializer(many=True, read_only=True)
    primary_token = serializers.SerializerMethodField('get_channel_primary_token')

    def generate_db_url(self, channel):
        return "{path}{id}.sqlite3".format(path=settings.CONTENT_DATABASE_URL, id=channel.pk)

    def compute_item_count(self, channel):
        return channel.main_tree.get_descendant_count()

    class Meta:
        model = Channel
        fields = ('id', 'created', 'modified', 'name', 'published', 'editors', 'viewers', 'staging_tree', 'description', 'count',
                  'version', 'public', 'deleted', 'ricecooker_version', 'download_url', 'primary_token', 'priority')

class SimplifiedChannelListSerializer(serializers.ModelSerializer):
    class Meta:
        model = Channel
        fields = ('id', 'name', 'description', 'version')

class AdminUserListSerializer(serializers.ModelSerializer):
    editable_channels = SimplifiedChannelListSerializer(many=True, read_only=True)
    view_only_channels = SimplifiedChannelListSerializer(many=True, read_only=True)
    mb_space = serializers.SerializerMethodField('calculate_space')
    used_space = serializers.SerializerMethodField('calculate_used_space')

    def calculate_space(self, user):
        return user.disk_space / 1048576

    def calculate_used_space(self, user):
        return user.get_space_used()

    class Meta:
        model = User
        fields = ('email', 'first_name', 'last_name', 'id', 'editable_channels', 'view_only_channels',
                'is_admin', 'date_joined', 'is_active', 'disk_space', 'mb_space', 'used_space')

class InvitationSerializer(BulkSerializerMixin, serializers.ModelSerializer):
    channel_name = serializers.SerializerMethodField('retrieve_channel_name')
    sender = UserSerializer(read_only=True)

    def retrieve_channel_name(self, invitation):
        return invitation and invitation.channel.name

    class Meta:
        model = Invitation
        fields = (
            'id', 'invited', 'email', 'sender', 'channel', 'first_name', 'last_name', 'share_mode', 'channel_name')<|MERGE_RESOLUTION|>--- conflicted
+++ resolved
@@ -7,10 +7,7 @@
 from django.core.files import File as DjFile
 from django.db import transaction
 from django.db.models import Q, Max
-<<<<<<< HEAD
 from le_utils.constants import licenses
-=======
->>>>>>> 37441c87
 from django.utils.translation import ugettext as _
 from itertools import chain
 from rest_framework import serializers
