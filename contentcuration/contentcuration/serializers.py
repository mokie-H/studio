import logging
import json
import re
from contentcuration.models import *
from rest_framework import serializers
from rest_framework_bulk import BulkListSerializer, BulkSerializerMixin
from contentcuration.api import get_total_size, get_node_ancestors, count_files, calculate_node_metadata, clean_db, recurse
from rest_framework.utils import model_meta
from collections import OrderedDict
from rest_framework.fields import set_value, SkipField
from rest_framework.exceptions import ValidationError
from django.core.exceptions import ValidationError as DjangoValidationError
from django.db import transaction
from django.conf import settings
from django.core.files import File as DjFile

class LicenseSerializer(serializers.ModelSerializer):
    class Meta:
        model = License
        fields = ('license_name', 'exists', 'id', 'license_url', 'license_description')

class LanguageSerializer(serializers.ModelSerializer):
    id = serializers.CharField(required=False)

    class Meta:
        model = Language
        fields = ('lang_code', 'lang_subcode', 'id', 'readable_name')

class FileFormatSerializer(serializers.ModelSerializer):
    class Meta:
        model = FileFormat
        fields = ("__all__")

class FormatPresetSerializer(serializers.ModelSerializer):
   # files = FileSerializer(many=True, read_only=True)
    associated_mimetypes = serializers.SerializerMethodField('retrieve_mimetypes')
    # Handles multi-language content (Backbone won't allow duplicate ids in collection, so name retains id)
    name = serializers.SerializerMethodField('retrieve_name')

    def retrieve_mimetypes(self, preset):
        mimetypes = []
        for m in preset.allowed_formats.all():
            mimetypes.append(m.mimetype)
        return mimetypes

    def retrieve_name(self, preset):
        return preset.id

    class Meta:
        model = FormatPreset
        fields = ('id', 'name', 'readable_name', 'multi_language', 'supplementary', 'subtitle', 'order', 'kind', 'allowed_formats','associated_mimetypes', 'display')

class FileListSerializer(serializers.ListSerializer):
    def update(self, instance, validated_data):
        ret = []
        update_files = {}
        with transaction.atomic():
            for item in validated_data:
                item.update({
                    'preset_id' : item['preset']['id'],
                    'language_id' : item.get('language')['id'] if item.get('language') else None
                })
                del item['preset']
                del item['language']

                if 'id' in item:
                    update_files[item['id']] = item
                else:
                    # create new nodes
                    ret.append(File.objects.create(**item))

        files_to_delete = []
        nodes_to_parse = []
        current_files = [f['id'] for f in validated_data]
        for file_obj in validated_data:
            contentnode = file_obj['contentnode']
            preset = file_obj['preset_id']
            file_id = file_obj['id']
            language = file_obj.get('language')
            delete_queryset = File.objects.filter(Q(contentnode=contentnode) & (Q(preset_id=preset) | Q(preset=None)) & (Q(language_id=language)) & ~Q(id=file_id))
            files_to_delete += [f for f in delete_queryset.all()]
            if file_obj['contentnode'] not in nodes_to_parse:
                nodes_to_parse.append(file_obj['contentnode'])

        # Delete removed files
        for node in nodes_to_parse:
            previous_files = node.files.all()
            for f in previous_files:
                if f.id not in current_files:
                    files_to_delete.append(f)

        for to_delete in files_to_delete:
            to_delete.delete()

        if update_files:
            with transaction.atomic():
                for file_id, data in update_files.items():
                    file_obj, is_new = File.objects.get_or_create(pk=file_id)
                    # potential optimization opportunity
                    for attr, value in data.items():
                        setattr(file_obj, attr, value)
                    file_path = generate_file_on_disk_name(file_obj.checksum, str(file_obj))
                    if os.path.isfile(file_path):
                        file_obj.file_on_disk = DjFile(open(file_path, 'rb'))
                    else:
                        raise OSError("Error: file {} was not found".format(str(file_obj)))
                    file_obj.save()
                    ret.append(file_obj)
        return ret

class FileSerializer(BulkSerializerMixin, serializers.ModelSerializer):
    file_on_disk = serializers.SerializerMethodField('get_file_url')
    storage_url = serializers.SerializerMethodField('retrieve_storage_url')
    recommended_kind = serializers.SerializerMethodField('retrieve_recommended_kind')
    mimetype = serializers.SerializerMethodField('retrieve_extension')
    language = LanguageSerializer(many=False, required=False, allow_null=True)
    display_name = serializers.SerializerMethodField('retrieve_display_name')
    id = serializers.CharField(required=False)
    preset = FormatPresetSerializer(many=False)

    def get(*args, **kwargs):
         return super.get(*args, **kwargs)

    def get_file_url(self, obj):
        return obj.file_on_disk.url

    def retrieve_storage_url(self, obj):
        return generate_storage_url(obj.checksum + '.' + obj.file_format.extension)

    def retrieve_recommended_kind(self, obj):
        if obj.contentnode is not None and obj.contentnode.kind:
            return obj.contentnode.kind.pk
        preset = FormatPreset.objects.filter(allowed_formats__extension=obj.file_format.extension).first()
        if preset is not None:
            return preset.kind.pk
        return None

    def retrieve_extension(self, obj):
        return obj.file_format.mimetype

    def retrieve_display_name(self, obj):
        preset = obj.preset.readable_name if obj.preset else ""
        language = " ({})".format(obj.language.readable_name) if obj.language else ""
        return "{}{}".format(preset, language)

    class Meta:
        model = File
        fields = ('id', 'checksum', 'display_name', 'file_size', 'language', 'file_on_disk', 'contentnode', 'file_format', 'preset', 'original_filename','recommended_kind', 'storage_url', 'mimetype', 'source_url')
        list_serializer_class = FileListSerializer

class ContentKindSerializer(serializers.ModelSerializer):
    associated_presets = serializers.SerializerMethodField('retrieve_associated_presets')
    def retrieve_associated_presets(self, kind):
        return FormatPreset.objects.filter(kind = kind).values()

    class Meta:
        model = ContentKind
        fields = ("kind", 'associated_presets')

class CustomListSerializer(serializers.ListSerializer):
    def update(self, instance, validated_data):
        update_nodes = {}
        tag_mapping = {}
        file_mapping = {}
        ret = []
        unformatted_input_tags = []

        with transaction.atomic():
            for item in validated_data:
                item_tags = item.get('tags')

                unformatted_input_tags += item.pop('tags')
                if 'id' in item:
                    update_nodes[item['id']] = item
                    tag_mapping[item['id']] = item_tags
                else:
                    # create new nodes
                    ret.append(ContentNode.objects.create(**item))

        # get all ContentTag objects, if doesn't exist, create them.
        all_tags = []
        for tag_data in unformatted_input_tags:
            # when deleting nodes, tag_data is a dict, but when adding nodes, it's a unicode string
            if isinstance(tag_data, unicode):
                tag_data = json.loads(tag_data)
            tag_tuple = ContentTag.objects.get_or_create(tag_name=tag_data['tag_name'], channel_id=tag_data['channel'])
            all_tags.append(tag_tuple[0])

        if ret:
            # new nodes and tags have been created, now add tags to them
            bulk_adding_list = []
            ThroughModel = ContentNode.tags.through
            for tag in all_tags:
                for node in ret:
                    bulk_adding_list.append(ThroughModel(node_id=node.pk, contenttag_id=tag.pk))
            ThroughModel.objects.bulk_create(bulk_adding_list)

        # Perform updates.
        if update_nodes:
            with transaction.atomic():
                with ContentNode.objects.delay_mptt_updates():
                    for node_id, data in update_nodes.items():
                        node, is_new = ContentNode.objects.get_or_create(pk=node_id)

                        taglist = []
                        for tag_data in tag_mapping.get(node_id, None):
                            # when deleting nodes, tag_data is a dict, but when adding nodes, it's a unicode string
                            if isinstance(tag_data, unicode):
                                tag_data = json.loads(tag_data)

                            # this requires optimization
                            for tag_itm in all_tags:
                                if tag_itm.tag_name==tag_data['tag_name'] and tag_itm.channel_id==tag_data['channel']:
                                    taglist.append(tag_itm)

                        # Detect if model has been moved to a different tree
                        if node.pk is not None:
                            original = ContentNode.objects.get(pk=node.pk)
                            if original.parent_id and original.parent_id != node.parent_id:
                                original_parent = ContentNode.objects.get(pk=original.parent_id)
                                original_parent.changed = True
                                original_parent.save()

                        # potential optimization opportunity
                        for attr, value in data.items():
                            setattr(node, attr, value)
                        node.tags = taglist
                        node.save()
                        ret.append(node)
        return ret

class TagSerializer(serializers.ModelSerializer):
   class Meta:
    model = ContentTag
    fields = ('tag_name', 'channel', 'id')

class AssessmentItemSerializer(BulkSerializerMixin, serializers.ModelSerializer):
    contentnode = serializers.PrimaryKeyRelatedField(queryset=ContentNode.objects.all())

    class Meta:
        model = AssessmentItem
        fields = ('question', 'type', 'answers', 'id', 'contentnode', 'assessment_id', 'hints', 'raw_data', 'order')
        list_serializer_class = BulkListSerializer

class ContentNodeSerializer(BulkSerializerMixin, serializers.ModelSerializer):
    children = serializers.PrimaryKeyRelatedField(many=True, read_only=True)
    tags = TagSerializer(many=True)
    id = serializers.CharField(required=False)

    ancestors = serializers.SerializerMethodField('get_node_ancestors')
    files = FileSerializer(many=True, read_only=True)
    assessment_items = AssessmentItemSerializer(many=True, read_only=True)
    associated_presets = serializers.SerializerMethodField('retrieve_associated_presets')
    metadata = serializers.SerializerMethodField('retrieve_metadata')
    original_channel = serializers.SerializerMethodField('retrieve_original_channel')
    valid = serializers.SerializerMethodField('check_valid')

    def check_valid(self, node):
        return node.kind_id == content_kinds.TOPIC or node.kind_id == content_kinds.EXERCISE or node.files.exists()

    def retrieve_original_channel(self, node):
        # TODO: update this once existing nodes are handled
        if node.original_node:
            root_channel = node.original_node.get_channel()
            if root_channel:
                return {"id": root_channel.pk, "name": root_channel.name}
        return None

    def retrieve_metadata(self, node):
        if node.kind_id == content_kinds.TOPIC:
            resource_descendants = node.get_descendants().exclude(kind=content_kinds.TOPIC)
            return {
                "total_count" : node.get_descendant_count(),
                "resource_count" : resource_descendants.count(),
                "max_sort_order" : node.children.aggregate(max_sort_order=Max('sort_order'))['max_sort_order'],
                "resource_size" : resource_descendants.aggregate(resource_size=Sum('files__file_size'))['resource_size'],
                "has_changed_descendant" : node.get_descendants(include_self=True).filter(changed=True).exists()
            }
        else:
            return {
                "total_count" : 1,
                "resource_count" : 1,
                "max_sort_order" : node.sort_order,
                "resource_size" : node.files.aggregate(resource_size=Sum('file_size'))['resource_size'],
                "has_changed_descendant" : node.changed
            }

    @staticmethod
    def setup_eager_loading(queryset):
        """ Perform necessary eager loading of data. """
        queryset = queryset.prefetch_related('children').prefetch_related('files').prefetch_related('assessment_items')
        return queryset

    def retrieve_associated_presets(self, node):
        return FormatPreset.objects.filter(kind = node.kind).values()

    def to_internal_value(self, data):
        """
        In order to be able to handle passing tag_name in array,
        we need to overwrite this method to bypass run_validation for tags
        """
        if not isinstance(data, dict):
            message = self.error_messages['invalid'].format(
                datatype=type(data).__name__
            )
            raise ValidationError({
                api_settings.NON_FIELD_ERRORS_KEY: [message]
            })

        ret = OrderedDict()
        errors = OrderedDict()
        fields = self._writable_fields

        for field in fields:
            validate_method = getattr(self, 'validate_' + field.field_name, None)
            primitive_value = field.get_value(data)
            try:
                if field.field_name != 'tags':
                    validated_value = field.run_validation(primitive_value)
                else:
                    validated_value = primitive_value

                if validate_method is not None:
                    validated_value = validate_method(validated_value)
            except ValidationError as exc:
                errors[field.field_name] = exc.detail
            except DjangoValidationError as exc:
                errors[field.field_name] = list(exc.messages)
            except SkipField:
                pass
            else:
                set_value(ret, field.source_attrs, validated_value)

        if errors:
            raise ValidationError(errors)

        return ret

    def create(self, validated_data):
        ModelClass = self.Meta.model
        info = model_meta.get_field_info(ModelClass)
        many_to_many = {}
        for field_name, relation_info in info.relations.items():
            if relation_info.to_many and (field_name in validated_data):
                many_to_many[field_name] = validated_data.pop(field_name)

        try:
            instance = ModelClass.objects.create(**validated_data)
        except TypeError as exc:
            msg = (
                'Got a `TypeError` when calling `%s.objects.create()`. '
                'This may be because you have a writable field on the '
                'serializer class that is not a valid argument to '
                '`%s.objects.create()`. You may need to make the field '
                'read-only, or override the %s.create() method to handle '
                'this correctly.\nOriginal exception text was: %s.' %
                (
                    ModelClass.__name__,
                    ModelClass.__name__,
                    self.__class__.__name__,
                    exc
                )
            )
            raise TypeError(msg)

        # Save many-to-many relationships after the instance is created.
        if self.validated_data['tags']:
            tag_list = []
            for tag in self.validated_data['tags']:
                # tag_list.append(ContentTag.objects.get_or_create(tag_name=tag['tag_name'])[0])
                tag_list.append(ContentTag.objects.get_or_create(tag_name=tag)[0])
            setattr(instance, 'tags', tag_list)
            many_to_many.pop('tags')


        if many_to_many:
            for field_name, value in many_to_many.items():
                setattr(instance, field_name, value)

        instance.save()

        return instance

    def update(self, instance, validated_data):
        """
        Since we are not doing anything crazy about the nested writable field(tags here),
        so just bypass the raise_errors_on_nested_writes().
        This may need to change in the future when we need to do crazy things on nested writable field.
        """
        for attr, value in validated_data.items():
            setattr(instance, attr, value)
        instance.save()
        return instance

    def get_node_ancestors(self,node):
        return get_node_ancestors(node)

    class Meta:
        list_serializer_class = CustomListSerializer
        model = ContentNode
        fields = ('title', 'changed', 'id', 'description', 'sort_order','author', 'original_node', 'cloned_source', 'original_channel',
<<<<<<< HEAD
                 'copyright_holder', 'license', 'kind', 'children', 'parent', 'content_id','associated_presets', 'valid',
=======
                 'copyright_holder', 'license', 'kind', 'children', 'parent', 'content_id','associated_presets', 'original_channel_id', 'source_channel_id',
>>>>>>> e23daa30
                 'ancestors', 'tags', 'files', 'metadata', 'created', 'modified', 'published', 'extra_fields', 'assessment_items')

class ChannelSerializer(serializers.ModelSerializer):
    has_changed = serializers.SerializerMethodField('check_for_changes')
    main_tree = ContentNodeSerializer(read_only=True)
    trash_tree = ContentNodeSerializer(read_only=True)
    thumbnail_url = serializers.SerializerMethodField('generate_thumbnail_url')

    def generate_thumbnail_url(self, channel):
        if channel.thumbnail and 'static' not in channel.thumbnail:
            return generate_storage_url(channel.thumbnail)
        return '/static/img/kolibri_placeholder.png'

    def check_for_changes(self, channel):
        if channel.main_tree:
            return channel.main_tree.get_descendants().filter(changed=True).count() > 0
        else:
            return False

    @staticmethod
    def setup_eager_loading(queryset):
        """ Perform necessary eager loading of data. """
        queryset = queryset.select_related('main_tree')
        return queryset

    class Meta:
        model = Channel
        fields = ('id', 'name', 'description', 'has_changed','editors', 'main_tree', 'trash_tree',
                'thumbnail', 'version', 'deleted', 'public', 'thumbnail_url', 'pending_editors', 'viewers')

class UserSerializer(serializers.ModelSerializer):
    class Meta:
        model = User
        fields = ('email', 'first_name', 'last_name', 'is_active', 'is_admin', 'id')

class CurrentUserSerializer(serializers.ModelSerializer):
    clipboard_tree = ContentNodeSerializer(read_only=True)

    class Meta:
        model = User
        fields = ('email', 'first_name', 'last_name', 'is_active', 'is_admin', 'id','clipboard_tree')

class InvitationSerializer(BulkSerializerMixin, serializers.ModelSerializer):
    class Meta:
        model = Invitation
        fields = ('id', 'invited', 'email', 'sender', 'channel', 'first_name', 'last_name', 'share_mode')<|MERGE_RESOLUTION|>--- conflicted
+++ resolved
@@ -399,12 +399,8 @@
         list_serializer_class = CustomListSerializer
         model = ContentNode
         fields = ('title', 'changed', 'id', 'description', 'sort_order','author', 'original_node', 'cloned_source', 'original_channel',
-<<<<<<< HEAD
-                 'copyright_holder', 'license', 'kind', 'children', 'parent', 'content_id','associated_presets', 'valid',
-=======
-                 'copyright_holder', 'license', 'kind', 'children', 'parent', 'content_id','associated_presets', 'original_channel_id', 'source_channel_id',
->>>>>>> e23daa30
-                 'ancestors', 'tags', 'files', 'metadata', 'created', 'modified', 'published', 'extra_fields', 'assessment_items')
+                 'copyright_holder', 'license', 'kind', 'children', 'parent', 'content_id','associated_presets', 'valid', 'original_channel_id',
+                 'source_channel_id', 'ancestors', 'tags', 'files', 'metadata', 'created', 'modified', 'published', 'extra_fields', 'assessment_items')
 
 class ChannelSerializer(serializers.ModelSerializer):
     has_changed = serializers.SerializerMethodField('check_for_changes')
