import logging
import json
import re
from contentcuration.models import *
from rest_framework import serializers
from rest_framework_bulk import BulkListSerializer, BulkSerializerMixin
from contentcuration.api import get_total_size, get_node_ancestors, count_files, calculate_node_metadata, clean_db, recurse
from rest_framework.utils import model_meta
from collections import OrderedDict
from rest_framework.fields import set_value, SkipField
from rest_framework.exceptions import ValidationError
from django.core.exceptions import ValidationError as DjangoValidationError
from django.db import transaction
from django.db.models import Q, Case, When, Value, IntegerField, Count
from django.conf import settings
from django.core.files import File as DjFile

class LicenseSerializer(serializers.ModelSerializer):
    class Meta:
        model = License
        fields = ('license_name', 'exists', 'id', 'license_url', 'license_description')

class LanguageSerializer(serializers.ModelSerializer):
    id = serializers.CharField(required=False)

    class Meta:
        model = Language
        fields = ('lang_code', 'lang_subcode', 'id', 'readable_name')

class FileFormatSerializer(serializers.ModelSerializer):
    class Meta:
        model = FileFormat
        fields = ("__all__")

class FormatPresetSerializer(serializers.ModelSerializer):
   # files = FileSerializer(many=True, read_only=True)
    associated_mimetypes = serializers.SerializerMethodField('retrieve_mimetypes')
    # Handles multi-language content (Backbone won't allow duplicate ids in collection, so name retains id)
    name = serializers.SerializerMethodField('retrieve_name')

    def retrieve_mimetypes(self, preset):
        mimetypes = []
        for m in preset.allowed_formats.all():
            mimetypes.append(m.mimetype)
        return mimetypes

    def retrieve_name(self, preset):
        return preset.id

    class Meta:
        model = FormatPreset
        fields = ('id', 'name', 'readable_name', 'multi_language', 'supplementary', 'thumbnail', 'subtitle', 'order', 'kind', 'allowed_formats','associated_mimetypes', 'display')

class FileListSerializer(serializers.ListSerializer):
    def update(self, instance, validated_data):
        ret = []
        update_files = {}

        with transaction.atomic():
            for item in validated_data:
                item.update({
                    'preset_id' : item['preset']['id'],
                    'language_id' : item.get('language')['id'] if item.get('language') else None
                })

                # User should not be able to change files without a display
                if item['preset']['display']:
                    if 'id' in item:
                        update_files[item['id']] = item
                    else:
                        # create new nodes
                        ret.append(File.objects.create(**item))

        files_to_delete = []
        nodes_to_parse = []
        current_files = [f['id'] for f in validated_data]

        # Get files that have the same contentnode, preset, and language as the files that are now attached to this node
        for file_obj in validated_data:
            delete_queryset = File.objects.filter(
                Q(contentnode=file_obj['contentnode']) & # Get files that are associated with this node
                (Q(preset_id=file_obj['preset_id']) | Q(preset=None)) & # Look at files that have the same preset as this file
                Q(language_id=file_obj.get('language_id')) & # Look at files with the same language as this file
                ~Q(id=file_obj['id']) # Remove the file if it's not this file
            )
            files_to_delete += [f for f in delete_queryset.all()]
            if file_obj['contentnode'] not in nodes_to_parse:
                nodes_to_parse.append(file_obj['contentnode'])

        # Delete removed files
        for node in nodes_to_parse:
            previous_files = node.files.all()
            for f in previous_files:
                if f.id not in current_files:
                    files_to_delete.append(f)

        for to_delete in files_to_delete:
            to_delete.delete()

        if update_files:
            with transaction.atomic():
                for file_id, data in update_files.items():
                    file_obj, is_new = File.objects.get_or_create(pk=file_id)
                    # potential optimization opportunity
                    for attr, value in data.items():
                        if attr != "preset" and attr != "language":
                            setattr(file_obj, attr, value)
                    file_path = generate_file_on_disk_name(file_obj.checksum, str(file_obj))
                    if os.path.isfile(file_path):
                        file_obj.file_on_disk = DjFile(open(file_path, 'rb'))
                    else:
                        raise OSError("Error: file {} was not found".format(str(file_obj)))
                    file_obj.save()
                    ret.append(file_obj)
        return ret

class FileSerializer(BulkSerializerMixin, serializers.ModelSerializer):
    file_on_disk = serializers.SerializerMethodField('get_file_url')
    storage_url = serializers.SerializerMethodField('retrieve_storage_url')
    recommended_kind = serializers.SerializerMethodField('retrieve_recommended_kind')
    mimetype = serializers.SerializerMethodField('retrieve_extension')
    language = LanguageSerializer(many=False, required=False, allow_null=True)
    display_name = serializers.SerializerMethodField('retrieve_display_name')
    id = serializers.CharField(required=False)
    preset = FormatPresetSerializer(many=False)

    def get(*args, **kwargs):
         return super.get(*args, **kwargs)

    def get_file_url(self, obj):
        return obj.file_on_disk.url

    def retrieve_storage_url(self, obj):
        return generate_storage_url(str(obj))

    def retrieve_recommended_kind(self, obj):
        if obj.contentnode is not None and obj.contentnode.kind:
            return obj.contentnode.kind.pk
        preset = FormatPreset.objects.filter(allowed_formats__extension=obj.file_format.extension).first()
        if preset is not None:
            return preset.kind.pk
        return None

    def retrieve_extension(self, obj):
        return obj.file_format.mimetype

    def retrieve_display_name(self, obj):
        preset = obj.preset.readable_name if obj.preset else ""
        language = " ({})".format(obj.language.readable_name) if obj.language else ""
        return "{}{}".format(preset, language)

    class Meta:
        model = File
        fields = ('id', 'checksum', 'display_name', 'file_size', 'language', 'file_on_disk', 'contentnode', 'file_format', 'preset', 'original_filename','recommended_kind', 'storage_url', 'mimetype', 'source_url')
        list_serializer_class = FileListSerializer

class ContentKindSerializer(serializers.ModelSerializer):
    associated_presets = serializers.SerializerMethodField('retrieve_associated_presets')
    def retrieve_associated_presets(self, kind):
        return FormatPreset.objects.filter(kind = kind).values()

    class Meta:
        model = ContentKind
        fields = ("kind", 'associated_presets')

class CustomListSerializer(serializers.ListSerializer):
    def update(self, instance, validated_data):
        update_nodes = {}
        tag_mapping = {}
        file_mapping = {}
        ret = []
        unformatted_input_tags = []

        with transaction.atomic():
            for item in validated_data:
                item_tags = item.get('tags')

                unformatted_input_tags += item.pop('tags')
                if 'id' in item:
                    update_nodes[item['id']] = item
                    tag_mapping[item['id']] = item_tags
                else:
                    # create new nodes
                    ret.append(ContentNode.objects.create(**item))

        # get all ContentTag objects, if doesn't exist, create them.
        all_tags = []
        for tag_data in unformatted_input_tags:
            # when deleting nodes, tag_data is a dict, but when adding nodes, it's a unicode string
            if isinstance(tag_data, unicode):
                tag_data = json.loads(tag_data)
            tag_tuple = ContentTag.objects.get_or_create(tag_name=tag_data['tag_name'], channel_id=tag_data['channel'])
            all_tags.append(tag_tuple[0])

        if ret:
            # new nodes and tags have been created, now add tags to them
            bulk_adding_list = []
            ThroughModel = ContentNode.tags.through
            for tag in all_tags:
                for node in ret:
                    bulk_adding_list.append(ThroughModel(node_id=node.pk, contenttag_id=tag.pk))
            ThroughModel.objects.bulk_create(bulk_adding_list)

        # Perform updates.
        if update_nodes:
            with transaction.atomic():
                with ContentNode.objects.delay_mptt_updates():
                    for node_id, data in update_nodes.items():
                        node, is_new = ContentNode.objects.get_or_create(pk=node_id)

                        taglist = []
                        for tag_data in tag_mapping.get(node_id, None):
                            # when deleting nodes, tag_data is a dict, but when adding nodes, it's a unicode string
                            if isinstance(tag_data, unicode):
                                tag_data = json.loads(tag_data)

                            # this requires optimization
                            for tag_itm in all_tags:
                                if tag_itm.tag_name==tag_data['tag_name'] and tag_itm.channel_id==tag_data['channel']:
                                    taglist.append(tag_itm)

                        # Detect if model has been moved to a different tree
                        if node.pk is not None:
                            original = ContentNode.objects.get(pk=node.pk)
                            if original.parent_id and original.parent_id != node.parent_id:
                                original_parent = ContentNode.objects.get(pk=original.parent_id)
                                original_parent.changed = True
                                original_parent.save()

                        # potential optimization opportunity
                        for attr, value in data.items():
                            setattr(node, attr, value)
                        node.tags = taglist
                        node.save()
                        ret.append(node)
        return ret

class TagSerializer(serializers.ModelSerializer):
   class Meta:
    model = ContentTag
    fields = ('tag_name', 'channel', 'id')


class AssessmentListSerializer(serializers.ListSerializer):
    def update(self, instance, validated_data):
        ret = []
        file_mapping = {}

        with transaction.atomic():
            for item in validated_data:
                files =  item.pop('files', []) # Remove here to avoid problems with setting attributes

                # Handle existing items
                if 'id' in item:
                    aitem, is_new = AssessmentItem.objects.get_or_create(pk=item['id'])
                    if item['deleted']:
                        aitem.delete()
                        continue
                    else:
                        # Set attributes for assessment item
                        for attr, value in item.items():
                            setattr(aitem, attr, value)
                        aitem.save()
                else:
                    # Create item
                    aitem = AssessmentItem.objects.create(**item)

                for f in files:
                    if f.checksum in str(aitem.__dict__):
                        if f.assessment_item_id != aitem.pk:
                            f.assessment_item = aitem
                            f.save()
                    else:
                        f.delete()

                ret.append(aitem)

        return ret


class AssessmentItemSerializer(BulkSerializerMixin, serializers.ModelSerializer):
    contentnode = serializers.PrimaryKeyRelatedField(queryset=ContentNode.objects.all())
    id = serializers.IntegerField(required=False)

    class Meta:
        model = AssessmentItem
        fields = ('id', 'question', 'files', 'type', 'answers', 'contentnode', 'assessment_id',
            'hints', 'raw_data', 'order', 'source_url', 'randomize', 'deleted')
        list_serializer_class = AssessmentListSerializer

class ContentNodeSerializer(BulkSerializerMixin, serializers.ModelSerializer):
    children = serializers.PrimaryKeyRelatedField(many=True, read_only=True)
    tags = TagSerializer(many=True)
    id = serializers.CharField(required=False)

    ancestors = serializers.SerializerMethodField('get_node_ancestors')
    files = FileSerializer(many=True, read_only=True)
    assessment_items = AssessmentItemSerializer(many=True, read_only=True)
    associated_presets = serializers.SerializerMethodField('retrieve_associated_presets')
    metadata = serializers.SerializerMethodField('retrieve_metadata')
    original_channel = serializers.SerializerMethodField('retrieve_original_channel')
    valid = serializers.SerializerMethodField('check_valid')

    def check_valid(self, node):
        if node.kind_id == content_kinds.TOPIC:
            return True
        elif node.kind_id == content_kinds.EXERCISE:
            for aitem in node.assessment_items.exclude(type=exercises.PERSEUS_QUESTION):
                answers = json.loads(aitem.answers)
                correct_answers = filter(lambda a: a['correct'], answers)
                if aitem.question == "" or len(answers) == 0 or len(correct_answers) == 0 or\
                    any(filter(lambda a: a['answer'] == "", answers)) or\
                    (aitem.type == exercises.SINGLE_SELECTION and len(correct_answers) > 1) or\
                    any(filter(lambda h: h['hint'] == "", json.loads(aitem.hints))):
                    return False
            return True
        else:
            return node.files.filter(preset__supplementary=False).exists()

    def retrieve_original_channel(self, node):
        original = node.get_original_node()
        channel = original.get_channel() if original else None
        return {"id": channel.pk, "name": channel.name} if channel else None

    def retrieve_metadata(self, node):
        if node.kind_id == content_kinds.TOPIC:
            descendants = node.get_descendants(include_self=True).annotate(change_count=Case(When(changed=True, then=Value(1)),default=Value(0),output_field=IntegerField()))
            aggregated = descendants.aggregate(resource_size=Sum('files__file_size'), is_changed=Sum('change_count'), assessment_size=Sum('assessment_items__files__file_size'))
            return {
                "total_count" : node.get_descendant_count(),
                "resource_count" : descendants.exclude(kind=content_kinds.TOPIC).count(),
                "max_sort_order" : node.children.aggregate(max_sort_order=Max('sort_order'))['max_sort_order'] or 1,
<<<<<<< HEAD
                "resource_size" : (aggregated['resource_size'] or 0) + (aggregated['assessment_size'] or 0),
=======
                "resource_size" : aggregated['resource_size'] or 0,
>>>>>>> 1c5b3a8e
                "has_changed_descendant" : aggregated['is_changed'] != 0
            }
        else:
            assessment_size = node.assessment_items.aggregate(resource_size=Sum('files__file_size'))['resource_size'] or 0
            resource_size = node.files.aggregate(resource_size=Sum('file_size'))['resource_size'] or 0
            return {
                "total_count" : 1,
                "resource_count" : 1,
                "max_sort_order" : node.sort_order,
<<<<<<< HEAD
                "resource_size" : assessment_size + resource_size,
=======
                "resource_size" : node.files.aggregate(resource_size=Sum('file_size'))['resource_size'] or 0,
>>>>>>> 1c5b3a8e
                "has_changed_descendant" : node.changed
            }

    @staticmethod
    def setup_eager_loading(queryset):
        """ Perform necessary eager loading of data. """
        queryset = queryset.prefetch_related('children').prefetch_related('files').prefetch_related('assessment_items')
        return queryset

    def retrieve_associated_presets(self, node):
        return FormatPreset.objects.filter(kind = node.kind).values()

    def to_internal_value(self, data):
        """
        In order to be able to handle passing tag_name in array,
        we need to overwrite this method to bypass run_validation for tags
        """
        if not isinstance(data, dict):
            message = self.error_messages['invalid'].format(
                datatype=type(data).__name__
            )
            raise ValidationError({
                api_settings.NON_FIELD_ERRORS_KEY: [message]
            })

        ret = OrderedDict()
        errors = OrderedDict()
        fields = self._writable_fields

        for field in fields:
            validate_method = getattr(self, 'validate_' + field.field_name, None)
            primitive_value = field.get_value(data)
            try:
                if field.field_name != 'tags':
                    validated_value = field.run_validation(primitive_value)
                else:
                    validated_value = primitive_value

                if validate_method is not None:
                    validated_value = validate_method(validated_value)
            except ValidationError as exc:
                errors[field.field_name] = exc.detail
            except DjangoValidationError as exc:
                errors[field.field_name] = list(exc.messages)
            except SkipField:
                pass
            else:
                set_value(ret, field.source_attrs, validated_value)

        if errors:
            raise ValidationError(errors)

        return ret

    def create(self, validated_data):
        ModelClass = self.Meta.model
        info = model_meta.get_field_info(ModelClass)
        many_to_many = {}
        for field_name, relation_info in info.relations.items():
            if relation_info.to_many and (field_name in validated_data):
                many_to_many[field_name] = validated_data.pop(field_name)

        try:
            instance = ModelClass.objects.create(**validated_data)
        except TypeError as exc:
            msg = (
                'Got a `TypeError` when calling `%s.objects.create()`. '
                'This may be because you have a writable field on the '
                'serializer class that is not a valid argument to '
                '`%s.objects.create()`. You may need to make the field '
                'read-only, or override the %s.create() method to handle '
                'this correctly.\nOriginal exception text was: %s.' %
                (
                    ModelClass.__name__,
                    ModelClass.__name__,
                    self.__class__.__name__,
                    exc
                )
            )
            raise TypeError(msg)

        # Save many-to-many relationships after the instance is created.
        if self.validated_data['tags']:
            tag_list = []
            for tag in self.validated_data['tags']:
                # tag_list.append(ContentTag.objects.get_or_create(tag_name=tag['tag_name'])[0])
                tag_list.append(ContentTag.objects.get_or_create(tag_name=tag)[0])
            setattr(instance, 'tags', tag_list)
            many_to_many.pop('tags')


        if many_to_many:
            for field_name, value in many_to_many.items():
                setattr(instance, field_name, value)

        instance.save()

        return instance

    def update(self, instance, validated_data):
        """
        Since we are not doing anything crazy about the nested writable field(tags here),
        so just bypass the raise_errors_on_nested_writes().
        This may need to change in the future when we need to do crazy things on nested writable field.
        """
        for attr, value in validated_data.items():
            setattr(instance, attr, value)
        instance.save()
        return instance

    def get_node_ancestors(self,node):
        return get_node_ancestors(node)

    class Meta:
        list_serializer_class = CustomListSerializer
        model = ContentNode
        fields = ('title', 'changed', 'id', 'description', 'sort_order','author', 'original_node', 'cloned_source', 'original_channel','original_source_node_id', 'source_node_id', 'node_id',
                 'copyright_holder', 'license', 'kind', 'children', 'parent', 'content_id','associated_presets', 'valid', 'original_channel_id', 'source_channel_id',
                 'ancestors', 'tags', 'files', 'metadata', 'created', 'modified', 'published', 'extra_fields', 'assessment_items', 'source_id', 'source_domain')

class RootNodeSerializer(serializers.ModelSerializer):
    children = serializers.PrimaryKeyRelatedField(many=True, read_only=True)
    id = serializers.CharField(required=False)
    metadata = serializers.SerializerMethodField('retrieve_metadata')
    channel_name = serializers.SerializerMethodField('retrieve_channel_name')

    def retrieve_metadata(self, node):
        descendants = node.get_descendants(include_self=True).annotate(change_count=Case(When(changed=True, then=Value(1)),default=Value(0),output_field=IntegerField()))
        aggregated = descendants.aggregate(resource_size=Sum('files__file_size'), is_changed=Sum('change_count'))
        return {
            "total_count" : node.get_descendant_count(),
            "resource_count" : descendants.exclude(kind_id=content_kinds.TOPIC).count(),
            "max_sort_order" : node.children.aggregate(max_sort_order=Max('sort_order'))['max_sort_order'] or 1,
            "resource_size" : aggregated['resource_size'] or 0,
            "has_changed_descendant" : aggregated['is_changed'] != 0
        }

    def retrieve_channel_name(self, node):
        return node.get_channel().name if node.get_channel() else None

    class Meta:
        model = ContentNode
        fields = ('title', 'id', 'kind', 'children', 'metadata', 'channel_name')


class ChannelSerializer(serializers.ModelSerializer):
    has_changed = serializers.SerializerMethodField('check_for_changes')
    main_tree = RootNodeSerializer(read_only=True)
    trash_tree = RootNodeSerializer(read_only=True)
    thumbnail_url = serializers.SerializerMethodField('generate_thumbnail_url')
    created = serializers.SerializerMethodField('get_date_created')

    def get_date_created(self, channel):
        return channel.main_tree.created

    def generate_thumbnail_url(self, channel):
        if channel.thumbnail and 'static' not in channel.thumbnail:
            return generate_storage_url(channel.thumbnail)
        return '/static/img/kolibri_placeholder.png'

    def check_for_changes(self, channel):
        return channel.main_tree and channel.main_tree.get_descendants().filter(changed=True).count() > 0

    @staticmethod
    def setup_eager_loading(queryset):
        """ Perform necessary eager loading of data. """
        queryset = queryset.select_related('main_tree')
        return queryset

    class Meta:
        model = Channel
        fields = ('id', 'created', 'name', 'description', 'has_changed','editors', 'main_tree', 'trash_tree', 'source_id', 'source_domain',
                'ricecooker_version', 'thumbnail', 'version', 'deleted', 'public', 'thumbnail_url', 'pending_editors', 'viewers')

class AccessibleChannelListSerializer(serializers.ModelSerializer):
    size = serializers.SerializerMethodField("get_resource_size")
    count = serializers.SerializerMethodField("get_resource_count")
    created = serializers.SerializerMethodField('get_date_created')
    main_tree = RootNodeSerializer(read_only=True)

    def get_date_created(self, channel):
        return channel.main_tree.created

    def get_resource_size(self, channel):
        return channel.get_resource_size()

    def get_resource_count(self, channel):
        return channel.main_tree.get_descendant_count()

    class Meta:
        model = Channel
        fields = ('id', 'created', 'name','size', 'count', 'version', 'deleted', 'main_tree')

class ChannelListSerializer(serializers.ModelSerializer):
    thumbnail_url = serializers.SerializerMethodField('generate_thumbnail_url')
    view_only = serializers.SerializerMethodField('check_view_only')
    published = serializers.SerializerMethodField('check_published')
    size = serializers.SerializerMethodField("get_resource_size")
    count = serializers.SerializerMethodField("get_resource_count")
    created = serializers.SerializerMethodField('get_date_created')

    def get_date_created(self, channel):
        return channel.main_tree.created

    def get_resource_size(self, channel):
        return channel.get_resource_size()

    def get_resource_count(self, channel):
        return channel.main_tree.get_descendant_count()

    def check_published(self, channel):
        return channel.main_tree.published

    def check_view_only(self, channel):
        return channel.is_view_only == 1

    def generate_thumbnail_url(self, channel):
        if channel.thumbnail and 'static' not in channel.thumbnail:
            return generate_storage_url(channel.thumbnail)
        return '/static/img/kolibri_placeholder.png'

    class Meta:
        model = Channel
        fields = ('id', 'created', 'name', 'view_only', 'published', 'pending_editors', 'editors', 'description', 'size', 'count', 'version', 'public', 'thumbnail_url', 'thumbnail', 'deleted')


class UserSerializer(serializers.ModelSerializer):
    class Meta:
        model = User
        fields = ('email', 'first_name', 'last_name', 'is_active', 'is_admin', 'id')

class CurrentUserSerializer(serializers.ModelSerializer):
    clipboard_tree = RootNodeSerializer(read_only=True)

    class Meta:
        model = User
        fields = ('email', 'first_name', 'last_name', 'is_active', 'is_admin', 'id','clipboard_tree')

class InvitationSerializer(BulkSerializerMixin, serializers.ModelSerializer):
    class Meta:
        model = Invitation
        fields = ('id', 'invited', 'email', 'sender', 'channel', 'first_name', 'last_name', 'share_mode')<|MERGE_RESOLUTION|>--- conflicted
+++ resolved
@@ -330,11 +330,7 @@
                 "total_count" : node.get_descendant_count(),
                 "resource_count" : descendants.exclude(kind=content_kinds.TOPIC).count(),
                 "max_sort_order" : node.children.aggregate(max_sort_order=Max('sort_order'))['max_sort_order'] or 1,
-<<<<<<< HEAD
                 "resource_size" : (aggregated['resource_size'] or 0) + (aggregated['assessment_size'] or 0),
-=======
-                "resource_size" : aggregated['resource_size'] or 0,
->>>>>>> 1c5b3a8e
                 "has_changed_descendant" : aggregated['is_changed'] != 0
             }
         else:
@@ -344,11 +340,7 @@
                 "total_count" : 1,
                 "resource_count" : 1,
                 "max_sort_order" : node.sort_order,
-<<<<<<< HEAD
                 "resource_size" : assessment_size + resource_size,
-=======
-                "resource_size" : node.files.aggregate(resource_size=Sum('file_size'))['resource_size'] or 0,
->>>>>>> 1c5b3a8e
                 "has_changed_descendant" : node.changed
             }
 
