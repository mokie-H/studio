--- conflicted
+++ resolved
@@ -107,12 +107,9 @@
 			.action-text;
 			font-size: 12pt;
 			padding: 5px;
-<<<<<<< HEAD
-=======
 		}
 		li:last-child #get_published_id{
 			margin-right: 65px;
->>>>>>> 3b6e3d01
 		}
 	}
 }
