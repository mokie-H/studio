@import "global-variables.less";

@uploader-width: 850px;
@metadata-width: 850px;
@uploader-background-color:#D8D8D8;
@uploader-height: 600px;
@uploader-header-color:#848484;
@uploader-option-size: (@uploader-width - 100px) /2;
@uploader-list-height: 200px;
@uploader-preview-bg-color: #585858;
@uploader-grayed-out-color: #BDBDBD;

.modal{
	padding-top:20px;
	z-index: 99999;
	position:absolute;
}

.file-row{
	width:100%;
	padding: 0 25px;
	.inline{
		display:inline-block;
		vertical-align: middle;
		word-wrap:break-word;
		.name{
			margin-top:10px;
		}
	}
	.file_upload_progress{
		height:15px;
	}
	div .name {
		font-weight: bold;
	}
}
.dz-remove {
	position: relative;
	bottom: 18px;
	margin-left: 25px;
}
.progress-bar-success {
	background: @blue-200;
}

.upload-modal-content{
	background-color: @body-background;
	height: @uploader-height;
	border: 1px solid gray;
	/*overflow:hidden;*/
}

.modal-body{
	width:auto;
}

.modal-header{
	border: none;
	padding-bottom: 5px;
	.glyphicon{
		margin-right:15px;
	}
}

.modal-title{
	max-width:80%;
}

.modal-dialog{
	width: @uploader-width;
}


div#dropzone {
	min-height: 150px;
}

#uploader{
	width: @uploader-width;
	.uploader-row {
		padding: 0 0 8px 15px;
	}
	div .action-button {
		display: inline-block;
		margin: 0 5px 0 0;
		font-size: @larger-body-text;
		cursor: pointer;
	}
	.headers{
		background-color: @blue-100;
		margin: 0px;
		margin-right: 30px;
		padding: 5px 0;
	}
	#import_node{
		margin-left:@uploader-width / 2;
	}

	#upload_content_add_list{
		margin: 0px;
		margin-right: 30px;
		height: 370px;
		background-color:white;
		overflow-y:auto;
		overflow-x:none;
		li {
			margin: 7px 0;
			height: 22px;
		}
		.glyphicon{
			padding: 7px 30px 0 0;
			color: @gray-700;
		}

		.row{
			vertical-align:middle;
		}
		.content_type{
			padding-top: 1px;
			text-align: center;
			color: @annotation-gray;
		}

		.content_name{
			width: 83%;
			border: none;
			border-bottom: 1px solid @gray-200;
			padding: 0 0 0 5px;
			&:focus {
				outline: none;
				border-bottom: 4px solid @gray-400;
				font-weight: bold;
			}
		}
		.folder_name{
			font-weight:normal;
		}
		.name{
			cursor:pointer;
		}
	}
	h4 {
		font-size: @larger-body-text;
		margin-bottom: 5px;
	}
	select{
		width:80%;
		margin:10px;
	}

	.edit_metadata{
		margin-right:30px
	}
	.action-text {
		font-size: @larger-body-text;
	}
}

.dz_click{
	margin-right:10px;
	cursor:pointer;
}

.format_editor_file_name:hover{
	font-weight:bold;
	cursor:pointer;
}

#metadata{
	width: @metadata-width;
	.section{
		height:100%;
		width: @metadata-width / 2.5;
	}
	nav a.btn-tab-active {
			font-weight: bold;
		    border-bottom: 2px solid @body-font-color;
		    border-radius: 0;
		    padding: 1px 2px;
		    margin: 0 13px;
		}
	nav a {
		color: @body-font-color;
		font-size: @larger-body-text;
		&:hover {
			font-weight: bold;
		}
	}

	.metadata_panel {
		height: 100%;
		padding: 10px;
		overflow:hidden;
		overflow-y:auto;
		max-height: @uploader-height * 0.7;

		#editmetadata_format_section{
			display:none;
		}

		h4 {
			font-size: 13px;
			color: @gray-800;
			margin-top: 5px;
			font-weight: bold;
		}
		#keywords {
			margin-bottom: 8px;
		}
		input[type="text"], textarea {
			padding: 2px 0;
			margin-bottom: 25px;
			font-size: @larger-body-text;
			.input-form;
		}
		#description_counter{
			color:gray;
			font-style:italic;
			font-size:9pt;
		}
		.format_editor_header{
			font-size:10pt;
			font-weight:bold;
			.format_counter{
				background-color:@blue-500;
			}

			.expand_format_editor{
				font-size:10pt;
				color:@blue-500;
				cursor:pointer;
			}

			.file_size_metadata{
				font-size: 10pt;
				margin-top:5px;
			}
		}
		.format_editor_list{
			margin-left:10px;
			margin-bottom:10px;
			display:none;

			.format_dropzone{
				width:auto;
				.file_upload_progress{
					height:10px;
					max-width:70%;
				}
				.progress-bar-success {
					background: @blue-200;
				}
				.upload_cancel{
					color: @blue-200;
					cursor:pointer;
				}
			}
			.add_format_button{
				margin-left: -15px;
			}


			.format_editor_item{
				font-size:10pt;
				margin-bottom:5px;

				.format_editor_format_name{
					font-weight:bold;
					width:(@metadata-width / 2.5) * 0.25;
				}

				.format_editor_file_name{
					max-width:(@metadata-width / 2.5) * 0.6;
				}

				.format_editor_selected_size{
					color:@gray-400;
				}

				.format_editor_remove{
					cursor:pointer;
				}
			}
		}
	}

	#metadata_preview{
		display:none;
		overflow-y:auto;
		height:@uploader-height - 190px;
		max-width:90%;

		h3{
			font-size:14pt;
			font-weight:bold;
			margin:0;
			margin-bottom:5px;
		}

		.btn-group, .dropdown-menu{
			width:100%;
		}
		.preview_btn_tab{
			width:100%;
			padding:5px;
			font-size:10pt;
		}

		.dropdown-toggle{
			font-size:11pt;
		}

		#preview_format_switch{
			min-width:100%;
		}
	}

	#metadata_edit_details{
		overflow-y:auto;
	}

	#hidden_node{
		display:none;
	}

	#preview_window{
		height:@uploader-height * 0.6;
		width:100%;
		overflow-y:auto;
	}
	#uploaded_list{
		margin: 10px;
		height: @uploader-height - 150px;
		background-color:white;
		overflow-y:auto;
		overflow-x:none;
		#none-in-metadata-form {
			color: @annotation-gray;
			text-align: center;
			position: relative;
			top: 150px;
		}
	}

	#validating_text{
		margin-left:20px;
		display:none;
		color:#816793;
	}

	.uploaded{
		padding: 0 10px;
		cursor:pointer;
		input[type="checkbox"] {
			width: 15px;
			height: 15px;
		}

		label {
			margin-bottom: 0;
			width:auto;
			cursor:pointer;
		}

		.uploaded_list_item{
			width: 90%;
			height: 100%;
			h5, h6 {
				font-size: 12px;
			}
			h5 {
				font-weight: bold;
				margin-top: 0;
			}
			h6 {
				margin: 5px 0 0 0;
				color: @annotation-gray;
			}
		}
	}

	.current_item{
		background-color: @gray-200;
	}
	.uploaded:hover{
		background-color: #E6E6E6;
	}

	.gray-out{
		background-color: @gray-200 !important;
	}

	.tag{
		background-color: lightgray;
		border:1px solid gray;
		margin: 3px;
		width:auto;
		max-width: @metadata-width / 3.2;
		word-wrap:break-word;
		border-radius:5px;
	}

	.required{
		margin-left:5px;
		color:red;
		span{
			font-style:italic;
			font-size: 8pt;
		}
	}

	.upload_input, .tag_input{
		width:100%;
	}

	textarea{
		resize:none;
		height:@larger-body-text * 6;
	}
	.metadata_save_buttons{
		margin-right:30px;
		width:100%;
	    bottom: 0;
	    left: 0;
		div{
			margin-right:30px;
		}
		#upload_save_button, #add_more_button {
			.action-text;
		}
		#upload_save_finish_button {
			.action-button;
		}
	}

	.content-relation-area{
		background-color:white;
		min-height: 150px;
		height:30%;
		width:100%;

	}
}

.default_preview{
	background-color: @uploader-preview-bg-color;
	min-height:300px;
	.default_preview_text{
		margin-top:30%;
		color:white;
	}
}

.image_preview{
	margin-top:20px;
	max-width:100%;
	max-height:90%;
}

.pdf_preview{
	margin-top:20px;
	max-width:100%;
	max-height:100%;
	min-height:370px;
}

.audio_preview{
	width:100%;
	margin-top:20%;
}

.video_preview{
	margin-top:20px;
	max-width:100%;
	max-height:90%;
}

.exercise-content{
	padding:20px;
	.exercise_title_box{
		width:100%;
		font-size:15pt;
	}
	#exercise-list{
		height:400px;
		min-height:400px;
		overflow:auto;
	}
}

.edit_metadata{
	margin-top:20px;
	p{
		margin:0;
		padding:2px;
	}
}

<<<<<<< HEAD
#file_upload_modal{
	padding:20px;

	#upload_steps{
		margin-top:10px;
		.step_number {
			border-radius:30px;
			border:2px solid @blue-500;
			color: @blue-500;
			font-size:11pt;
			padding: 5px 10px;
		}
		.active_number{
			color:white;
			background-color: @blue-500;
		}
		p{
			margin-top: 10px;

			color:@blue-500;
			font-size:11pt;
		}

		.steps_divider{
			border-top: dotted 3px @blue-500;
		}
	}

	.file_upload_buttons{
		margin-bottom:15px;
	}

	#uploading_step_area{
		height: @uploader-height - 100;
		.formatting_only{
			display:none;
		}
		.uploading_only{
			display:block;
		}
		div#dropzone {
			margin-top:20px;
			height: 400px;
			overflow:hidden;
			overflow-y:auto;
			width:100%;
			margin-bottom:20px;


			.file-row{
				width:100%;
				padding: 0 25px;
				.inline{
					display:inline-block;
					vertical-align: middle;
					word-wrap:break-word;
					.name{
						margin-top:10px;
					}
				}

				.preview_section{
					.data-dz-thumbnail{
						width:auto;
						min-height:70px;
						display:block;
					}
					.progress_file_area{
						margin-top: 10px;
						width:100%;
						display:block;

						.file_upload_progress{
							width:90%;
							height:10px;
						}

						.progress-bar-success {
							background: @blue-200;
						}

						.upload_option{
							color: @blue-200;
						}

						.upload_cancel{
							cursor:pointer;
						}
					}

				}

				.format_section{
					.name, .error{
						overflow:hidden;
						width:100%;
					}
					.name{
						font-size:14pt;
					}
					.size{
						font-size:12pt;
						color:gray;
						font-weight:normal;
						font-style:italic;
					}
				}

				.remove_from_dz{
					cursor:pointer;
				}
			}
		}
	}

	#formatting_step_area{
		height: @uploader-height - 100;
		.formatting_only{
			display:block;
		}
		.uploading_only{
			display:none;
		}

		#format_list{
			height: 470px;
			overflow:hidden;
			overflow-y:auto;

			.format_item{
				.preview_section{
					img{
						width:100%;
						height:auto;
					}
				}

				.format_section{
					.name_content_input, .format_options_dropdown{
						padding:2px 5px;
						border:1px solid @gray-400;
					}

					.name_content_input{
						width:100%;
						margin-bottom: 10px;
						font-size:14pt;
					}

					.init_format_area{
						.init_format_name_wrapper{
							display:inline;
							.init_format_name{
								font-size:13pt;
								display:inline-block;
								overflow:hidden;
								width:@uploader-width * 0.32;
							}
						}
						.init_dropdown_wrapper{
							display:inline-block;
							*{
								display:inline;
							}
							.required_input{
								color:red;
								font-weight:bold;
								font-size:13pt;
							}
							.format_options_dropdown{
								width:@uploader-width * 0.2;
								font-size:11pt;
								padding:4px 2px;
								margin-right:-4px;
							}
						}
					}
					.init_format_size{
						color:@gray-400;
						font-style:italic;
						margin-right:10px;
					}

					.format_editor_header{
						font-size:13pt;
						font-weight:bold;
						.format_counter{
							background-color:@blue-500;
						}

						.expand_format_editor{
							font-size:10pt;
							color:@blue-500;
							cursor:pointer;
						}
					}

					.format_editor_list{
						margin-left:30px;

						.format_dropzone{
							width:auto;
							.file_upload_progress{
								height:10px;
								width:90%;
							}
							.progress-bar-success {
								background: @blue-200;
							}
							.upload_cancel{
								color: @blue-200;
								cursor:pointer;
							}
						}
						.add_format_button{
							margin-left: -15px;
						}

						.format_editor_remove{
							cursor:pointer;
						}


						.format_editor_item{
							font-size:12pt;
							margin-bottom:5px;

							.format_editor_format_name{
								font-size: 12pt;
								font-weight:bold;
							}

							.format_editor_file_name{
								max-width:90%;
							}

							.format_editor_selected_size{
								color:@gray-400;
							}



						}
					}
				}

				.remove_section{
					font-size:14pt;
				}
			}

		}
	}
}
=======


.import_modal_content{
	@import-list-item-height: 30px;
	@import-list-width: @uploader-width - 30px;
	background-color:@gray-200;

	#import_from_channel_box{
		height: 400px;
		width: @import-list-width;
		background-color:white;
		padding:0px;
		margin-bottom: 20px;
		display:inline-block;

		.first_list{
			max-height:400px;
			max-width:@import-list-width;
			overflow:auto;
		}

		.import-list{
			list-style:none;
			height:auto;
			margin:0px;
			padding:0px;

			li{
				input[type=checkbox]{
					display:inline-block;
					width:16px;
					height:16px;
					vertical-align:middle;
					margin: 0px 4px;
					cursor:pointer;
				}
				input[type=checkbox]:checked + label{
					font-weight:bold;
				}
				.channel_checkbox{
					display:none !important;
				}
				.import_channel_item{
					/*background-color:#E7F2F4;*/
					padding:10px 5px;
					font-size:14pt;
					margin:0px;

					.import_item_title{
						max-width:@uploader-width * 0.8;
						font-size:15pt;
					}
				}

				.import_item{
					font-size:16px;
					vertical-align:middle;
					height:@import-list-item-height;
					font-weight:normal;
					.toggler{
						font-size:8pt;
					}
					.import_item_title{
						overflow:hidden;
						max-width:@uploader-width / 4;
						margin-right:15px;
						font-size:13pt;
					}
				}

				.toggler{
					padding:0px 5px;
					display:inline-block;
				}

				.tog_folder{
					cursor:pointer;
				}

				.selected_counter{
					margin-left:10px;
					background-color: @blue-500;
					visibility:hidden;
				}

				.subdirectory{
					display:none;
				}

				.import_metadata{
					font-size: 10pt;
					color:gray;
				}
			}
		}
	}
	#import_bottom_container{
		height:50px;
		#import_content_submit{
			margin-right:20px;
		}
		#import_file_count{
			margin-right:20px;
			font-size:12pt;
			margin-top:2px;
		}
	}
}
>>>>>>> c6e6cdaa
<|MERGE_RESOLUTION|>--- conflicted
+++ resolved
@@ -496,7 +496,6 @@
 	}
 }
 
-<<<<<<< HEAD
 #file_upload_modal{
 	padding:20px;
 
@@ -751,8 +750,6 @@
 		}
 	}
 }
-=======
-
 
 .import_modal_content{
 	@import-list-item-height: 30px;
@@ -859,5 +856,4 @@
 			margin-top:2px;
 		}
 	}
-}
->>>>>>> c6e6cdaa
+}