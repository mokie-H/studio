@import "../../../../node_modules/bootstrap/less/bootstrap.less";

@import "global-variables.less";

@top-nav-font-color:white;
@search-bg-color: #f4edf5;
@searchtext-color: #444444;
@search-border: #56367f;

/* GLOBAL STYLES */ 
*{margin:0;padding:0;}
body {
	font-family: "Open Sans", Verdana, sans-serif;
	overflow-x:hidden;
}

/* NAVIGATION BAR */
/* nav variables/mixins */
#top-navigation {
	background: @topnav-bg-color;
	border:none;
	margin-bottom:15px;
	color:@top-nav-font-color;
	*{
		vertical-align:middle;
		font-size:12pt;
	}
	.navbar-header{
		margin:0;
		padding:0;
		#logo-container { 
			padding-top:5px;
			img{
				height:40px;
				width:50px;
			}
		}
		#kolibri_label{
			padding-top:15px;
			margin-right:20px;
		}
		.icon-bar{
			background-color:white;
		}
	}
	.btn-main{
		background-color:transparent;
		color:white;
		.inline-block;
		margin-left:10px;
		margin-right:10px;
	}

	.active .btn-main, .dropdown-toggle:active,  .open .dropdown-toggle {
		background-color: @topnav-active-tab-color;
	}
	
	span{
		color:white;
		vertical-align: middle;
	}
	
	.search {
		width: 375px;
		display: inline-block;

		input {
			width: 300px;
			height: 34px;
			padding: 6px 12px;
			font-size: 13px;
			font-style: italic;
			color: @searchtext-color;
			background-color: @search-bg-color;
			border: 1px solid #ccc;
			border-radius: 4px;
		}
		#main-search-button{
			padding-left:10px;
		}
	}
	.dropdown-menu{
		background-color: @search-bg-color;
	}

/*
	.collapse{
		max-width:100vw;
		border:none;
		overflow:hidden;
		text-align:center;
		*{
			margin:0;
			padding:5px;
			width:100%;
		}
		#content-search{
			padding:0px;
			input{
				width:95%;
			}
			.glyphicon{
				margin:0;
				padding:0;
			}
		}
	}
*/
}

#kolibri_load_gif{
	width: 200px;
	height:170px;
    position: absolute;
    top: 50%;
    left: 50%;
    margin: -100px 0 0 -85px;
    background: url('/static/img/kolibri_load.gif');
    background-size: 200px 170px;
    background-repeat: no-repeat;
}

#loading_modal{
	position: absolute;
    left: 0;
    top: 0;
    bottom: 0;
    right: 0;
    background: #000;
    opacity: 0.8;
    filter: alpha(opacity=80);
}

<<<<<<< HEAD
.wordwrap { 
   white-space: pre-wrap;      /* CSS3 */   
   white-space: -moz-pre-wrap; /* Firefox */    
   white-space: -pre-wrap;     /* Opera <7 */   
   white-space: -o-pre-wrap;   /* Opera 7 */    
   word-wrap: break-word;      /* IE */
}

#kolibri_load_gif{
	width: 200px;
	height:170px;
    position: absolute;
    top: 50%;
    left: 50%;
    margin: -100px 0 0 -85px;
    background: url('/static/img/kolibri_load.gif');
    background-size: 200px 170px;
    background-repeat: no-repeat;
}

#loading_modal{
	position: absolute;
    left: 0;
    top: 0;
    bottom: 0;
    right: 0;
    background: #000;
    opacity: 0.8;
    filter: alpha(opacity=80);
=======
#temp_splash{
	width:300px;
	margin:100px;
	height:500px;
	border:4px solid white;
	font-size:15pt;
	img{
		width:250px;
		height:200px;
		margin-bottom:30px;
	}
>>>>>>> a663727d
}<|MERGE_RESOLUTION|>--- conflicted
+++ resolved
@@ -130,48 +130,10 @@
     opacity: 0.8;
     filter: alpha(opacity=80);
 }
-
-<<<<<<< HEAD
 .wordwrap { 
    white-space: pre-wrap;      /* CSS3 */   
    white-space: -moz-pre-wrap; /* Firefox */    
    white-space: -pre-wrap;     /* Opera <7 */   
    white-space: -o-pre-wrap;   /* Opera 7 */    
    word-wrap: break-word;      /* IE */
-}
-
-#kolibri_load_gif{
-	width: 200px;
-	height:170px;
-    position: absolute;
-    top: 50%;
-    left: 50%;
-    margin: -100px 0 0 -85px;
-    background: url('/static/img/kolibri_load.gif');
-    background-size: 200px 170px;
-    background-repeat: no-repeat;
-}
-
-#loading_modal{
-	position: absolute;
-    left: 0;
-    top: 0;
-    bottom: 0;
-    right: 0;
-    background: #000;
-    opacity: 0.8;
-    filter: alpha(opacity=80);
-=======
-#temp_splash{
-	width:300px;
-	margin:100px;
-	height:500px;
-	border:4px solid white;
-	font-size:15pt;
-	img{
-		width:250px;
-		height:200px;
-		margin-bottom:30px;
-	}
->>>>>>> a663727d
 }