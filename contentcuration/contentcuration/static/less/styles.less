--- conflicted
+++ resolved
@@ -107,26 +107,7 @@
 			top: 10px;
 		}
 	}
-<<<<<<< HEAD
-=======
 }
-
-
-#temp_splash{
-	width:300px;
-	margin:100px;
-	height:500px;
-	border:4px solid white;
-	font-size:15pt;
-	img{
-		width:250px;
-		height:200px;
-		margin-bottom:30px;
-	}
-}
-
-
-
 
 /* LOGIN STYLING */
 #login-container{
@@ -153,7 +134,7 @@
 			background:transparent;
 		}
 	}
-	
+
 
 	#login-overlay{
 		background:@login-background;
@@ -179,7 +160,7 @@
 					/*background-color:white;
 					border-radius:500px;*/
 					padding:10px;
-				}	
+				}
 				#login-title{
 					font-size:40pt;
 					margin:0;
@@ -192,7 +173,7 @@
 					margin:0;
 				}
 			}
-			
+
 
 			#id_password, #id_username{
 				outline-color: #55AA93;
@@ -216,5 +197,4 @@
 			}
 		}
 	}
->>>>>>> 0f524458
 }