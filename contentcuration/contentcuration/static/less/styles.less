@import '../../../../node_modules/bootstrap/less/bootstrap.less';

@import 'global-variables.less';
@import 'settings.less';
@import 'login.less';

@top-nav-font-color: #fafafa;
@search-bg-color: #f4edf5;
@searchtext-color: #444444;
@search-border: #56367f;
@placeholder-color: #666666;

/* GLOBAL STYLES */
* {
  padding: 0;
  margin: 0;
}
body {
  overflow-x: hidden;
  font-family: 'Noto Sans', Verdana, sans-serif;
  letter-spacing: 0.03em;
}

/* NAVIGATION BAR */

/* nav variables/mixins */

#top-navigation,
#main-nav-right {
  display: grid;
  grid-auto-flow: column;
  justify-content: space-between;
}

#top-navigation {
  align-items: center;
  padding: 5px 15px;
  margin-bottom: 0;
  font-size: 12pt;
  color: @top-nav-font-color;
  background: @topnav-bg-color;
  border: 0;
  border-radius: 0;

  #logo-container {
    cursor: pointer;
    img {
      width: 50px;
      height: 40px;
      padding: 0;
      margin-right: 10px;
    }
    #kolibri_label,
    #kolibri_label:hover {
      padding-top: 10px;
      color: white;
      cursor: pointer;
    }
  }

  #username_label {
    max-width: 30vw;
    .truncate;
  }

<<<<<<< HEAD
	.dropdown-toggle {
		margin-left: 5px;
		padding: 15px;
		color: white;
		background-color: transparent;
		margin-left: 15px;
		margin-right:10px;
		&:focus, &:hover, &[aria-expanded="true"] {
			background-color: @topnav-active-color !important;
		}
		span {
			font-size: 18pt;
			color: white;
		}
	}
	.dropdown-menu{
		background-color: @body-background;
		border: none;
		border-radius: 0px;
		margin-top: 10px;
		z-index: 100000;
		li a {
			padding: 5px 15px;
    		font-size: 12pt;
    		&:hover {
    			background-color: @gray-200;
    		}
		}
		#username_label_collapsed {
			display: none;
			color: @gray-700;
			border-bottom: 1px solid @gray-300;
			padding: 5px 10px;
		    font-weight: bold;
		    font-size: 12pt;
		    max-width: 175px;
		}
	}
=======
  .dropdown-toggle {
    padding: 15px;
    margin-right: 10px;
    margin-left: 5px;
    margin-left: 15px;
    color: white;
    background-color: transparent;
    &:focus,
    &:hover,
    &[aria-expanded='true'] {
      background-color: @topnav-active-color !important;
    }
    span {
      font-size: 18pt;
      color: white;
    }
  }
  .dropdown-menu {
    margin-top: 10px;
    background-color: @body-background;
    border: 0;
    border-radius: 0;
    li a {
      padding: 5px 15px;
      font-size: 12pt;
      &:hover {
        background-color: @gray-200;
      }
    }
    #username_label_collapsed {
      display: none;
      max-width: 175px;
      padding: 5px 10px;
      font-size: 12pt;
      font-weight: bold;
      color: @gray-700;
      border-bottom: 1px solid @gray-300;
    }
  }
>>>>>>> 4b892bf1
}

@media (max-width: 480px) {
  #top-navigation {
    padding: 5px;
    #username_label {
      display: none;
    }
    #username_label_collapsed {
      display: block !important;
    }
  }
}

@placeholder-width: 230px;
.ui-sortable-helper,
.ui-sorting-list li {
  z-index: 999999999999999 !important;
  width: @placeholder-width * 1.5 !important;
  height: 60px !important;
  padding: 0 !important;
  background-color: @gray-200 !important;
  border-top: 1px solid white;
  input[type='checkbox'],
  .unpublished,
  .clipboard-topic-count,
  .metadata_to_hide {
    visibility: hidden !important;
  }
  .context-menu,
  .description,
  .options,
  .queue-options,
  .toggle-icon,
  .filler,
  .subdirectory {
    display: none !important;
    margin: 0;
  }
  .metadata_to_hide {
    height: 0;
    margin: 0;
  }

  .title {
    position: relative;
    width: @placeholder-width !important;
    padding: 0 !important;
    padding-top: 10px !important;
    margin: 0 !important;
    font-size: 13pt;
    font-weight: bold;
    .content-item-icon {
      display: inline-block;
    }
    &.queue_item_title {
      margin-top: 15px !important;
    }
  }
  .thumbnail_section {
    display: none;
  }
  .content-metadata-summary {
    padding: 0 !important;
    margin: 0 !important;
  }
}
.dragging {
  cursor: move !important;
}

.sorting-placeholder {
  width: 100%;
  min-height: 50px;
  background-color: @placeholder-color !important;
  opacity: 0.4;
}

.drop-topic-hover {
  margin-top: 25px !important;
  margin-bottom: 25px !important;
  background-color: @blue-100 !important;
}

/* JQuery-UI Styling */
.ui-draggable-handle {
  touch-action: none;
}

.ui-helper-clearfix::before,
.ui-helper-clearfix::after {
  display: table;
  border-collapse: collapse;
  content: '';
}

.ui-helper-clearfix::after {
  clear: both;
}
.ui-front {
  z-index: 99999999;
}

.ui-widget-overlay {
  position: fixed;
  top: 0;
  left: 0;
  width: 100vw;
  height: 100vh;
  background: black;
  opacity: 0.3;
}

.ui-button-icon-only {
  display: none;
}

.ui-dialog {
  position: relative;
  .ui-dialog-titlebar {
    padding: 0.4em 1em;
  }
  .ui-dialog-content {
    padding: 10px;
    border: 0;
  }
  .ui-dialog-buttonpane {
    border-width: 1px 0 0;
    .ui-dialog-buttonset {
      float: right;
    }
    button {
      margin: 5px;
      text-transform: uppercase;
      background: none;
      border: 0;
      &:not(:last-child) {
        outline: none;
      }
      &:hover,
      &:focus {
        text-decoration: underline;
      }
      &:last-child {
        padding: 3px 10px;
        text-decoration: none;
        border: 3px solid @blue-500;
        &:hover,
        &:focus {
          font-weight: bold;
          color: @blue-500;
          text-decoration: none;
          background: white;
        }
        .action-button;
      }
      .action-text;
    }
  }
}
.ui-widget.ui-widget-content {
  border: 1px solid #c5c5c5;
}
.ui-widget-content {
  background: #ffffff;
  border: 1px solid #dddddd;
}

.ui-widget-header {
  font-weight: bold;
  background: #e9e9e9;
}

.crop-img .cr-viewport {
  border: 1px solid @gray-300 !important;
}
#MathJax_Message {
  display: none;
}
.topic_icon {
  height: 13px;
}

.default_thumbnail_img {
  width: 170px;
  max-width: 100%;
  height: 100px;
  padding-top: 17%;
  font-size: 20pt;
  font-weight: bold;
  color: @gray-700;
  background-color: @gray-300;
}

#select_language {
  width: 150px;
}
#offline_overlay {
  z-index: 9999999999999 !important;
}
.offline-ui {
  z-index: 99999999999999 !important;
}
.ui-helper-hidden-accessible {
  display: none;
}
.ui-autocomplete {
  position: absolute;
  z-index: 999;
  max-height: 100px;

  /* prevent horizontal scrollbar */
  overflow-x: hidden;
  overflow-y: auto;
  background-color: white;
  border: 1px solid @blue-200;
  .ui-menu {
    display: block;
    padding: 0;
    margin: 0;
    list-style: none;
  }
  .ui-menu-item,
  .ui-menu-item-wrapper {
    margin: 0;
    cursor: pointer;
    // width: 100%;
  }
  .ui-menu-item-wrapper {
    padding: 3px 10px;
    font-size: 12pt;
  }
  .ui-state-focus,
  .ui-state-hover,
  .ui-state-active {
    width: 100%;
    margin: 0;
    background-color: @gray-400;
  }
}

.tag {
  padding: 0 10px;
  margin: 3px;
  word-wrap: break-word;
  cursor: default;
  background-color: @gray-300;
  border: 1px solid @gray-700;
  border-radius: 5px;
}

.main-banner {
  padding: 10px 20px;
  margin-bottom: 5px;
  font-size: 11pt;
  i {
    font-size: 14pt;
    vertical-align: sub;
  }
  &.error {
    color: white;
    background-color: @darkred-color;
  }
  &.warning {
    color: black;
    background-color: @yellow-bg-color;
    i {
      color: #827b14;
    }
  }
  &.info {
    color: black;
    background-color: @gray-200;
    i {
      color: @gray-700;
    }
  }
  a {
    font-weight: bold;
    text-decoration: none;
  }
}<|MERGE_RESOLUTION|>--- conflicted
+++ resolved
@@ -63,50 +63,9 @@
     .truncate;
   }
 
-<<<<<<< HEAD
-	.dropdown-toggle {
-		margin-left: 5px;
-		padding: 15px;
-		color: white;
-		background-color: transparent;
-		margin-left: 15px;
-		margin-right:10px;
-		&:focus, &:hover, &[aria-expanded="true"] {
-			background-color: @topnav-active-color !important;
-		}
-		span {
-			font-size: 18pt;
-			color: white;
-		}
-	}
-	.dropdown-menu{
-		background-color: @body-background;
-		border: none;
-		border-radius: 0px;
-		margin-top: 10px;
-		z-index: 100000;
-		li a {
-			padding: 5px 15px;
-    		font-size: 12pt;
-    		&:hover {
-    			background-color: @gray-200;
-    		}
-		}
-		#username_label_collapsed {
-			display: none;
-			color: @gray-700;
-			border-bottom: 1px solid @gray-300;
-			padding: 5px 10px;
-		    font-weight: bold;
-		    font-size: 12pt;
-		    max-width: 175px;
-		}
-	}
-=======
   .dropdown-toggle {
     padding: 15px;
     margin-right: 10px;
-    margin-left: 5px;
     margin-left: 15px;
     color: white;
     background-color: transparent;
@@ -121,6 +80,7 @@
     }
   }
   .dropdown-menu {
+    z-index: 100000;
     margin-top: 10px;
     background-color: @body-background;
     border: 0;
@@ -142,7 +102,6 @@
       border-bottom: 1px solid @gray-300;
     }
   }
->>>>>>> 4b892bf1
 }
 
 @media (max-width: 480px) {
