--- conflicted
+++ resolved
@@ -487,10 +487,7 @@
               img {
                 width: 100px;
                 height: 100px;
-<<<<<<< HEAD
-=======
                 object-fit: cover;
->>>>>>> 526fa263
                 background-color: white;
                 border: 2px solid @gray-400;
                 border-radius: 5px;
