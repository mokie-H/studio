--- conflicted
+++ resolved
@@ -21,8 +21,6 @@
 function escape_str(text){
   return text.replace(/>/g, "&gt;").replace(/</g, "&lt;").replace(/\&/g, "&amp;").replace(/\"/g, "&quot;");
 }
-
-<<<<<<< HEAD
 
 var CONSTANT_TRANSLATIONS = {
   "topic": "Topic",
@@ -119,12 +117,6 @@
   return messages[constant_id];
 }
 
-
-module.exports = {
-  format_size : format_size,
-  escape_str: escape_str,
-  translate: translate
-=======
 function format_count(text, count){
   if(Number(count) === 1){
     return count + " " + text;
@@ -136,5 +128,5 @@
   format_size : format_size,
   escape_str:escape_str,
   format_count: format_count,
->>>>>>> 66a2e017
+  translate: translate
 }