<div class = "col-xs-4 format_editor_format_name" >{{preset.readable_name}}</div>
<<<<<<< HEAD
<div class = "col-xs-8">
  	<div id="{{preset.id}}_{{nodeid}}_dropzone{{#if file}}_swap{{/if}}" class="format_dropzone">
        <div class="format_metadata">
        	<div class="format_editor_options_wrapper pull-right">
        		{{#if allow_thumbnail_generation}}
			        <span id="{{preset.id}}_{{nodeid}}_dropzone" class="open_thumbnail_generator glyphicon glyphicon-new-window" title="Generate Tiled Thumbnail" aria-hidden="true"></span>
	            {{/if}}
	            {{#if file}}
=======
<div class="col-xs-8">
      {{#if file}}
      	<div id="{{preset.id}}_{{nodeid}}_dropzone_swap" class="format_dropzone">
	        <div class="format_metadata">
	        	<div class="format_editor_options_wrapper pull-right">
>>>>>>> a79e87c2
			        <span id="{{preset.id}}_{{nodeid}}_dropzone" class="format_editor_replace glyphicon glyphicon-file dz_click" title="Replace File" aria-hidden="true"></span>
			        <span class="glyphicon glyphicon-remove format_editor_remove {{#unless preset.supplementary}}main_file_remove{{/unless}}" aria-hidden="true" title="Delete File"></span>
		        {{/if}}
		    </div>
        	<div class="format_editor_file_name_wrapper">
        		{{#if file}}
	      			<div class="format_editor_file_name truncate" title="{{file.original_filename}}">{{#if file.original_filename}}{{file.original_filename}}{{else}}File{{/if}}</div>
	      			<i class="format_editor_selected_size">({{#format_file_size file.file_size}}{{/format_file_size}})</i>
      			{{else}}
      				<a class="action-text add_format_button dz_click">+ ADD</a>
      			{{/if}}
      		</div>
      	</div>
	</div>
</div><|MERGE_RESOLUTION|>--- conflicted
+++ resolved
@@ -1,32 +1,24 @@
 <div class = "col-xs-4 format_editor_format_name" >{{preset.readable_name}}</div>
-<<<<<<< HEAD
 <div class = "col-xs-8">
-  	<div id="{{preset.id}}_{{nodeid}}_dropzone{{#if file}}_swap{{/if}}" class="format_dropzone">
-        <div class="format_metadata">
-        	<div class="format_editor_options_wrapper pull-right">
-        		{{#if allow_thumbnail_generation}}
-			        <span id="{{preset.id}}_{{nodeid}}_dropzone" class="open_thumbnail_generator glyphicon glyphicon-new-window" title="Generate Tiled Thumbnail" aria-hidden="true"></span>
-	            {{/if}}
-	            {{#if file}}
-=======
-<div class="col-xs-8">
-      {{#if file}}
-      	<div id="{{preset.id}}_{{nodeid}}_dropzone_swap" class="format_dropzone">
-	        <div class="format_metadata">
-	        	<div class="format_editor_options_wrapper pull-right">
->>>>>>> a79e87c2
-			        <span id="{{preset.id}}_{{nodeid}}_dropzone" class="format_editor_replace glyphicon glyphicon-file dz_click" title="Replace File" aria-hidden="true"></span>
-			        <span class="glyphicon glyphicon-remove format_editor_remove {{#unless preset.supplementary}}main_file_remove{{/unless}}" aria-hidden="true" title="Delete File"></span>
-		        {{/if}}
-		    </div>
-        	<div class="format_editor_file_name_wrapper">
-        		{{#if file}}
-	      			<div class="format_editor_file_name truncate" title="{{file.original_filename}}">{{#if file.original_filename}}{{file.original_filename}}{{else}}File{{/if}}</div>
-	      			<i class="format_editor_selected_size">({{#format_file_size file.file_size}}{{/format_file_size}})</i>
-      			{{else}}
-      				<a class="action-text add_format_button dz_click">+ ADD</a>
-      			{{/if}}
-      		</div>
-      	</div>
-	</div>
+	<div id="{{preset.id}}_{{nodeid}}_dropzone{{#if file}}_swap{{/if}}" class="format_dropzone">
+      <div class="format_metadata">
+      	<div class="format_editor_options_wrapper pull-right">
+          {{#if allow_thumbnail_generation}}
+            <span id="{{preset.id}}_{{nodeid}}_dropzone" class="open_thumbnail_generator glyphicon glyphicon-new-window" title="Generate Tiled Thumbnail" aria-hidden="true"></span>
+          {{/if}}
+          {{#if file}}
+		        <span id="{{preset.id}}_{{nodeid}}_dropzone" class="format_editor_replace glyphicon glyphicon-file dz_click" title="Replace File" aria-hidden="true"></span>
+		        <span class="glyphicon glyphicon-remove format_editor_remove {{#unless preset.supplementary}}main_file_remove{{/unless}}" aria-hidden="true" title="Delete File"></span>
+	        {{/if}}
+	    </div>
+      <div class="format_editor_file_name_wrapper">
+        {{#if file}}
+          <div class="format_editor_file_name truncate" title="{{file.original_filename}}">{{#if file.original_filename}}{{file.original_filename}}{{else}}File{{/if}}</div>
+          <i class="format_editor_selected_size">({{#format_file_size file.file_size}}{{/format_file_size}})</i>
+        {{else}}
+            <a class="action-text add_format_button dz_click">+ ADD</a>
+        {{/if}}
+      </div>
+    </div>
+  </div>
 </div>