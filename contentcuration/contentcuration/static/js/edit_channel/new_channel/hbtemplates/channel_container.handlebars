<div class="channel-container-wrapper {{#unless edit}}open_channel{{/unless}}">
	<div class="profile pull-left text-center">
		{{#if edit}}
			<div class="new_channel_pic" id="dropzone">
				<img id="dz-placeholder" src="{{picture}}"/>
				<div id="finished_area">
			        <a id="swap-thumbnail">Change Thumbnail</a>
			    </div>
			</div>

		{{else}}
			{{#if picture}}
				<img class="channel_pic" alt="{{channel.name}} logo" src="{{picture}}"/>
			{{/if}}
		{{/if}}
	</div>
	{{#if edit}}
		<p id="channel_name_error">Channel must have a name</p>
		<input type="text" id="new_channel_name" placeholder="Channel Name" value = "{{channel.name}}" maxlength="200"></input>
		<textarea id="new_channel_description" placeholder="Channel Description" value="{{channel.description}}"  maxlength="400">{{channel.description}}</textarea>
		<a class="delete_channel">DELETE CHANNEL</a>
		<div class="channel_options">
			<a class="save_channel btn pull-right">SAVE</a>
			<a class="channel_toggle action-text pull-right">CANCEL</a>
		</div>
	{{else}}

		<span class="channel_metadata">
			<span class="resource_count">{{resource_count}}</span> Resource(s)
			<span class="glyphicon glyphicon-file resource-icon" aria-hidden="true"></span>{{#format_file_size total_file_size}}{{/format_file_size}}
			&nbsp;ID:
			{{#if channel.published}}
				<input type="text" class="copy-id-text text-center" value="{{channel.id}}" readonly size='30'/>
				<span class="glyphicon glyphicon-copy copy-id-btn" aria-hidden="true" title="Copy ID to clipboard"></span>
			{{else}}<em>(Unpublished)</em>
			{{/if}}
<<<<<<< HEAD
			{{#if view_only}}
=======
			{{#if channel.view_only}}
>>>>>>> b4cb6c90
				<b class="pull-right">&nbsp;View Only</b>
			{{/if}}
		</span>
		<h4>
<<<<<<< HEAD
			{{#unless view_only}}
=======
			{{#unless channel.view_only}}
>>>>>>> b4cb6c90
				<span class="edit_channel disable-on-edit glyphicon glyphicon-pencil pull-right"></span>
			{{/unless}}
			<p class="truncate channel_name" title="{{channel.name}}">{{channel.name}}</p>
		</h4>
		<div class="description">
			<p id="channel_description" class="wordwrap" title="{{channel.description}}">{{channel.description}}</p>
		</div>
		<div class="tag_area">
			<ul class="list-unstyle list-inline">
			{{#each tag_list}}
				<li>{{name}}</li>
			{{/each}}
			</ul>
		</div>
	{{/if}}
</div><|MERGE_RESOLUTION|>--- conflicted
+++ resolved
@@ -34,20 +34,12 @@
 				<span class="glyphicon glyphicon-copy copy-id-btn" aria-hidden="true" title="Copy ID to clipboard"></span>
 			{{else}}<em>(Unpublished)</em>
 			{{/if}}
-<<<<<<< HEAD
-			{{#if view_only}}
-=======
 			{{#if channel.view_only}}
->>>>>>> b4cb6c90
 				<b class="pull-right">&nbsp;View Only</b>
 			{{/if}}
 		</span>
 		<h4>
-<<<<<<< HEAD
-			{{#unless view_only}}
-=======
 			{{#unless channel.view_only}}
->>>>>>> b4cb6c90
 				<span class="edit_channel disable-on-edit glyphicon glyphicon-pencil pull-right"></span>
 			{{/unless}}
 			<p class="truncate channel_name" title="{{channel.name}}">{{channel.name}}</p>
