var Backbone = require("backbone");
var _ = require("underscore");
require("channel_create.less");
var Dropzone = require("dropzone");
require("dropzone/dist/dropzone.css");
var Models = require("edit_channel/models");
var BaseViews = require("edit_channel/views");
var get_cookie = require("utils/get_cookie");
var stringHelper = require("edit_channel/utils/string_helper")

var ChannelList  = BaseViews.BaseEditableListView.extend({
	template: require("./hbtemplates/channel_create.handlebars"),
	list_selector: "#channel_list",
	default_item: ".default-item",

	initialize: function(options) {
		_.bindAll(this, 'new_channel');
		this.bind_edit_functions();
		this.collection = options.channels;
		this.render();
		this.user = options.user;
	},
	render: function() {
		this.set_editing(false);
		this.$el.html(this.template({
			channel_list: this.collection.toJSON(),
			user: window.current_user
		}));
		this.load_content(this.collection.where({deleted:false}));
	},
	events: {
		'click .new_channel_button' : 'new_channel'
	},
	create_new_view:function(data){
		var newView = new ChannelListItem({
			model: data,
			containing_list_view: this,
		});
		this.views.push(newView);
  		return newView;
	},
	new_channel: function(){
		var self = this;
		var data = {
			name: "",
			description: "",
			editors: [window.current_user.id],
			thumbnail:"/static/img/kolibri_placeholder.png"
		};
		this.create_new_item(data, false, "").then(function(newView){
			self.$(self.list_selector).prepend(newView.el);
			newView.edit_channel();
			newView.set_is_new(true);
		});
	},
	set_editing: function(edit_mode_on){
		$(".disable-on-edit").prop("disabled", edit_mode_on);
		$(".disable-on-edit").css("cursor", (edit_mode_on) ? "not-allowed" : "pointer");
		$(".invisible-on-edit").css('visibility', (edit_mode_on)?'hidden' : 'visible');
		(edit_mode_on)? $(".new_channel_button").addClass("disabled") : $(".new_channel_button").removeClass("disabled");
		$(".new_channel_button").html( (edit_mode_on)? '<i>Edit in progress...</i>' : "ADD CHANNEL");
		$(".new_channel_button").prop('title', (edit_mode_on)? 'Cannot create a new channel while another channel is being edited.' : "Create a new channel");
	},
	handle_channel_change:function(channel, deleted){
		this.update_channel_collection(channel, deleted);
		this.update_dropdown(channel, deleted);
	},
	update_dropdown:function(channel, deleted){
		if(deleted){
			$("#channel_dd_" + channel.id).remove();
		}else{
			if($("#channel_dd_" + channel.id).length > 0){
				$("#channel_dd_" + channel.id + " a").text(channel.get("name"));
			}else{
				var new_channel = document.createElement('li');
				new_channel.id = "channel_dd_" + channel.id;
				var new_channel_link = document.createElement("a");
				new_channel_link.class = "truncate";
				new_channel_link.text = channel.get("name");
				new_channel_link.href = "/channels/" + channel.get("id") + "/edit";
				new_channel.appendChild(new_channel_link);
				$("#channel_selection_dropdown_list").append(new_channel)
			}

		}
	},
	update_channel_collection:function(channel, deleted){
		if(deleted){
			window.channels = _.reject(window.channels, function(c){return c.id == channel.id});
		}else{
			var match = _.findWhere(window.channels, {id:channel.id});
			if(match){
				var index = window.channels.indexOf(match);
				window.channels[index] = channel.toJSON();
			}else{
				window.channels.push(channel.toJSON());
			}
		}
	}
});

/*
	edit: determines whether to load channel or editor
*/
var ChannelListItem = BaseViews.BaseListEditableItemView.extend({
	tagName: "li",
	id: function(){
		return (this.model)? this.model.get("id") : "new";
	},
	className:"channel_container container",
	template: require("./hbtemplates/channel_container.handlebars"),
	dropzone_template: require("./hbtemplates/channel_profile_dropzone.handlebars"),
	initialize: function(options) {
		this.bind_edit_functions();
		_.bindAll(this, 'edit_channel','delete_channel','toggle_channel','save_channel','thumbnail_uploaded', 'update_title',
						'thumbnail_added','thumbnail_removed','create_dropzone', 'thumbnail_completed','thumbnail_failed');
		this.listenTo(this.model, "sync", this.render);
		this.edit = false;
		this.containing_list_view = options.containing_list_view;
		this.original_thumbnail = this.model.get("thumbnail");
		this.original_thumbnail_url = this.model.get("thumbnail_url");
		this.thumbnail_url = this.original_thumbnail_url;
		this.thumbnail = this.original_thumbnail;
		this.originalData = (this.model)? this.model.toJSON() : null;
		this.render();
		this.dropzone = null;
		this.isNew = false;
		this.thumbnail_success = true;
	},
	set_is_new:function(isNew){
		this.isNew = isNew;
		if (this.isNew){
			this.$(".save_channel").attr("disabled", "disabled");
	  		this.$(".save_channel").prop("disabled", true);
	  		this.$(".save_channel").css("cursor", "not-allowed");
		}
	},
	render: function() {
		this.$el.html(this.template({
			edit: this.edit,
			channel: this.model.toJSON(),
			total_file_size: this.model.get("main_tree").metadata.resource_size,
			resource_count: this.model.get("main_tree").metadata.resource_count,
			channel_link : this.model.get("id"),
			picture : this.thumbnail_url
		}));
	},
	events: {
		'click .edit_channel':'edit_channel',
		'click .delete_channel' : 'delete_channel',
		'click .channel_toggle': 'toggle_channel',
		'click .save_channel': 'save_channel',
		'keyup #new_channel_name': 'update_title',
		'keyup #new_channel_name': 'update_title',
		'paste #new_channel_name': 'update_title',
	},
	update_title:function(event){
		if (event.target.value.length === 0){
			this.$("#channel_name_error").css("visibility", "visible");
			this.$(".save_channel").attr("disabled", "disabled");
      		this.$(".save_channel").prop("disabled", true);
      		this.$(".save_channel").css("cursor", "not-allowed");
		} else{
			this.$("#channel_name_error").css("visibility", "hidden");
			this.$(".save_channel").removeAttr("disabled");
	        this.$(".save_channel").prop("disabled", false);
	        this.$(".save_channel").css("cursor", "pointer");
		}
	},
	edit_channel: function(){
		this.containing_list_view.set_editing(true);
		this.edit = true;
		this.render();
		this.create_dropzone();
	},
	delete_channel: function(event){
		if(this.isNew){
			this.delete(true, " ");
			this.containing_list_view.set_editing(false);
<<<<<<< HEAD
=======
		}
		else if(confirm("WARNING: All content under this channel will be permanently deleted."
					+ "\nAre you sure you want to delete this channel?")){
			var self = this;
			this.save({"deleted":true}, "Deleting Channel...").then(function(){
				self.containing_list_view.set_editing(false);
				self.containing_list_view.collection.remove(self.model);
				self.containing_list_view.render();
				self.containing_list_view.handle_channel_change(self.model, true);
			});
>>>>>>> 8f5922cc
		}else{
			var self = this;
            var dialog = require("edit_channel/utils/dialog");
            dialog.dialog("WARNING", "All content under this channel will be permanently deleted."
					+ "\nAre you sure you want to delete this channel?", {
                "Cancel":function(){},
                "Delete Channel": function(){
					self.save({"deleted":true}, "Deleting Channel...").then(function(){
						self.containing_list_view.set_editing(false);
						self.containing_list_view.collection.remove(self.model);
						self.containing_list_view.render();
						self.containing_list_view.update_dropdown(self.model, true);
					});
                },
            }, null);
            self.cancel_actions(event);
		}
	},
	toggle_channel: function(){
		this.thumbnail = this.original_thumbnail;
		this.thumbnail_url = this.original_thumbnail_url;
		this.containing_list_view.set_editing(false);
		if(this.isNew){
			this.delete(true, " ");
		}else{
			this.unset();
			this.edit = false;
			this.render();
		}
	},
	save_channel: function(event){
		this.containing_list_view.set_editing(false);
		this.set_is_new(false);
		var title = this.$el.find("#new_channel_name").val().trim();
		var description = this.$el.find("#new_channel_description").val();
		var data = {
			name: title,
			description: description,
			thumbnail : this.thumbnail
		};
		this.originalData = data;
		this.original_thumbnail = this.thumbnail;
		this.original_thumbnail_url = this.thumbnail_url;
		this.edit = false;

		var self = this;
		this.save(data, "Saving Channel...").then(function(channel){
			self.model = channel;
			self.render();
			self.containing_list_view.handle_channel_change(channel, false);
		});
	},
	set_channel:function(){
		this.set({
			name: (this.$el.find("#new_channel_name").val().trim() == "")? "[Untitled Channel]" : this.$el.find("#new_channel_name").val().trim(),
			description: this.$el.find("#new_channel_description").val(),
			thumbnail : this.thumbnail
		});
	},
	set_editing: function(edit_mode_on){
		this.containing_list_view.set_editing(edit_mode_on);
	},

/* THUMBNAIL FUNCTIONS */
	create_dropzone:function(){
		this.dropzone = new Dropzone(this.$("#dropzone").get(0), {
			maxFiles: 1,
			clickable: ["#dz-placeholder", "#swap-thumbnail"],
			acceptedFiles: "image/jpeg,image/png",
			url: window.Urls.thumbnail_upload(),
			previewTemplate:this.dropzone_template(),
			previewsContainer: "#dropzone",
			headers: {"X-CSRFToken": get_cookie("csrftoken")}
		});

    	this.dropzone.on("success", this.thumbnail_uploaded);
    	this.dropzone.on("addedfile", this.thumbnail_added);
    	this.dropzone.on("removedfile", this.thumbnail_removed);
    	this.dropzone.on("queuecomplete", this.thumbnail_completed);
    	this.dropzone.on("error", this.thumbnail_failed);
	},
	thumbnail_uploaded:function(thumbnail){
		this.thumbnail_error = null;
		result = JSON.parse(thumbnail.xhr.response)
		this.thumbnail = result.filename;
		this.thumbnail_url = result.file_url;
	},
	thumbnail_completed:function(){
		if(this.thumbnail_error){
			var self = this;
	        var dialog = require("edit_channel/utils/dialog");
	        dialog.dialog("Error uploading thumbnail", this.thumbnail_error, {
	            "OK":function(){}
	        }, function(){
	            self.render();
				self.enable_submit();
	        });
		}else{
			this.set_channel();
			this.render();
			this.enable_submit();
		}

	},
	thumbnail_failed:function(data, error){
		this.thumbnail_error = error;
	},
	thumbnail_added:function(thumbnail){
		this.thumbnail_error = "Error uploading file: connection interrupted";
		$("#dz-placeholder").css("display", "none");
		this.disable_submit();
	},
	thumbnail_removed:function(thumbnail){
		this.thumbnail_error = null;
		$("#dz-placeholder").css("display", "block");
		this.enable_submit();
	},
	enable_submit:function(){
		this.$(".save_channel").removeAttr("disabled");
	},
	disable_submit:function(){
		this.$(".save_channel").attr("disabled", "disabled");
	},
});

module.exports = {
	ChannelList : ChannelList
}<|MERGE_RESOLUTION|>--- conflicted
+++ resolved
@@ -177,19 +177,6 @@
 		if(this.isNew){
 			this.delete(true, " ");
 			this.containing_list_view.set_editing(false);
-<<<<<<< HEAD
-=======
-		}
-		else if(confirm("WARNING: All content under this channel will be permanently deleted."
-					+ "\nAre you sure you want to delete this channel?")){
-			var self = this;
-			this.save({"deleted":true}, "Deleting Channel...").then(function(){
-				self.containing_list_view.set_editing(false);
-				self.containing_list_view.collection.remove(self.model);
-				self.containing_list_view.render();
-				self.containing_list_view.handle_channel_change(self.model, true);
-			});
->>>>>>> 8f5922cc
 		}else{
 			var self = this;
             var dialog = require("edit_channel/utils/dialog");
@@ -201,7 +188,7 @@
 						self.containing_list_view.set_editing(false);
 						self.containing_list_view.collection.remove(self.model);
 						self.containing_list_view.render();
-						self.containing_list_view.update_dropdown(self.model, true);
+						self.containing_list_view.handle_channel_change(self.model, true);
 					});
                 },
             }, null);
