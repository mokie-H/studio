--- conflicted
+++ resolved
@@ -27,11 +27,7 @@
 		this.load_content();
 	},
 	events: {
-<<<<<<< HEAD
 		'click .new_channel_button' : 'new_channel'
-=======
-		'click .new_channel_button' : 'new_channel',
->>>>>>> 5d5102e1
 	},
 
 	new_channel: function(event){
@@ -88,7 +84,7 @@
 			channel: (this.model) ? this.model.attributes : null,
 			total_file_size: clipboard_size + draft_size,
 			resource_count: draft_count + clipboard_count,
-			picture: "/img/unicef logo.jpg"
+			picture: "/static/img/unicef logo.jpg"
 		}));
 		this.$el.addClass('channel_container');
 	},
