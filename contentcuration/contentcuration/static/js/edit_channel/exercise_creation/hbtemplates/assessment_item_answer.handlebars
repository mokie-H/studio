<<<<<<< HEAD
<div class="answer_item {{#if allow_toggle}}toggle_answer{{/if}} {{#if answer.correct}}is_correct{{/if}}">
=======
<div class="answer_item {{#if allow_edit}}toggle_answer{{/if}} {{#if answer.correct}}is_correct{{/if}}">
>>>>>>> 62e5b9d9
	<div class="row">
		{{#unless input_answer}}
		<div class="col-sm-1 text-center">
		 		<input class="correct" type="{{#if single_selection}}radio{{else}}checkbox{{/if}}" aria-label="Correct" name="{{#if isdisplay}}display_{{/if}}answer_{{groupName}}" {{#unless allow_toggle}}disabled{{/unless}} {{#if answer.correct}}checked{{/if}} title="{{#if answer.correct}}Correct{{else}}Incorrect{{/if}}">
		</div>
		{{/unless}}
		<div class="col-sm-{{#if input_answer}}10{{else}}9{{/if}} editor-col">
			<div class="answer editable" data-ph="Answer"></div>
		</div>
		<div class="col-sm-2 answer_options">
<<<<<<< HEAD
			<div class="show_on_focus answer-toolbar pull-right"></div>
=======
			{{#if allow_edit}}<div class="show_on_focus answer-toolbar pull-right"></div>{{/if}}
>>>>>>> 62e5b9d9
		</div>
	</div>
</div><|MERGE_RESOLUTION|>--- conflicted
+++ resolved
@@ -1,8 +1,4 @@
-<<<<<<< HEAD
-<div class="answer_item {{#if allow_toggle}}toggle_answer{{/if}} {{#if answer.correct}}is_correct{{/if}}">
-=======
 <div class="answer_item {{#if allow_edit}}toggle_answer{{/if}} {{#if answer.correct}}is_correct{{/if}}">
->>>>>>> 62e5b9d9
 	<div class="row">
 		{{#unless input_answer}}
 		<div class="col-sm-1 text-center">
@@ -13,11 +9,7 @@
 			<div class="answer editable" data-ph="Answer"></div>
 		</div>
 		<div class="col-sm-2 answer_options">
-<<<<<<< HEAD
-			<div class="show_on_focus answer-toolbar pull-right"></div>
-=======
 			{{#if allow_edit}}<div class="show_on_focus answer-toolbar pull-right"></div>{{/if}}
->>>>>>> 62e5b9d9
 		</div>
 	</div>
 </div>