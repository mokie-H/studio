--- conflicted
+++ resolved
@@ -16,11 +16,7 @@
 	lists: [],
 	template: require("./hbtemplates/container_area.handlebars"),
 	initialize: function(options) {
-<<<<<<< HEAD
 		_.bindAll(this, 'copy_content','delete_content' , 'move_items' ,'add_container','toggle_details', 'handle_checked', 'open_archive');
-=======
-		_.bindAll(this, 'copy_content','delete_content' , 'add_container','toggle_details', 'handle_checked', 'open_archive', 'move_content');
->>>>>>> 4eab2eb7
 		this.bind_workspace_functions();
 		this.is_edit_page = options.edit;
 		this.collection = options.collection;
@@ -35,11 +31,7 @@
 		'change input[type=checkbox]' : 'handle_checked',
 		'click .permissions_button' : 'edit_permissions',
 		'click .archive_button' : 'open_archive',
-<<<<<<< HEAD
 		'click .move_button' : 'move_items'
-=======
-		'click .move_button' : 'move_content'
->>>>>>> 4eab2eb7
 	},
 	render: function() {
 		this.$el.html(this.template({
