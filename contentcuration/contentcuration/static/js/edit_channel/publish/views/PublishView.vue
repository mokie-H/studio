--- conflicted
+++ resolved
@@ -1,45 +1,5 @@
 <template>
-<<<<<<< HEAD
-
-  <div class="publish-view">
-    <h1 :title="channel.name">
-      {{ channel.name }}
-    </h1>
-    <p>
-      <span v-if="language">
-        {{ language.native_name }}
-      </span>
-      <span v-if="channel.version">
-        {{ $tr('versionText', {version: channel.version}) }}
-      </span>
-      <span v-else>
-        {{ $tr('unpublishedText') }}
-      </span>
-    </p>
-    <hr>
-    <div v-if="!validOnLoad" class="invalid-section">
-      <label>{{ $tr('invalidHeader') }}</label>
-      <ul>
-        <li>
-          <span v-if="saving" class="prompt-icon spinner"></span>
-          <span v-else class="prompt-icon" :class="{valid: isValid, invalid: !isValid}">
-            {{ (isValid)? 'check' : 'clear' }}
-          </span>
-          <span class="prompt">
-            {{ $tr('languageRequired') }}
-          </span>
-          <LanguageDropdown v-model="languageID" width="150" />
-        </li>
-      </ul>
-    </div>
-    <div v-else class="valid-section">
-      <span class="prompt prompt-ready">
-        {{ $tr('validHeader') }}
-      </span>
-    </div>
-  </div>
-
-=======
+
   <VCard class="publish-view">
     <VCardText>
       <h1 class="headline">
@@ -169,27 +129,23 @@
       </VWindowItem>
     </VWindow>
   </VCard>
->>>>>>> 37cd736a
+
 </template>
 
 
 <script>
 
-  import _ from 'underscore';
   import { mapActions, mapState } from 'vuex';
   import Constants from 'edit_channel/constants/index';
   import LanguageDropdown from 'edit_channel/sharedComponents/LanguageDropdown.vue';
-
-  const KB = parseFloat(1024);
-  const MB = parseFloat(Math.pow(KB, 2));
-  const GB = parseFloat(Math.pow(KB, 3));
-  const TB = parseFloat(Math.pow(KB, 4));
+  import { fileSizeMixin } from 'shared/mixins';
 
   export default {
     name: 'PublishView',
     components: {
       LanguageDropdown,
     },
+    mixins: [fileSizeMixin],
     data() {
       return {
         savingLanguage: false,
@@ -201,17 +157,6 @@
     },
     computed: {
       ...mapState('publish', ['channel']),
-      languageID: {
-        get() {
-          return this.channel.language;
-        },
-        set(value) {
-          this.saving = true;
-          this.setChannelLanguage(value).then(() => {
-            this.saving = false;
-          });
-        },
-      },
       isValid() {
         // Add more validation checks here
         return this.languageIsValid;
@@ -220,24 +165,13 @@
         return Boolean(this.channel.language);
       },
       language() {
-        return _.findWhere(Constants.Languages, { id: this.channel.language });
+        return Constants.Languages.find(lang => lang.id === this.channel.language);
       },
       sizeText() {
-        if (this.size === null) return this.$tr('loadingSize');
-        let size = Number(this.size);
-        size = Math.abs(size);
-
-        if (size < KB) {
-          return this.$tr('unitBytes', { size: Math.round(size).toString() });
-        } else if (KB <= size && size < MB) {
-          return this.$tr('unitKilobytes', { size: Math.round(parseFloat(size / KB)) });
-        } else if (MB <= size && size < GB) {
-          return this.$tr('unitMegabytes', { size: Math.round(parseFloat(size / MB)) });
-        } else if (GB <= size && size < TB) {
-          return this.$tr('unitGigabytes', { size: Math.round(parseFloat(size / GB)) });
-        } else {
-          return this.$tr('unitTerabytes', { size: Math.round(parseFloat(size / TB)) });
+        if (this.size === null) {
+          return this.$tr('loadingSize');
         }
+        return this.formatFileSize(this.size);
       },
       channelCount() {
         return this.channel.main_tree.metadata.resource_count;
@@ -252,9 +186,6 @@
       });
     },
     methods: {
-<<<<<<< HEAD
-      ...mapActions('publish', ['setChannelLanguage']),
-=======
       ...mapActions('publish', ['setChannelLanguage', 'publishChannel', 'loadChannelSize']),
       setLanguage(languageID) {
         this.savingLanguage = true;
@@ -268,16 +199,10 @@
           this.publishChannel(this.publishDescription);
         }
       },
->>>>>>> 37cd736a
     },
     $trs: {
       versionText: 'Current Version: {version}',
       languageRequired: 'Select a channel language',
-<<<<<<< HEAD
-      invalidHeader: 'Please resolve the following before publishing:',
-      validHeader: 'Ready to publish!',
-      unpublishedText: 'Unpublished',
-=======
       invalidHeader: 'Please resolve any invalid fields before publishing:',
       unpublishedText: 'Unpublished',
       publishMessageLabel: "Describe what's new in this channel version",
@@ -287,15 +212,9 @@
       nextButton: 'Next',
       backButton: 'Back',
       loadingSize: 'Calculating size...',
-      unitBytes: '{size}B',
-      unitKilobytes: '{size}KB',
-      unitMegabytes: '{size}MB',
-      unitGigabytes: '{size}GB',
-      unitTerabytes: '{size}TB',
       descriptionRequiredMessage: "Please describe what's new in this version before publishing",
       descriptionDescriptionTooltip:
         'This description will be shown to Kolibri admins before they update channel versions',
->>>>>>> 37cd736a
     },
   };
 
