--- conflicted
+++ resolved
@@ -25,21 +25,11 @@
 
 <script>
 
-  import { mapActions, mapState } from 'vuex';
+  import { mapState } from 'vuex';
   import PublishView from './PublishView.vue';
 
   export default {
     name: 'PublishModal',
-<<<<<<< HEAD
-=======
-    $trs: {
-      modalHeader: 'Publish Channel',
-      noChangesLabel: 'No changes',
-      publishButton: 'Publish',
-      publishButtonTitle: 'Make this channel available for download into Kolibri',
-      publishErrorHeader: 'Publishing error',
-    },
->>>>>>> 37cd736a
     components: {
       PublishView,
     },
@@ -58,21 +48,13 @@
       },
     },
     methods: {
-<<<<<<< HEAD
-      ...mapActions('publish', ['publishChannel', 'loadChannelSize']),
-=======
-      ...mapActions('publish', ['setChannelLanguage', 'loadChannelSize']),
->>>>>>> 37cd736a
       openModal() {
         this.dialog = true;
       },
     },
     $trs: {
-      cancelButton: 'CANCEL',
-      publishButton: 'PUBLISH',
       noChangesLabel: 'No changes',
-      loadingSize: 'Loading...',
-      publishingSizeText: '{count, plural, =1 {# Resource} other {# Resources}} ({size})',
+      publishButton: 'Publish',
       publishButtonTitle: 'Make this channel available for download into Kolibri',
     },
   };
