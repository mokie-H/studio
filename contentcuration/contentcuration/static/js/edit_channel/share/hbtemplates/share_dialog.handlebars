--- conflicted
+++ resolved
@@ -1,35 +1,13 @@
 <div class="input-tab-control" tabindex="1" data-next="#share_invite_button"></div>
 <div class="input-tab-control" tabindex="5" data-next="#share_email_address"></div>
 <div id="share_area">
-	<!-- <div class="pull-right" id="share_public_option">
-		<h4>Access Options</h4>
-		<p>
-			<input type="radio" id="share_public_channel" name="share_option" {{#if channel.public}}checked{{/if}}>
-			<label for="share_public_channel"><span class="glyphicon glyphicon-globe" aria-hidden="true"></span> Public <em>Anyone can import content from this channel</em></label>
-		</p>
-		<p>
-			<input type="radio" id="share_organization_channel" name="share_option">
-			<label for="share_organization_channel"><span class="glyphicon glyphicon-briefcase" aria-hidden="true"></span> Organization <em>Anyone from your organization can import from this channel</em></label>
-		</p>
-		<p>
-			<input type="radio" id="share_private_channel" name="share_option" {{#unless channel.public}}checked{{/unless}}>
-			<label for="share_private_channel"><span class="glyphicon glyphicon-lock" aria-hidden="true"></span> Private <em>Only people with editing permission can import content from this channel</em></label>
-		</p>
-	</div> -->
 	<div id="editor_list_area">
 		<h4>People who can access this channel</h4>
 		<div id="share_email">
 			<p id="share_error"></p>
-<<<<<<< HEAD
 			<input type="text" placeholder="Enter email address..." id="share_email_address" tabindex='2' autofocus>
 			<select id="share_mode" tabindex='3'>
-				<option value="view">Can view</option>
-				<option value="edit" selected>Can edit</option>
-=======
-			<input type="text" placeholder="Enter email address..." id="share_email_address">
-			<select id="share_mode">
 				{{#each share_modes}}<option value="{{share_mode}}">{{text}}</option>{{/each}}
->>>>>>> 2a1755b9
 			</select>
 			<input type="submit" class="action-button" value="Invite" id="share_invite_button" tabindex='4'>
 		</div>
