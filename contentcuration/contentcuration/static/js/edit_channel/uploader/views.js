var Backbone = require("backbone");
var _ = require("underscore");
require("uploader.less");
var BaseViews = require("edit_channel/views");
var Models = require("edit_channel/models");
var Dropzone = require("dropzone");
require("uploader.less");
require("dropzone/dist/dropzone.css");
var get_cookie = require("utils/get_cookie");
//var ExerciseViews = require("edit_channel/exercise_creation/views");

var AddContentView = BaseViews.BaseListView.extend({
<<<<<<< HEAD
    template: require("./hbtemplates/add_content_dialog.handlebars"),
    header_template: require("./hbtemplates/add_content_header.handlebars"),
    modal_template: require("./hbtemplates/uploader_modal.handlebars"),
    next_header_template: require("./hbtemplates/edit_metadata_header.handlebars"),
    item_view:"uploading_content",
    counter:0,
    initialize: function(options) {
        _.bindAll(this, 'add_topic', 'edit_metadata','add_file','close', 'add_exercise');
        this.collection = options.collection;
        this.main_collection = options.main_collection;
        this.parent_view = options.parent_view;
        this.modal = options.modal;
        this.render();
    },
    render: function() {
        if(this.modal){
            this.$el.html(this.modal_template());
            this.$(".modal-title").prepend(this.header_template({
                title:this.model.get("title"),
                is_root: this.model.get("parent") == null
            }));
            this.$(".modal-body").html(this.template({
                node_list: this.collection.toJSON()
            }));
            this.$el.append(this.el);
            this.$el.find(".modal").modal({show: true, backdrop: 'static', keyboard: false});
            this.$el.find(".modal").on("hide.bs.modal", this.close);
        }else{
            this.$el.html(this.template({
                node_list: this.collection.toJSON()
            }));
            this.$el.prepend(this.header_template({
                title:this.model.get("title"),
                is_root: this.model.get("parent") == null
            }));
        }
        this.load_content();
    },
    events: {
        'click #create_topic':'add_topic',
        'click .edit_metadata' : 'edit_metadata',
        'click #upload_file' : 'add_file',
        'click #create_exercise' : 'add_exercise'
    },

    /*Render any items that have previously been added*/
    load_content:function(){
        var self = this;
        if(this.collection){
            this.collection.forEach(function(entry){
                var node_view = new NodeListItem({
                    containing_list_view: self,
                    el: self.$el.find("#content_item_" + entry.cid),
                    model: entry,
                    root: this.model
                });
                self.views.push(node_view);
            });
        }
    },
    add_topic:function(){
        var topic = new Models.ContentNodeModel({
            "kind":"topic",
            "title": (this.counter > 0)? "Topic " + this.counter : "Topic",
            "parent" : this.model.id,
            "sort_order" : this.main_collection.length + this.collection.length
        });
        this.collection.add(topic);
        this.counter++;
        var item_view = new NodeListItem({
            containing_list_view: this,
            model: topic,
            root: this.model
        });
        $("#upload_content_add_list").append(item_view.el);
        this.views.push(item_view);
    },
    edit_metadata: function(){
        if(this.modal){
            this.$el.find(".modal").modal("hide");
        }else{
            this.close();
        }
        $("#main-content-area").append("<div id='dialog'></div>");
        var metadata_view = new EditMetadataView({
            el : $("#dialog"),
            collection: this.collection,
            parent_view: this.parent_view,
            model: this.model,
            allow_add: true,
            main_collection : this.main_collection,
            modal: true
        });
    },
    add_file:function(){
        var view = new FileUploadView({
            callback: this.upload_file,
            modal: true,
            parent_view: this
        });
    },
    upload_file:function(file_list){
        console.log("uploading files", file_list);
        var self = this.parent_view;

        file_list.forEach(function(entry){
            var type = "";
            var file = entry.data;
            var filename = entry.filename;
            if(file.type.indexOf("image") >=0){
                type = "image";
            }
            else if(file.type.indexOf("application/pdf") >=0){
                type="pdf";
            }
            else if(file.type.indexOf("text") >=0){
                type="text";
            }
            else if(file.type.indexOf("audio") >=0){
                type="audio";
            }
            else if(file.type.indexOf("video") >=0){
                type="video";
            }
            var content_node = new Models.ContentNodeModel({
                "kind":type,
                "title": file.name.split(".")[0],
                "parent" : self.model.id,
                "total_file_size": file.size,
                "created" : file.lastModifiedDate,
                "sort_order": self.main_collection.length + self.collection.length
            });
            self.collection.add(content_node);
            var item_view = new NodeListItem({
                containing_list_view: self,
                model: content_node
            });

            content_node.attributes.file_data = {data:file, filename:entry.filename};
           // console.log("ATTRIBUTES ARE : ", content_node);
            $("#upload_content_add_list").append(item_view.el);
            item_view.$el.data("file", entry);
            self.views.push(item_view);
            console.log("CREATED MODEL: ", content_node);
        });
    },
    add_exercise:function(){
        var view = new ExerciseCreateView({
            callback: this.create_exercise,
            modal: true,
            parent_view: this,
            model: this.model
        });
    },
    create_exercise:function(exercise_list){
        console.log("exercises", exercise_list);
    },
    close: function() {
=======
	template: require("./hbtemplates/add_content_dialog.handlebars"),
	header_template: require("./hbtemplates/add_content_header.handlebars"),
	modal_template: require("./hbtemplates/uploader_modal.handlebars"),
	next_header_template: require("./hbtemplates/edit_metadata_header.handlebars"),
	item_view:"uploading_content",
	counter:0,
	initialize: function(options) {
		_.bindAll(this, 'add_topic', 'edit_metadata','add_file','close', 'add_exercise', 'import_content');
		this.collection = options.collection;
		this.main_collection = options.main_collection;
		this.parent_view = options.parent_view;
		this.modal = options.modal;
		this.render();
	},
	render: function() {
		if(this.modal){
			this.$el.html(this.modal_template());
			this.$(".modal-title").prepend(this.header_template({
				title:this.model.get("title"),
				is_root: this.model.get("parent") == null
			}));
	        this.$(".modal-body").html(this.template({
				node_list: this.collection.toJSON()
			}));
	        this.$el.append(this.el);
	        this.$el.find(".modal").modal({show: true, backdrop: 'static', keyboard: false});
        	this.$el.find(".modal").on("hide.bs.modal", this.close);
		}else{
			this.$el.html(this.template({
				node_list: this.collection.toJSON()
			}));
			this.$el.prepend(this.header_template({
				title:this.model.get("title"),
				is_root: this.model.get("parent") == null
			}));
		}
		this.load_content();
	},
	events: {
		'click #create_topic':'add_topic',
		'click .edit_metadata' : 'edit_metadata',
		'click #upload_file' : 'add_file',
		'click #create_exercise' : 'add_exercise',
        'click #import_node' : 'import_content'
	},

	/*Render any items that have previously been added*/
	load_content:function(){
		var self = this;
		if(this.collection){
			this.collection.forEach(function(entry){
				var node_view = new NodeListItem({
					containing_list_view: self,
					el: self.$el.find("#content_item_" + entry.cid),
					model: entry,
					root: this.model
				});
				self.views.push(node_view);
			});
		}
	},
	add_topic:function(){
		var topic = new Models.NodeModel({
			"kind":"topic",
			"title": (this.counter > 0)? "Topic " + this.counter : "Topic",
			"parent" : this.model.id,
			"sort_order" : this.main_collection.length + this.collection.length
		});
		this.collection.add(topic);
		this.counter++;
		var item_view = new NodeListItem({
			containing_list_view: this,
			model: topic,
			root: this.model
		});
		$("#upload_content_add_list").append(item_view.el);
		this.views.push(item_view);
	},
	edit_metadata: function(){
		if(this.modal){
			this.$el.find(".modal").modal("hide");
		}else{
			this.close();
		}
		$("#main-content-area").append("<div id='dialog'></div>");
		var metadata_view = new EditMetadataView({
			el : $("#dialog"),
			collection: this.collection,
			parent_view: this.parent_view,
			model: this.model,
			allow_add: true,
			main_collection : this.main_collection,
			modal: true
		});
	},
	add_file:function(){
		var view = new FileUploadView({
			callback: this.upload_file,
			modal: true,
			parent_view: this
		});
	},
	upload_file:function(file_list){
		console.log("uploading files", file_list);
		var self = this.parent_view;

		file_list.forEach(function(entry){
			console.log("this is now", self);
			var type = "";
			var file = entry.data;
			var filename = entry.filename;
			if(file.type.indexOf("image") >=0){
				type = "image";
			}
			else if(file.type.indexOf("application/pdf") >=0){
				type="pdf";
			}
			else if(file.type.indexOf("text") >=0){
				type="text";
			}
			else if(file.type.indexOf("audio") >=0){
				type="audio";
			}
			else if(file.type.indexOf("video") >=0){
				type="video";
			}
			var content_node = new Models.NodeModel({
				"kind":type,
				"title": file.name.split(".")[0],
				"parent" : self.model.id,
				"total_file_size": file.size,
				"created" : file.lastModifiedDate,
				"original_filename" : file.name,
				"sort_order": self.main_collection.length + self.collection.length
			});
			self.collection.add(content_node);
			var item_view = new NodeListItem({
				containing_list_view: self,
				model: content_node
			});
			content_node.attributes.file_data = {data:file, filename:entry.filename};
			$("#upload_content_add_list").append(item_view.el);
			item_view.$el.data("file", entry);
			self.views.push(item_view);
			console.log("CREATED MODEL: ", content_node);
		});
	},
	add_exercise:function(){
		var view = new ExerciseCreateView({
			callback: this.create_exercise,
			modal: true,
			parent_view: this,
			model: this.model
		});
	},
	create_exercise:function(exercise_list){
		console.log("exercises", exercise_list);
	},
	close: function() {
        $(".modal-backdrop").remove();  //TODO: Might need to change this later, but remove any remaining modals
>>>>>>> 38fa94ce
        this.delete_view();
    },
    import_content:function(){
        var import_view = new ImportView({
            modal: true,
            parent_view: this
        });
    }
});

var UploadItemView = BaseViews.BaseView.extend({
    template: null,
    modal_template: null,
    file_list : [],
    callback:null,
    close: function() {
        if (this.modal) {
            console.log("MODAL: ", this.$(".modal"));
            this.$(".modal").modal('hide');
        }
        this.remove();
    },
    close_file_uploader:function(){
      this.callback(this.file_list);
      this.close();
    }
});


var ImportView = UploadItemView.extend({
    template: require("./hbtemplates/import_dialog.handlebars"),
    modal_template: require("./hbtemplates/import_modal.handlebars"),
 //   file_upload_template : require("./hbtemplates/file_upload_item.handlebars"),

    initialize: function(options) {
        _.bindAll(this, 'import_content');
        this.modal = options.modal;
        this.parent_view = options.parent_view;
        this.other_channels = window.channels.clone();
        this.other_channels.remove(window.current_channel);
        this.mainCollection = new Models.NodeCollection();
        this.render();
    },
    events: {
      "click #import_content_submit" : "import_content"
    },

    render: function() {
        if (this.modal) {
            this.$el.html(this.modal_template());
            this.$(".modal-body").append(this.template());
            $("body").append(this.el);
            this.$(".modal").modal({show: true});
            this.$(".modal").on("hide.bs.modal", this.close);
        } else {
            this.$el.html(this.template());
        }

        var channel_collection = new Models.NodeCollection();
        this.other_channels.forEach(function(channel){
            var node = channel.get_tree("draft").get_root();
            node.set({title:channel.get("name")});
            channel_collection.add(node);
        });

        var importList = new ImportList({
            parent_view: this,
            model : null,
            mainCollection: this.mainCollection,
            indent:20,
            index:0,
            el:$("#import_from_channel_box"),
            is_channel: true,
            collection :  channel_collection,
            selected:false,
            parent_topic:null
        });
    },
    update_file_count:function(){
        var checked_items = this.$el.find("#import_from_channel_box>ul:first-child>li>.import_checkbox:checked");
        var file_count = 0;
        var file_size = 0;
        for(var i = 0; i < checked_items.length; i++){
            var view = $(checked_items[i]).parent("li").data("data");
            file_count += view.selected_count;
            file_size += view.selected_size;
        }

        if(file_count == 0){
            this.$el.find("#import_file_count").html("<em>No files selected</em>");
            $("#import_content_submit").prop("disabled", true);
        }else{
            $("#import_content_submit").prop("disabled", false);
            var string_file_size;
            switch(true){
                case (file_size > 999999999):
                    string_file_size = parseInt(file_size/1000000000) + "GB";
                    break;
                case (file_size > 999999):
                    string_file_size = parseInt(file_size/1000000) + "MB";
                    break;
                case (file_size > 999):
                    string_file_size = parseInt(file_size/1000) + "KB";
                    break;
                default:
                    string_file_size = parseInt(file_size) + "B";
            }
            this.$el.find("#import_file_count").html(file_count + " file" + ((file_count == 1)? "   " : "s   ") + string_file_size);
        }
    },
    import_content:function(){
        var self = this;
        this.display_load("Importing Content...", function(){
            var checked_items = self.$el.find("#import_from_channel_box .import_checkbox:checked");
            var copyCollection = new Models.NodeCollection();
            for(var i = 0; i < checked_items.length; i++){
                var view = $(checked_items[i]).parent("li").data("data");
                if(view.model && view.model.get("kind") != "topic"){
                    copyCollection.add(view.model);
                }else if(view.model && !view.subfile_view){
                    self.import_children(view.model.get("children"), copyCollection);
                }
            }
            self.parent_view.collection.add(copyCollection.duplicate(null, {async:false}).models);
            console.log("collection is now:",self.parent_view.collection);

            self.parent_view.render();
            self.close();
        });
    },
    import_children:function(children, copyCollection){
        var childrenCollection = this.mainCollection.get_all_fetch(children);
        var self = this;
        childrenCollection.forEach(function(node){
            if(node.get("kind") === "topic"){
                self.import_children(node.get("children"), copyCollection);
            }else{
                copyCollection.add(node);
            }
        });
    }
});

var ImportList = BaseViews.BaseListView.extend({
    template: require("./hbtemplates/import_list.handlebars"),
    initialize: function(options) {
        this.mainCollection = options.mainCollection;
        this.indent = options.indent;
        this.index = options.index;
        this.parent_view = options.parent_view;
        this.is_channel = options.is_channel;
        this.collection = options.collection;
        this.selected = options.selected;
        this.parent_topic = options.parent_topic;
        this.render();
    },
    render: function() {
        this.views = [];
        this.$el.html(this.template({
            index : this.index,
            is_empty : this.collection.length == 0,
            is_channel:this.is_channel
        }));

        var self = this;
        this.list_index = 0;
        this.collection.forEach(function(entry){
            var item_view = new ImportItem({
                containing_list_view: self,
                model: entry,
                indent : self.indent,
                index : self.list_index ++,
                is_channel : self.is_channel,
                mainCollection : self.mainCollection,
                selected:self.selected,
                parent_topic:self.parent_topic
            });
            self.$el.find("#import_list_" + self.index).append(item_view.el);
            if(entry.get("kind")=="topic"){
                item_view.check_topic();
            }
            self.views.push(item_view);
        });
    },
    handle_checked_item:function(){
        if(this.parent_topic){
            this.parent_topic.check_topic();
        }else{
            this.parent_view.update_file_count();
        }
    }
});

var ImportItem = BaseViews.BaseListNodeItemView.extend({
    template: require("./hbtemplates/import_list_item.handlebars"),
    tagName: "li",
    className: "import_list_item",
    indent: 0,
    'id': function() {
        return "import_item_" + this.model.get("id");
    },

    initialize: function(options) {
        _.bindAll(this, 'toggle', 'check_item');
        this.containing_list_view = options.containing_list_view;
        this.indent = options.indent;
        this.index = options.index;
        this.is_channel = options.is_channel;
        this.collection = new Models.NodeCollection();
        this.mainCollection = options.mainCollection;
        this.selected = options.selected;
        this.selected_count = 0;
        this.selected_size = 0;
        this.render();
    },
    events: {
        'click .tog_folder' : 'toggle',
        'click >.import_checkbox' : 'check_item'
    },
    render: function() {
        this.$el.html(this.template({
            node:this.model,
            isfolder: this.model.get("kind").toLowerCase() == "topic",
            sub_list: this.model.get("children"),
            indent: this.indent,
            index: this.index,
            is_channel:this.is_channel
        }));
        this.$el.data("data", this);
        this.$el.find(".import_checkbox").first().prop("checked", this.selected);
    },
    check_item:function(){
        this.selected =  this.$el.find(".import_checkbox").first().is(":checked");

        if(this.model.get("kind") != "topic"){
            this.selected_count = (this.selected)? 1:0;
            this.selected_size = (this.selected)? this.model.get("resource_size") : 0;
            this.containing_list_view.handle_checked_item();
        }
        else{
            var subfiles = this.$el.find("#" + this.id() +"_sub .import_checkbox");
            for(var f = 0; f < subfiles.length; f++){
                $(subfiles[f]).prop("checked", this.selected);
                $(subfiles[f]).parent("li").data("data").check_item();
            }
            this.check_topic();
        }
    },
    toggle:function(){
        event.stopPropagation();
        event.preventDefault();
        this.load_subfiles();
        var el =  this.$el.find("#menu_toggle_" + this.model.id);
        var collapsed_symbol = (this.is_channel)? "glyphicon-menu-right" : "glyphicon-triangle-top";
        var expanded_symbol = (this.is_channel)? "glyphicon-menu-down" : "glyphicon-triangle-bottom";

        if(el.hasClass(collapsed_symbol)){
            this.$el.find("#" + this.id() +"_sub").slideDown();
            el.removeClass(collapsed_symbol).addClass(expanded_symbol);
        }else{
            this.$el.find("#" + this.id() +"_sub").slideUp();
            el.removeClass(expanded_symbol).addClass(collapsed_symbol);
        }
    },
    check_topic:function(){
        var checked_items = this.$el.find("#" + this.id() +"_sub>ul:first-child>li>.import_checkbox:checked");
        this.selected = (!this.subfile_view && this.selected) || checked_items.length > 0;
        this.$el.find(".import_checkbox").first().prop("checked", this.selected);

        this.selected_count = 0;
        this.selected_size = 0;

        if(!this.subfile_view && this.selected){
            this.selected_count = this.model.get("file_count");
            this.selected_size = this.model.get("resource_size");
            console.log("before render, count is", this.selected_count);
        }else{
            for(var i = 0; i < checked_items.length; i++){
                this.selected_count += $(checked_items[i]).parent("li").data("data").selected_count;
                this.selected_size +=  $(checked_items[i]).parent("li").data("data").selected_size;
            }
        }

        this.$el.find(".badge").first().css("visibility", (this.selected)? "visible":"hidden");
        this.$el.find(".badge").first().html(this.selected_count);

        this.containing_list_view.handle_checked_item();
    },
    load_subfiles:function(){
        if(this.collection.length == 0){
             this.collection = this.mainCollection.get_all_fetch(this.model.get("children"));
             this.collection.sort_by_order();
             this.subfile_view = new ImportList({
                model : this.model,
                indent: this.indent + 20,
                el: $("#" + this.id() + "_sub"),
                mainCollection: this.containing_list_view.mainCollection,
                parent_view: this.containing_list_view.parent_view,
                index: this.index + 1,
                is_channel: false,
                collection: this.collection,
                selected: this.selected,
                parent_topic : this
            });
        }
    }
});

var FileUploadView = UploadItemView.extend({
    template: require("./hbtemplates/file_upload.handlebars"),
    modal_template: require("./hbtemplates/file_upload_modal.handlebars"),
    file_upload_template : require("./hbtemplates/file_upload_item.handlebars"),
    acceptedFiles : "image/*,application/pdf,video/*,text/*,audio/*",

    initialize: function(options) {
        _.bindAll(this, "file_uploaded",  "close_file_uploader", "all_files_uploaded", "file_added", "file_removed", "go_to_formats", "go_to_upload");
        this.callback = options.callback;
        this.modal = options.modal;
        this.parent_view = options.parent_view;
        this.uploading = true;
        this.render();
    },
    events:{
      "click .submit_uploaded_files" : "close_file_uploader",
      "click .go_to_formats" : "go_to_formats",
      "click .go_to_upload" : "go_to_upload"
    },

    render: function() {
        if (this.modal) {
            this.$el.html(this.modal_template());
            this.$(".modal-body").append(this.template({
                uploading: this.uploading
            }));
            $("body").append(this.el);
            this.$(".modal").modal({show: true});
            this.$(".modal").on("hide.bs.modal", this.close);
        } else {
            this.$el.html(this.template());
        }
        this.file_list = [];

        // TODO parameterize to allow different file uploads depending on initialization.
        this.dropzone = new Dropzone(this.$("#dropzone").get(0), {
            clickable: ["#dropzone", ".fileinput-button"],
            acceptedFiles: this.acceptedFiles,
            url: window.Urls.file_upload(),
            previewTemplate:this.file_upload_template(),
            parallelUploads: 20,
            //autoQueue: false, // Make sure the files aren't queued until manually added
            previewsContainer: "#dropzone", // Define the container to display the previews
            headers: {"X-CSRFToken": get_cookie("csrftoken")},
            addRemoveLinks: true
        });
        this.dropzone.on("success", this.file_uploaded);

        // Only enable the submit upload files button once all files have finished uploading.
        this.dropzone.on("queuecomplete", this.all_files_uploaded);

        // Disable the submit upload files button if a new file is added to the queue.
        this.dropzone.on("addedfile", this.file_added);

        this.dropzone.on("removedfile", this.file_removed);
    },
    file_uploaded: function(file) {
        console.log("FILE FOUND:", file);
        this.file_list.push({
            "data" : file,
            "filename": JSON.parse(file.xhr.response).filename
        });
        $(file.previewTemplate).find(".upload_cancel").css("display", "none");
        $(file.previewTemplate).find(".remove_from_dz").css("display", "block");
        $(file.previewTemplate).find(".upload_successful").css("display", "inline-block");
    },
    disable_submit: function() {
        this.$(".submit_uploaded_files").attr("disabled", "disabled");
    },
    enable_submit: function() {
        this.$(".submit_uploaded_files").removeAttr("disabled");
    },
    disable_next:function(){
        this.$(".go_to_formats").attr("disabled", "disabled");
    },
    enable_next:function(){
        this.$(".go_to_formats").removeAttr("disabled");
    },
    all_files_uploaded: function() {
        this.enable_next();
    },
    file_added: function() {
        this.disable_next();
    },

    file_removed: function(file) {
        this.file_list.splice(this.file_list.indexOf(file), 1);
        if (this.file_list.length === 0) {
            this.disable_next();
        }
    },
    go_to_formats:function(){
        this.$("#formats_step_number").addClass("active_number");
        this.$("#uploading_step_area").css("display", "none");
        this.$("#formatting_step_area").css("display", "block");
    },
    go_to_upload:function(){
        this.$("#formats_step_number").removeClass("active_number");
        this.$("#uploading_step_area").css("display", "block");
        this.$("#formatting_step_area").css("display", "none");
    }
});

var EditMetadataView = BaseViews.BaseEditorView.extend({
    template : require("./hbtemplates/edit_metadata_dialog.handlebars"),
    modal_template: require("./hbtemplates/uploader_modal.handlebars"),
    header_template: require("./hbtemplates/edit_metadata_header.handlebars"),
    description_limit : 400,

    initialize: function(options) {
        _.bindAll(this, 'close_uploader', "save_and_keep_open", 'check_item',
                        'add_tag','save_and_finish','add_more','set_edited',
                        'render_details', 'render_preview', 'remove_tag', 'update_count');
        this.parent_view = options.parent_view;
        this.collection = (options.collection)? options.collection : new Models.ContentNodeCollection();
        this.allow_add = options.allow_add;
        this.modal = options.modal;
        this.main_collection = options.main_collection;
        this.render();
        this.switchPanel(true);
    },
    render: function() {
        if(this.modal){
            this.$el.html(this.modal_template());
            this.$(".modal-title").prepend(this.header_template());
            this.$(".modal-body").html(this.template({
                node_list: this.collection.toJSON(),
                multiple_selected: this.collection.length > 1 || this.allow_add,
                allow_add: this.allow_add,
                word_limit : this.description_limit
            }));
            $("body").append(this.el);
            this.$(".modal").modal({show: true, backdrop: 'static', keyboard: false});
            this.$(".modal").on("hide.bs.modal", this.close_uploader);
        }else{
            this.$el.html(this.template({
                node_list: this.collection.toJSON(),
                multiple_selected: this.collection.length > 1 || this.allow_add,
                allow_add: this.allow_add,
                word_limit : this.description_limit
            }));
        }
        this.preview_view = new PreviewView({
            modal:false,
            el: $("#metadata_preview"),
            model:this.current_node
        });

        this.gray_out(true);
        this.$el.find(".tag_input").addClass("gray-out");
        this.$el.find(".tag_input").prop("disabled", true);
        this.$el.find("#description_counter").html("Select an item first.");
        this.load_content();
    },
    events: {
        'click .close_uploader' : 'close_uploader',
        'click #upload_save_button' : 'save_and_keep_open',
        'click #upload_save_finish_button' : 'save_and_finish',
        'click #add_more_button' : 'add_more',
        'click #uploader' : 'finish_editing',
        'click li' : 'check_item',
        'keypress #tag_box' : 'add_tag',
        'keyup .upload_input' : 'set_edited',
        'click #metadata_details_btn' : 'render_details',
        'click #metadata_preview_btn' : 'render_preview',
        'click .delete_tag':'remove_tag',
        'keyup #input_description': 'update_count',
        'keydown #input_description': 'update_count',
        'paste #input_description': 'update_count'
    },
    update_count:function(){
        this.update_word_count(this.$el.find("#input_description"), this.$el.find("#description_counter"), this.description_limit);
    },
    load_content:function(){
        var self = this;
        this.views = [];
        if(this.collection.length <= 1 && !this.allow_add){
            var node_view = new UploadedItem({
                model: this.model,
                el: self.$el.find("#hidden_node"),
                containing_list_view: self
            });
            self.views.push(node_view);
            this.set_current(node_view);
        }else{
            this.collection.forEach(function(entry){
               // console.log("view = ", entry);
                var node_view = new UploadedItem({
                    model: entry,
                    el: self.$el.find("#uploaded_list #item_" + entry.cid),
                    containing_list_view: self,
                });
                self.views.push(node_view);
                if(self.collection.length ==1){
                    self.set_current(node_view);
                }
            });

        }
    },
    render_details:function(){
        this.switchPanel(true);
    },
    render_preview:function(){
        this.switchPanel(false);
    },

    save_and_keep_open:function(){
        var self = this;
        this.check_and_save_nodes(null);
    },

    check_and_save_nodes: function(callback){
        this.$el.find("#validating_text").css("display", "inline");
        this.$el.find(".editmetadata_save").prop("disabled", true);
        this.$el.find(".editmetadata_save").css("pointer", "not-allowed");

        var self = this;
        setTimeout(function() {
           /* TODO :fix to save multiple nodes at a time */
            self.gray_out(false);
            self.parent_view.set_editing(false);
            self.errorsFound = false;
            self.$el.find("#description_error").html("");
            self.$el.find("#input_description").removeClass("error_input");

            self.check_nodes();
            self.$el.find(".editmetadata_save").prop("disabled", false);
            self.$el.find("#validating_text").css("display", "none");
            self.$el.find(".editmetadata_save").css("pointer", "cursor");

            self.add_tag(null);

            if(!self.errorsFound){
                self.$el.css("visibility", "hidden");
                self.display_load("Saving Content...", function(){
                    self.save_nodes(function(){
                        if(!self.errorsFound){
                            $(".uploaded").css("background-color", "white");
                            self.$el.find("#title_error").html("");
                            self.$el.find("#description_error").html("");
                            if(self.multiple_selected){
                                self.gray_out(true);
                            }
                        }
                        if(!self.errorsFound && self.allow_add){
                            self.parent_view.add_nodes(self.views, self.main_collection.length, false);
                        }
                        self.$el.css("visibility", "visible");
                        if(callback){
                            callback();
                        }
                    });
                });
            }

        }, 200);
    },
    save_and_finish: function(event){
        var self = this;
        this.check_and_save_nodes(function(){
            if(self.modal){
                self.$el.find(".modal").modal("hide");
            }else{
                self.close_uploader(event);
            }
        });

    },
    add_more:function(event){
        this.save_queued();
        if(this.modal){
            this.$el.find(".modal").modal("hide");
        }else{
            this.close_uploader(event);
        }
        $("#main-content-area").append("<div id='dialog'></div>");
        var content_view = new AddContentView({
            collection: this.collection,
            parent_view: this.parent_view,
            el: $("#dialog"),
            model: (this.allow_add)? this.model : null,
            main_collection : this.main_collection,
            modal:true
        });

        this.reset();
        this.undelegateEvents();
        this.unbind();
    },
    set_current_node:function(view){
        /* TODO implement once allow multi file editing
        if(this.current_node){
            this.current_node.set_edited(true);
            to_save.push(this.current_node);
        }*/
        this.$el.find("#title_error").html("");
        this.$el.find(".disable_on_error").css("cursor", "pointer");
        if(!this.current_view && !this.multiple_selected){
            this.set_current(view);
        }else {
            if(!this.multiple_selected){
                /* Previous node passes all tests */
                this.$el.find("#title_error").html("");
                this.$el.find("#description_error").html("");
                this.set_current(view);
            }
        }
    },
    set_current:function(view){
        this.$el.find("#uploaded_list .uploaded").removeClass("current_item");
        if(!this.multiple_selected){
            this.current_node = view.model;
            this.current_view = view;
        }else{
            this.current_node = this.collection.get({cid: view.model.cid});
            this.current_view = view;
        }
        this.load_preview();
        this.$el.find("#input_title").val(this.current_node.get("title"));
        this.$el.find("#input_description").val(this.current_node.get("description"));
        view.$el.addClass("current_item");
        view.$el.find("input[type=checkbox]").prop("checked", true);

        if(this.current_node.get("original_filename")){
            this.$el.find("#original_filename_area").css("display", "block");
            this.$el.find("#original_filename").html( this.current_node.get("original_filename"));
        }else{
            this.$el.find("#original_filename_area").css("display", "none");
        }
        $("#tag_area").html("");
        this.append_tags(this.current_view.tags);

        // Allows us to read either a node with nested metadata from the server, or an instantiated but unsaved node on the client side.
        var file_size = (((this.current_node.get("formats") || [])[0] || {}).format_size) || ((this.current_node.get("file_data") || {}).data || {}).size || "";
        this.$("#display_file_size").text(file_size);
        this.gray_out(false);
        this.update_word_count(this.$el.find("#input_description"), this.$el.find("#description_counter"), this.description_limit);
    },
    check_item: function(){
        this.$el.find("#uploaded_list .uploaded").removeClass("current_item");
        this.multiple_selected = this.$el.find("#uploaded_list :checked").length > 1;
        this.parent_view.set_editing(this.multiple_selected);
        this.$el.find("#input_title").val((this.multiple_selected || !this.current_node)? " " : this.current_node.get("title"));
        this.$el.find("#input_description").val((this.multiple_selected || !this.current_node)? " " : this.current_node.get("description"));

        if(this.$el.find("#uploaded_list :checked").length == 0){
            this.gray_out(true);
            this.$el.find(".tag_input").addClass("gray-out");
            this.$el.find(".tag_input").prop("disabled", true);
            this.$el.find("#description_counter").html("Select an item first.");
            $("#tag_area").html("");
            return;
        }
        if(this.multiple_selected) {
            this.gray_out(true);
            $("#tag_area").html("");
            this.$el.find("#description_counter").html("Cannot edit for multiple items.");
            var list = this.$el.find('#uploaded_list input:checked').parent("li");
            list.addClass("current_item");

            var tagList = $(list[0]).data("data").tags;
            /* Create list of nodes to edit */
            for(var i = 1; i < list.length; i++){
                tagList = $(tagList).filter($(list[i]).data("data").tags);
            }
            this.append_tags(tagList);
        }
        else {
            this.gray_out(false);
            this.set_current_node(this.$el.find("#uploaded_list :checked").parent("li").data("data"));
            this.$el.find("#uploaded_list :checked").parent("li").addClass("current_item");
            this.update_word_count(this.$el.find("#input_description"), this.$el.find("#description_counter"), this.description_limit);
        }
    },
    gray_out:function(grayout){
        if(grayout){
            this.$el.find(".disable-on-edit").addClass("gray-out");
            this.$el.find(".upload_input").addClass("gray-out");
            this.$el.find("#input_title").val(" ");
            this.$el.find("#input_description").val(" ");
            this.$el.find(".gray-out").prop("disabled", true);
        }else{
            this.$el.find(".tag_input").removeClass("gray-out");
            this.$el.find(".upload_input").removeClass("gray-out");
            this.$el.find(".upload_input").prop("disabled", false);
            this.$el.find(".tag_input").prop("disabled", false);
        }

    },
    add_tag: function(event){
        if((!event || (!event.keyCode || event.keyCode ==13)) && this.$el.find("#tag_box").val().trim() != ""){
            var tag = this.$el.find("#tag_box").val().trim();
            var selector=tag.replace(" ","__");
            if(this.$("#tag_area").find("#" + selector).length == 0){
                this.append_tags([tag]);
                if(this.multiple_selected){
                    var list = this.$el.find('#uploaded_list input:checked').parent("li");
                    for(var i = 0; i < list.length; i++){
                        $(list[i]).data("data").add_tag(tag);
                    }
                }else{
                    this.current_view.add_tag(tag);
                }
            }
            this.$el.find("#tag_box").val("");
        }
    },
    remove_tag:function(event){
        var tagname = event.target.parentNode.id.replace("__", " ");
        console.log("tag is now: ",tagname);
        if(this.multiple_selected){
            var list = this.$el.find('#uploaded_list input:checked').parent("li");
            for(var i = 0; i < list.length; i++){
                $(list[i]).data("data").remove_tag(tagname);
            }
        }else{
            this.current_view.remove_tag(tagname);
        }
        event.target.parentNode.remove();
    },
    set_edited:function(event){
        this.$el.find(".disable_on_error").prop("disabled", false);
        this.$el.find("#input_title").removeClass("error_input");
        this.$el.find("#title_error").html("");

        this.set_node_edited();
    },
    handle_error:function(view){
        this.$el.find(".disable_on_error").prop("disabled", true);
        this.set_current(view);
        this.$el.find("#input_title").addClass("error_input");
        this.$el.find("#title_error").html(view.model.validationError);
        view.$el.css("background-color", "#F6CECE");
        this.switchPanel(true);
    },
    load_preview:function(){
        this.preview_view.switch_preview(this.current_node);
    },
    switchPanel:function(switch_to_details){
        $((switch_to_details)? "#metadata_details_btn" : "#metadata_preview_btn").addClass("btn-tab-active");
        $((switch_to_details)? "#metadata_preview_btn" : "#metadata_details_btn").removeClass("btn-tab-active");
        $("#metadata_edit_details").css("display", (switch_to_details)? "block" : "none");
        $("#metadata_preview").css("display", (switch_to_details)? "none" : "block");
    },
    append_tags:function(tags){
        for(var i = 0; i < tags.length; i++){
            var selector=tags[i].replace(" ","__");
            this.$el.find("#tag_area").append("<div class='col-xs-4 tag' id='" + selector+ "'>" + tags[i] + " <span class='glyphicon glyphicon-remove pull-right delete_tag' aria-hidden='true'></span></div>");
        }
    }
});

var ContentItem =  BaseViews.BaseListNodeItemView.extend({
    license:function(){
        return window.licenses.get_default().id;
    },
    /* TODO: Implement once other types of content are implemented */
    remove_item: function(){
        this.containing_list_view.collection.remove(this.model);
        this.delete(false);
    },
    submit_item:function(){
        this.containing_list_view.collection.add(this.model);
    },
    delete_item: function(){
        this.delete(true);
    }
});

var NodeListItem = ContentItem.extend({
    template: require("./hbtemplates/content_list_item.handlebars"),
    tagName: "li",
    'id': function() {
        return this.model.cid;
    },
    initialize: function(options) {
        _.bindAll(this, 'submit_topic','remove_topic');
        this.containing_list_view = options.containing_list_view;
        this.file_data = options.file_data;
        this.render();
    },
    render: function() {
        this.$el.html(this.template({
            topic: this.model,
            edit: this.edit,
        }));
        this.$el.find(".topic_textbox").focus();
    },
    events: {
        'keyup .content_name' : 'submit_topic',
        'click .remove_topic' : 'remove_topic'
    },
    remove_topic: function(){
        this.remove_item();
        this.delete_view();
    },
    submit_topic : function(event){
        this.model.set({
            title: this.$el.find("input").val()
        });
        this.submit_item();
        if(!event.keyCode || event.keyCode ==13){
            this.render();
        }
    }
});

var UploadedItem = ContentItem.extend({
<<<<<<< HEAD
    template: require("./hbtemplates/uploaded_list_item.handlebars"),
    initialize: function(options) {
        _.bindAll(this, 'remove_topic');
        this.containing_list_view = options.containing_list_view;
        this.edited = false;
        this.checked = false;
        this.file_data = options.file_data;
        this.originalData = {
            "title":this.model.get("title"),
            "description":this.model.get("description")
        };
        this.render();
        this.load_tags();
    },
    render: function() {
        this.$el.html(this.template({
            topic: this.model,
            id: this.model.cid
        }));
        this.$el.find("input[type=checkbox]").prop("checked", this.checked);
        this.set_edited(this.edited);
        this.$el.data("data", this);
    },
    events: {
        'click .remove_topic' : 'remove_topic'
    },
    load_tags:function(){
        this.tags = [];
        var self = this;
        if(this.model.get("tags")){
            this.model.get("tags").forEach(function(entry){
                self.tags.push((entry.tag_name) ? entry.tag_name : entry);
            });
        }
    },
    remove_topic: function(){
        this.delete_item();
    },
    set_edited:function(edited){
        this.edited = edited;
        if(edited){
            this.set_node();
            this.containing_list_view.enqueue(this);
        }
        $("#item_" + this.model.cid + " .item_name").html(this.model.get("title") + ((edited) ? " <b>*</b>" : ""));
    },
    set_node:function(){
        if(!this.containing_list_view.multiple_selected){
            this.set({
                title: $("#input_title").val().trim(),
                description: $("#input_description").val().trim()
            });
        }
    },
    unset_node:function(){
        this.save(this.originalData, {async:false, validate:false});
    },
    add_tag:function(tagname){
        if(this.tags.indexOf(tagname) < 0){
            this.tags.push(tagname);
        }
        this.set_edited(true);
    },
    remove_tag:function(tagname){
        this.tags.splice(this.tags.indexOf(tagname), 1);
        this.set_edited(true);
    }
=======
	tags: [],
	template: require("./hbtemplates/uploaded_list_item.handlebars"),
	initialize: function(options) {
		_.bindAll(this, 'remove_topic','set_current_node','set_checked');
		this.containing_list_view = options.containing_list_view;
		this.edited = false;
		this.checked = false;
		this.file_data = options.file_data;
		this.originalData = {
			"title":this.model.get("title"),
			"description":this.model.get("description")
		};
		this.render();
	},
	render: function() {
		this.$el.html(this.template({
			topic: this.model,
			id: this.model.cid
		}));
		this.$el.find("input[type=checkbox]").prop("checked", this.checked);
		this.set_edited(this.edited);
		this.$el.data("data", this);
	},
	events: {
		'click .remove_topic' : 'remove_topic',
		'click label' : 'set_current_node',
		'click :checkbox' : 'set_checked'
	},
	remove_topic: function(){
		this.delete_item();
	},
	set_edited:function(edited){
		this.edited = edited;
		if(edited){
			this.set_node();
		}
        if(this.containing_list_view.multiple_selected){

        }else{
            $("#item_" + this.model.cid + " .item_name").html(this.model.get("title") + ((edited) ? " <b>*</b>" : ""));
        }

	},

	set_current_node:function(event){
		if(event) event.preventDefault();
		this.containing_list_view.set_current_node(this);
	},

	set_node:function(){
		this.set({
			title: $("#input_title").val().trim(),
			description: $("#input_description").val().trim(),
			license: this.license()
		});
	},
	unset_node:function(){
		this.save(this.originalData, {async:false, validate:false});
	},

	set_checked:function(){
		this.checked = this.$el.find("input[type=checkbox]").prop("checked");
	}
>>>>>>> 38fa94ce
});

var PreviewView = UploadItemView.extend({
    template: require("./hbtemplates/preview_dialog.handlebars"),
    modal_template: require("./hbtemplates/preview_modal.handlebars"),
    initialize: function(options) {
        this.modal = options.modal;
        this.render();
    },
    render: function() {
        if(this.modal){
            this.$el.html(this.modal_template());
            this.$(".modal-body").html(this.template({}));
            this.$el.append(this.el);
            this.$(".modal").modal({show: true});
            this.$el.find(".modal").on("hide.bs.modal", this.close);
        }else{
            this.$el.html(this.template({
                node: this.model
            }));
        }
        this.load_preview();
    },

    load_preview:function(){
        var location = "/media/";
        var extension = "";
        if(this.model){
            // TODO-BLOCKER: this whole if-else needs to be burned to the ground, once we fix the API
            if(this.model.attributes.file_data){
                console.log("PREVIEWING...", this.model);
                location += this.model.attributes.file_data.filename.substring(0,1) + "/";
                location += this.model.attributes.file_data.filename.substring(1,2) + "/";
                location += this.model.attributes.file_data.filename;
                extension = this.model.attributes.file_data.filename.split(".")[1];
            }else{
                var previewed_file = this.model.get_files().models[0];
                console.log("GOT FILE:", previewed_file);
                if(previewed_file){
                    extension = previewed_file.get("extension").replace(".", "");
                    location += previewed_file.get("content_copy").split("/").slice(-3).join("/");
                }
            }
            var preview_template;
            switch (this.model.get("kind")){
                case "image":
                    preview_template = require("./hbtemplates/preview_templates/image.handlebars");
                    break;
                case "pdf":
                case "text":
                    preview_template = require("./hbtemplates/preview_templates/pdf.handlebars");
                    break;
                case "audio":
                    preview_template = require("./hbtemplates/preview_templates/audio.handlebars");
                    break;
                case "video":
                    preview_template = require("./hbtemplates/preview_templates/video.handlebars");
                    break;
                default:
                    preview_template = require("./hbtemplates/preview_templates/default.handlebars");
            }
            this.$el.find("#preview_window").html(preview_template({
                source: location,
                extension:extension,
                title: this.model.get("title")
            }));
        }

    },

    switch_preview:function(model){
        this.model = model;
        this.load_preview();
    }
});


module.exports = {
    AddContentView: AddContentView,
    EditMetadataView:EditMetadataView,
    FileUploadView:FileUploadView,
    PreviewView:PreviewView
}<|MERGE_RESOLUTION|>--- conflicted
+++ resolved
@@ -10,7 +10,6 @@
 //var ExerciseViews = require("edit_channel/exercise_creation/views");
 
 var AddContentView = BaseViews.BaseListView.extend({
-<<<<<<< HEAD
     template: require("./hbtemplates/add_content_dialog.handlebars"),
     header_template: require("./hbtemplates/add_content_header.handlebars"),
     modal_template: require("./hbtemplates/uploader_modal.handlebars"),
@@ -18,7 +17,7 @@
     item_view:"uploading_content",
     counter:0,
     initialize: function(options) {
-        _.bindAll(this, 'add_topic', 'edit_metadata','add_file','close', 'add_exercise');
+        _.bindAll(this, 'add_topic', 'edit_metadata','add_file','close', 'add_exercise', 'import_content');
         this.collection = options.collection;
         this.main_collection = options.main_collection;
         this.parent_view = options.parent_view;
@@ -53,7 +52,8 @@
         'click #create_topic':'add_topic',
         'click .edit_metadata' : 'edit_metadata',
         'click #upload_file' : 'add_file',
-        'click #create_exercise' : 'add_exercise'
+        'click #create_exercise' : 'add_exercise',
+        'click #import_node' : 'import_content'
     },
 
     /*Render any items that have previously been added*/
@@ -169,168 +169,7 @@
         console.log("exercises", exercise_list);
     },
     close: function() {
-=======
-	template: require("./hbtemplates/add_content_dialog.handlebars"),
-	header_template: require("./hbtemplates/add_content_header.handlebars"),
-	modal_template: require("./hbtemplates/uploader_modal.handlebars"),
-	next_header_template: require("./hbtemplates/edit_metadata_header.handlebars"),
-	item_view:"uploading_content",
-	counter:0,
-	initialize: function(options) {
-		_.bindAll(this, 'add_topic', 'edit_metadata','add_file','close', 'add_exercise', 'import_content');
-		this.collection = options.collection;
-		this.main_collection = options.main_collection;
-		this.parent_view = options.parent_view;
-		this.modal = options.modal;
-		this.render();
-	},
-	render: function() {
-		if(this.modal){
-			this.$el.html(this.modal_template());
-			this.$(".modal-title").prepend(this.header_template({
-				title:this.model.get("title"),
-				is_root: this.model.get("parent") == null
-			}));
-	        this.$(".modal-body").html(this.template({
-				node_list: this.collection.toJSON()
-			}));
-	        this.$el.append(this.el);
-	        this.$el.find(".modal").modal({show: true, backdrop: 'static', keyboard: false});
-        	this.$el.find(".modal").on("hide.bs.modal", this.close);
-		}else{
-			this.$el.html(this.template({
-				node_list: this.collection.toJSON()
-			}));
-			this.$el.prepend(this.header_template({
-				title:this.model.get("title"),
-				is_root: this.model.get("parent") == null
-			}));
-		}
-		this.load_content();
-	},
-	events: {
-		'click #create_topic':'add_topic',
-		'click .edit_metadata' : 'edit_metadata',
-		'click #upload_file' : 'add_file',
-		'click #create_exercise' : 'add_exercise',
-        'click #import_node' : 'import_content'
-	},
-
-	/*Render any items that have previously been added*/
-	load_content:function(){
-		var self = this;
-		if(this.collection){
-			this.collection.forEach(function(entry){
-				var node_view = new NodeListItem({
-					containing_list_view: self,
-					el: self.$el.find("#content_item_" + entry.cid),
-					model: entry,
-					root: this.model
-				});
-				self.views.push(node_view);
-			});
-		}
-	},
-	add_topic:function(){
-		var topic = new Models.NodeModel({
-			"kind":"topic",
-			"title": (this.counter > 0)? "Topic " + this.counter : "Topic",
-			"parent" : this.model.id,
-			"sort_order" : this.main_collection.length + this.collection.length
-		});
-		this.collection.add(topic);
-		this.counter++;
-		var item_view = new NodeListItem({
-			containing_list_view: this,
-			model: topic,
-			root: this.model
-		});
-		$("#upload_content_add_list").append(item_view.el);
-		this.views.push(item_view);
-	},
-	edit_metadata: function(){
-		if(this.modal){
-			this.$el.find(".modal").modal("hide");
-		}else{
-			this.close();
-		}
-		$("#main-content-area").append("<div id='dialog'></div>");
-		var metadata_view = new EditMetadataView({
-			el : $("#dialog"),
-			collection: this.collection,
-			parent_view: this.parent_view,
-			model: this.model,
-			allow_add: true,
-			main_collection : this.main_collection,
-			modal: true
-		});
-	},
-	add_file:function(){
-		var view = new FileUploadView({
-			callback: this.upload_file,
-			modal: true,
-			parent_view: this
-		});
-	},
-	upload_file:function(file_list){
-		console.log("uploading files", file_list);
-		var self = this.parent_view;
-
-		file_list.forEach(function(entry){
-			console.log("this is now", self);
-			var type = "";
-			var file = entry.data;
-			var filename = entry.filename;
-			if(file.type.indexOf("image") >=0){
-				type = "image";
-			}
-			else if(file.type.indexOf("application/pdf") >=0){
-				type="pdf";
-			}
-			else if(file.type.indexOf("text") >=0){
-				type="text";
-			}
-			else if(file.type.indexOf("audio") >=0){
-				type="audio";
-			}
-			else if(file.type.indexOf("video") >=0){
-				type="video";
-			}
-			var content_node = new Models.NodeModel({
-				"kind":type,
-				"title": file.name.split(".")[0],
-				"parent" : self.model.id,
-				"total_file_size": file.size,
-				"created" : file.lastModifiedDate,
-				"original_filename" : file.name,
-				"sort_order": self.main_collection.length + self.collection.length
-			});
-			self.collection.add(content_node);
-			var item_view = new NodeListItem({
-				containing_list_view: self,
-				model: content_node
-			});
-			content_node.attributes.file_data = {data:file, filename:entry.filename};
-			$("#upload_content_add_list").append(item_view.el);
-			item_view.$el.data("file", entry);
-			self.views.push(item_view);
-			console.log("CREATED MODEL: ", content_node);
-		});
-	},
-	add_exercise:function(){
-		var view = new ExerciseCreateView({
-			callback: this.create_exercise,
-			modal: true,
-			parent_view: this,
-			model: this.model
-		});
-	},
-	create_exercise:function(exercise_list){
-		console.log("exercises", exercise_list);
-	},
-	close: function() {
         $(".modal-backdrop").remove();  //TODO: Might need to change this later, but remove any remaining modals
->>>>>>> 38fa94ce
         this.delete_view();
     },
     import_content:function(){
@@ -1148,7 +987,6 @@
 });
 
 var UploadedItem = ContentItem.extend({
-<<<<<<< HEAD
     template: require("./hbtemplates/uploaded_list_item.handlebars"),
     initialize: function(options) {
         _.bindAll(this, 'remove_topic');
@@ -1216,71 +1054,6 @@
         this.tags.splice(this.tags.indexOf(tagname), 1);
         this.set_edited(true);
     }
-=======
-	tags: [],
-	template: require("./hbtemplates/uploaded_list_item.handlebars"),
-	initialize: function(options) {
-		_.bindAll(this, 'remove_topic','set_current_node','set_checked');
-		this.containing_list_view = options.containing_list_view;
-		this.edited = false;
-		this.checked = false;
-		this.file_data = options.file_data;
-		this.originalData = {
-			"title":this.model.get("title"),
-			"description":this.model.get("description")
-		};
-		this.render();
-	},
-	render: function() {
-		this.$el.html(this.template({
-			topic: this.model,
-			id: this.model.cid
-		}));
-		this.$el.find("input[type=checkbox]").prop("checked", this.checked);
-		this.set_edited(this.edited);
-		this.$el.data("data", this);
-	},
-	events: {
-		'click .remove_topic' : 'remove_topic',
-		'click label' : 'set_current_node',
-		'click :checkbox' : 'set_checked'
-	},
-	remove_topic: function(){
-		this.delete_item();
-	},
-	set_edited:function(edited){
-		this.edited = edited;
-		if(edited){
-			this.set_node();
-		}
-        if(this.containing_list_view.multiple_selected){
-
-        }else{
-            $("#item_" + this.model.cid + " .item_name").html(this.model.get("title") + ((edited) ? " <b>*</b>" : ""));
-        }
-
-	},
-
-	set_current_node:function(event){
-		if(event) event.preventDefault();
-		this.containing_list_view.set_current_node(this);
-	},
-
-	set_node:function(){
-		this.set({
-			title: $("#input_title").val().trim(),
-			description: $("#input_description").val().trim(),
-			license: this.license()
-		});
-	},
-	unset_node:function(){
-		this.save(this.originalData, {async:false, validate:false});
-	},
-
-	set_checked:function(){
-		this.checked = this.$el.find("input[type=checkbox]").prop("checked");
-	}
->>>>>>> 38fa94ce
 });
 
 var PreviewView = UploadItemView.extend({
