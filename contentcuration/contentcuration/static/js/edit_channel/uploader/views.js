var Backbone = require("backbone");
var _ = require("underscore");
var BaseViews = require("edit_channel/views");
var Models = require("edit_channel/models");
var Previewer = require("edit_channel/preview/views");
var stringHelper = require("edit_channel/utils/string_helper");
var autoCompleteHelper = require("edit_channel/utils/autocomplete");
require("uploader.less");

var MetadataModalView = BaseViews.BaseModalView.extend({
  template: require("./hbtemplates/uploader_modal.handlebars"),
  initialize: function(options) {
    _.bindAll(this, "close_uploader");
    this.onsave = options.onsave;
    this.onnew = options.onnew;
    this.collection = options.collection;
    this.new_content = options.new_content;
    this.upload_files = options.upload_files;
    this.render(this.close_uploader, {
      new_content: this.new_content,
      title: (this.model)? ((this.model.get("parent"))? this.model.get("title") : window.current_channel.get("name")) : null
    });
    this.metadata_view = new EditMetadataView({
      el: this.$(".modal-body"),
      collection : this.collection,
      onsave: this.onsave,
      onnew: this.onnew,
      onclose: this.close_uploader,
      new_content: this.new_content,
      container:this,
      model:this.model,
      upload_files:this.upload_files
    });
  },
  close_uploader:function(event){
    if(!this.metadata_view.check_for_changes() || !event){
      this.close();
      $(".modal-backdrop").remove();
    }else if(confirm("Unsaved Metadata Detected! Exiting now will"
      + " undo any new changes. \n\nAre you sure you want to exit?")){
      this.metadata_view.undo_changes();
      this.close();
      $(".modal-backdrop").remove();
    }else{
      this.cancel_actions(event);
    }
  }
});

var EditMetadataView = BaseViews.BaseEditableListView.extend({
  template : require("./hbtemplates/edit_metadata_dialog.handlebars"),

  initialize: function(options) {
    _.bindAll(this, 'render_details', 'render_preview', 'render_questions', 'enable_submit', 'disable_submit',
      'save_and_keep_open', 'save_nodes', 'save_and_finish','process_updated_collection');
    this.bind_edit_functions();
    this.collection = options.collection;
    this.new_content = options.new_content;
    this.upload_files = options.upload_files;
    this.onsave = options.onsave;
    this.onnew = options.onnew;
    this.onclose = options.onclose;
    this.render();
    this.render_details();
    this.adjust_list_height();
  },
  events: {
    'click #metadata_details_btn' : 'render_details',
    'click #metadata_preview_btn' : 'render_preview',
    'click #metadata_questions_btn': 'render_questions',
    'click #upload_save_button' : 'save_and_keep_open',
    'click #upload_save_finish_button' : 'save_and_finish'
  },
  render: function() {
    this.$el.html(this.template());
    this.load_preview();
    this.load_list();
    this.load_editor(this.edit_list.selected_items);
  },
  render_details:function(){
    this.switchPanel("details");
  },
  render_preview:function(){
    this.switchPanel("preview");
  },
  render_questions:function(){
    this.switchPanel("questions")
  },
  switchPanel:function(panel_to_show){
    this.$(".tab_button").removeClass("btn-tab-active");
    this.$(".tab_panel").css("display", "none");
    switch(panel_to_show){
      case "preview":
        $("#metadata_preview_btn").addClass("btn-tab-active");
        $("#metadata_preview").css("display", "block");
        break;
      case "questions":
        $("#metadata_questions_btn").addClass("btn-tab-active");
        $("#metadata_questions").css("display", "block");
        break;
      default:
        $("#metadata_details_btn").addClass("btn-tab-active");
        $("#metadata_edit_details").css("display", "block");
    }
  },
  load_list:function(){
    this.edit_list = new EditMetadataList({
      collection:this.collection,
      new_content : this.new_content,
      upload_files : this.upload_files,
      el: this.$("#topic_tree_selector"),
      model: this.model,
      container: this
    });
    this.edit_list.handle_if_individual();
  },
  load_preview:function(){
     this.preview_view = new Previewer.PreviewView({
      modal:false,
      el: this.$("#metadata_preview"),
      model:null
    });
  },
  load_questions:function(model){
    var Exercise = require("edit_channel/exercise_creation/views");
    var exercise_view = new Exercise.ExerciseView({
        parent_view: this,
        model:model,
        onsave:this.reload_ancestors,
        el:$("#metadata_questions")
      });
  },
  load_editor:function(selected_items){
    var is_individual = selected_items.length === 1;
    var is_exercise = is_individual && selected_items[0].model.get("assessment_items").length > 0;
    var has_files = false;
    if(is_individual){
      selected_items[0].model.get("files").forEach(function(file){
        var preset = (file.preset.id)? file.preset.id:file.preset;
        has_files = has_files || window.formatpresets.get({id:preset}).get("display");
      });
    }
    this.$("#metadata_preview_btn").css("display", (is_individual && has_files) ? "inline-block" : "none");
    this.$("#metadata_questions_btn").css("display", (is_exercise) ? "inline-block" : "none");
    if(!is_individual){
      this.render_details();
    }
    if(this.editor_view){
      this.editor_view.stopListening();
      this.editor_view.undelegateEvents();
    }
    this.editor_view = new EditMetadataEditor({
      selected_items:selected_items,
      el: this.$("#edit_details_wrapper"),
      model: this.model,
      container: this,
      shared_data: (this.edit_list)? this.edit_list.shared_data : null
    });
    if(this.edit_list){
      this.edit_list.adjust_list_height();
    }
  },
  enable_submit:function(){
      this.$("#upload_save_button, #upload_save_finish_button").removeAttr("disabled");
      this.$("#upload_save_button, #upload_save_finish_button").prop("disabled", false);
      this.$("#upload_save_button, #upload_save_finish_button").css("cursor", "pointer");
  },
  disable_submit:function(){
      this.$("#upload_save_button, #upload_save_finish_button").attr("disabled", "disabled");
      this.$("#upload_save_button, #upload_save_finish_button").prop("disabled", true);
      this.$("#upload_save_button, #upload_save_finish_button").css("cursor", "not-allowed");
  },
  save_and_keep_open:function(){
    var self = this;
    this.editor_view.add_tag(null);
    this.save("Saving Content...", this.save_nodes).then(function(collection){
      self.process_updated_collection(collection);
    });
  },
  save_and_finish: function(event){
    var self = this;
    this.editor_view.add_tag(null);
    this.save("Saving Content...", this.save_nodes).then(function(collection){
      self.process_updated_collection(collection);
      self.onclose();
    });
  },
  save_nodes:function(){
    var sort_order = (this.model && this.new_content) ? Math.ceil(this.model.get("metadata").max_sort_order) : 0;
    console.log(sort_order)
    var self = this;
    this.edit_list.views.forEach(function(entry){
      var tags = [];
      entry.tags.forEach(function(tag){
        tags.push("{\"tag_name\" : \"" + tag.replace(/\"/g, "\\\"") + "\",\"channel\" : \"" + window.current_channel.get("id") + "\"}");
      });
      entry.set({
        tags: tags
      });
      if(self.new_content || self.upload_files ){
        entry.set({
          parent:self.model.id,
          sort_order:++sort_order
        });
      }
    });
  },
  process_updated_collection:function(collection){
    var new_collection = new Models.ContentNodeCollection();
    var updated_collection = new Models.ContentNodeCollection();
    this.edit_list.views.forEach(function(view){
      var model = collection.findWhere({id: view.model.id});
      if(model){
        view.set(model.toJSON());
        (view.isNew)? new_collection.add(model) : updated_collection.add(model);
      }
      view.handle_save();
    });
    if(new_collection.length > 0){
      this.onnew(new_collection);
    }
    if(updated_collection.length > 0){
      this.onsave(updated_collection);
    }
  },
  check_for_changes:function(){
    return _.findWhere(this.edit_list.views, {edited : true}) != null;
  },
  undo_changes:function(){
    this.edit_list.views.forEach(function(view){
      view.unset();
    });
  },
  switch_preview:function(model){
    this.preview_view.switch_preview(model);
  },
  adjust_list_height:function(){
    if(this.edit_list){
      this.edit_list.adjust_list_height();
    }
  },

});

var EditMetadataList = BaseViews.BaseEditableListView.extend({
  template : require("./hbtemplates/edit_metadata_list.handlebars"),
  selected_items: [],
  shared_data:{
    shared_tags:[],
    shared_copyright_owner:null,
    shared_license:0,
    shared_author:null,
    all_files:false
  },
  list_selector: "#uploaded_list",
  default_item: "#uploaded_list .default-item",

  initialize: function(options) {
    _.bindAll(this, 'add_topic', 'check_all_wrapper');
    this.bind_edit_functions();
    this.collection = options.collection;
    this.new_content = options.new_content;
    this.upload_files = options.upload_files;
    this.container = options.container;
    this.selected_items = [];
    this.render();
    if(!this.upload_files && !this.new_content && this.collection.length > 1){
      this.$("#uploader_select_all_check").attr("checked", true);
      this.check_all_wrapper(null);
    }
  },
  render: function() {
    this.$el.html(this.template({
      new_content: this.new_content,
      show_list: this.collection.length > 1 || this.new_content || this.upload_files
    }));
    this.load_content();
  },
  events: {
    'click #add_topic_button' : 'add_topic',
    'change #uploader_select_all_check':'check_all_wrapper'
  },
  check_all_wrapper :function(event){
    this.check_all(event);
    this.update_checked();
  },
  adjust_list_height:function(){
    this.$("#uploaded_list_wrapper").css('max-height', $("#edit_details_wrapper").height() * 0.95);
  },
  create_new_view:function(model){
    var uploaded_view = new UploadedItem({
      model: model,
      containing_list_view : this,
      new_content: this.new_content,
      new_file: this.upload_files,
      container: this.container
    });
    this.views.push(uploaded_view);
    return uploaded_view;
  },
  handle_if_individual:function(){
    //Set current node if only one in collection
    if(this.collection.length === 1){
      if(!this.new_content && !this.uploaded_files){
        this.selected_items.push(this.views[0]);
        this.update_shared_values(true, this.views[0]);
        this.container.load_editor(this.selected_items);
        this.container.switch_preview(this.selected_items[0].model);
      }else{
        this.views[0].select_item();
      }
    }
  },
  add_topic:function(){
    var self = this;
    var data = {
      "kind":"topic",
      "title": "Topic",
      "sort_order" : this.collection.length,
      "author": window.current_user.get("first_name") + " " + window.current_user.get("last_name")
    };
    this.create_new_item(data, true, " ").then(function(newView){
      newView.select_item();
    });
  },
  update_checked:function(){
    this.selected_items = [];
    var self = this;
    this.views.forEach(function(view){
      if(!_.contains(self.selected_items, view) && view.$(".upload_item_checkbox").is(":checked")){
            self.selected_items.push(view);
            self.update_shared_values(self.selected_items.length === 1, view);
        }
    });
    this.container.load_editor(this.selected_items);
    if(this.selected_items.length === 1){
      this.container.switch_preview(this.selected_items[0].model);
      if(this.selected_items[0].model.get("kind")==="exercise"){
        this.container.load_questions(this.selected_items[0].model);
      }
    }
  },
  update_shared_values:function(reset, view){
    if(reset){
      this.shared_data.shared_tags = view.tags;
      this.shared_data.shared_copyright_owner = view.model.get("copyright_holder");
      this.shared_data.shared_author = view.model.get("author");
      this.shared_data.shared_license = view.model.get("license");
      this.shared_data.all_files = view.model.get("kind") !== "topic";
    }else{
      this.shared_data.shared_tags = _.intersection(this.shared_data.shared_tags, view.tags);
      this.shared_data.shared_copyright_owner = (this.shared_data.shared_copyright_owner === view.model.get("copyright_holder"))? this.shared_data.shared_copyright_owner : null;
      this.shared_data.shared_author = (this.shared_data.shared_author === view.model.get("author"))? this.shared_data.shared_author : null;
      this.shared_data.shared_license = (this.shared_data.shared_license === view.model.get("license"))? this.shared_data.shared_license : 0;
      this.shared_data.all_files = this.shared_data.all_files && view.model.get("kind")  !== "topic";
    }
  }
});

var EditMetadataEditor = BaseViews.BaseView.extend({
  template:require("./hbtemplates/edit_metadata_editor.handlebars"),
  tags_template:require("./hbtemplates/edit_metadata_tagarea.handlebars"),
  tag_template:require("./hbtemplates/tag_template.handlebars"),
  description_limit : 400,
  selected_items: [],

  initialize: function(options) {
    _.bindAll(this, 'update_count', 'remove_tag', 'add_tag', 'select_tag');
    this.new_content = options.new_content;
    this.upload_files = options.upload_files;
    this.selected_items = options.selected_items;
    this.shared_data = options.shared_data;
    this.container = options.container;
    this.render();
  },
  render: function() {
    var has_files = false;
<<<<<<< HEAD
    if(this.selected_individual()){
=======
    if(this.selected_items.length === 1){
      has_files = this.selected_items[0].model.get("kind") !== "exercise";
>>>>>>> 7a71b0ca
      this.selected_items[0].model.get("files").forEach(function(file){
        var preset = (file.preset.id)? file.preset.id:file.preset;
        has_files = has_files || (window.formatpresets.get({id:preset}).get("display") && !window.formatpresets.get({id:preset}).get("thumbnail"));
      });
    }

    // Set license, author, copyright values based on whether selected items have been copied from another source
    var alloriginal = true;
    this.selected_items.forEach(function(item){
      alloriginal = alloriginal && item.isoriginal;
    });

    var original_source_license = "---";
    if(this.shared_data && this.shared_data.shared_license){
      original_source_license = window.licenses.get(this.shared_data.shared_license).get("license_name");
    }
    var copyright_owner = (this.shared_data && this.shared_data.shared_copyright_owner)? this.shared_data.shared_copyright_owner: (alloriginal)? null: "---";
    var author = (this.shared_data && this.shared_data.shared_author)? this.shared_data.shared_author: (alloriginal)? null: "---";

    this.$el.html(this.template({
      node: (this.selected_items.length === 1)? this.selected_items[0].model.toJSON() : null,
      isoriginal: alloriginal,
      is_file: (this.shared_data)? this.shared_data.all_files : false,
      none_selected: this.selected_items.length === 0,
      licenses: window.licenses.toJSON(),
      copyright_owner: copyright_owner,
      author: author,
      selected_count: this.selected_items.length,
      has_files: has_files,
      word_limit: this.description_limit
    }));
    this.update_count();
    this.handle_if_individual();
    if(this.shared_data){
      this.load_tags();
      (!alloriginal)? $("#license_select").text(original_source_license) : $("#license_select").val(this.shared_data.shared_license);
      this.$("#license_about").css("display", (this.shared_data.shared_license > 0)? "inline" : "none");
    }
  },
  handle_if_individual:function(){
    if(this.selected_items.length === 1){
      var view = this.selected_items[0];
<<<<<<< HEAD
      if(view.model.get("kind") !== "topic" && view.model.get("kind") !== "exercise" ){
        view.load_file_displays(this.$("#editmetadata_format_section"));
      }
=======
      view.load_file_displays(this.$("#editmetadata_format_section"));
>>>>>>> 7a71b0ca
      if(view.model.get("kind")==="exercise"){
        this.container.load_questions(view.model);
      }
      view.load_thumbnail_displays(this.$("#node_thumbnail"));
    }
  },
  events: {
    'keyup #input_description': 'update_count',
    'keydown #input_description': 'update_count',
    'paste #input_description': 'update_count',
    'keyup .input_listener': 'set_selected',
    'keydown .input_listener': 'set_selected',
    'paste .input_listener': 'set_selected',
    "click #license_about": "load_license",
    "change #license_select" : "select_license",
    'keypress #tag_box' : 'add_tag',
    'click .delete_tag':'remove_tag',
  },
  load_tags:function(){
    this.$("#tag_area").html(this.tags_template({
      tags:this.shared_data.shared_tags
    }));
    var self = this;
    var tags = _.reject(window.contenttags.pluck("tag_name"), function(tag){
      return self.shared_data.shared_tags.indexOf(tag) >= 0;
    });
    autoCompleteHelper.addAutocomplete($( "#tag_box" ), tags, this.select_tag, "#tag_area_wrapper");
  },
  load_license:function(){
    iscopied = this.selected_items.length === 1 && !this.selected_items[0].isoriginal
    var license_modal = new LicenseModalView({
      select_license : window.licenses.get({id: (iscopied)? this.selected_items[0].model.get("license") : $("#license_select").val()})
    })
  },
  update_count:function(){
    if(this.selected_items.length === 1){
      var char_length = this.description_limit - this.$("#input_description").val().length;
      if(this.$("#input_description").val() == ""){
        char_length = this.description_limit;
      }
      if(char_length < 0){
        char_length *= -1;
        this.$("#description_counter").html("Too long - recommend removing " + char_length + ((char_length  == 1) ? " character" : " characters"));
        this.$("#description_counter").css("color", "red");
      }else{
        this.$("#description_counter").html(char_length + ((char_length  == 1) ? " character left" : " characters left"));
        this.$("#description_counter").css("color", "gray");
      }

    }
  },
  select_tag:function(selected_tag){
    this.assign_tag(selected_tag.label);
  },
  add_tag: function(event){
    $("#tag_error").css("display", "none");
    var code = (!event)? null : event.keyCode ? event.keyCode : event.which;
    if(!code || code ==13){
      $(".ui-menu-item").hide();
      if(this.$el.find("#tag_box").length > 0 && this.$el.find("#tag_box").val().trim() != ""){
        var tag = this.$el.find("#tag_box").val().trim();
        if(!window.contenttags.findWhere({'tag_name':tag})){
          window.contenttags.add(new Models.TagModel({tag_name: tag, channel: window.current_channel.id}));
        }
        this.assign_tag(tag);
      }
    }
  },
  assign_tag:function(tag){
    if(this.shared_data.shared_tags.indexOf(tag) < 0){
      this.shared_data.shared_tags.push(tag);
      this.selected_items.forEach(function(view){
        view.add_tag(tag);
      });
      this.load_tags();
    }
    this.$el.find("#tag_box").val("");
    this.container.adjust_list_height();
  },
  remove_tag:function(event){
    var tagname = event.target.getAttribute("value");
    this.selected_items.forEach(function(view){
      view.remove_tag(tagname);
    });
    this.load_tags();
    event.target.parentNode.remove();
    window.contenttags.remove(window.contenttags.findWhere({'tag_name':tagname}));
  },
  select_license:function(){
    this.$("#license_about").css("display", "inline");
    this.set_selected();
  },
  set_selected:function(){
    if(this.selected_items.length === 1 && this.$("#input_title").val().trim() == ""){
      this.$("#title_error").css("display", "inline-block");
      if(this.collection && this.collection.length === 1 && !this.new_content && !this.uploaded_files){
          this.container.disable_submit();
      }
    }else{
      this.$("#title_error").css("display", "none");
      this.container.enable_submit();
      this.selected_items.forEach(function(view){
          view.set_node();
      })
    }
  }
});

var UploadedItem = BaseViews.BaseListEditableItemView.extend({
  template: require("./hbtemplates/uploaded_list_item.handlebars"),
  selectedClass:"current_item",
  format_view:null,
  'id': function() {
      return "item_" + this.model.get("id");
  },
  className: "uploaded disable_on_error",
  tagName: "li",
  initialize: function(options) {
      _.bindAll(this, 'remove_topic', 'check_item', 'select_item','update_name', 'set_edited',
              'handle_change', 'handle_assessment_items', 'set_thumbnail');
      this.bind_edit_functions();
      this.containing_list_view = options.containing_list_view;
      this.container = options.container;
      this.thumbnail = this.model.get('files').filter(function(f){ return f.preset.thumbnail; });
      this.thumbnail = (this.thumbnail.length)? this.thumbnail[0] : null;
      this.thumbnail_preset_id = _.findWhere(this.model.get('associated_presets'), {thumbnail: true}).id;
      this.edited = false;
      this.new_content = options.new_content;
      this.new_file = options.new_file;
      this.render();
      this.isNew = this.new_content || this.new_file;
      this.set_edited(this.isNew);
      this.load_tags();
      this.uploads_in_progress = 0;
      this.isoriginal = !this.model.get("original_channel") || this.model.get("original_channel").id == window.current_channel.id;
      this.listenTo(this.model, "change:title", this.update_name);
  },
  render: function() {
      this.$el.html(this.template({
          node: this.model.toJSON(),
          new_content: this.new_content,
          isfolder: this.model.get("kind") === "topic"
      }));
  },
  update_name:function(){
    this.$el.find(".item_name").text(this.model.get("title"));
    this.$el.find("h5").prop("title", this.model.get("title"));
  },
  events: {
      'click .remove_topic' : 'remove_topic',
      'click .upload_item_checkbox': 'check_item',
      'click .uploaded_list_item' : 'select_item',
  },
  remove_topic: function(){
      this.delete(true, "");
  },
  check_item:function(){
      this.handle_checked();
      this.containing_list_view.update_checked();
  },
  select_item:function(event){
    $(".upload_item_checkbox:checked").attr("checked", false);
    $(".uploaded").removeClass(this.selectedClass);
    if(!event){
      this.$(".upload_item_checkbox").attr("checked", true);
    }
    $("#uploader_select_all_check").attr("checked", false);
    this.check_item();
  },
  set_edited:function(is_edited){
      var edited_data = this.model.pick("title", "description", "license", "changed", "tags", "copyright_holder", "author", "files")
      // Handle unsetting node
      if(!is_edited){
          this.originalData = edited_data;
      }
      this.edited = JSON.stringify(this.originalData) != JSON.stringify(edited_data);
      this.isNew =  is_edited && this.isNew;
      (this.edited)? this.$el.addClass("edited_node") : this.$el.removeClass("edited_node");
      this.model.set("changed", this.model.get("changed") || this.edited);
  },
  set_node:function(){
    var individual_selected = this.containing_list_view.selected_items.length === 1;
    var data = {
          title: (individual_selected)? $("#input_title").val().trim() : this.model.get("title"),
          description: (individual_selected)? $("#input_description").val().trim() : this.model.get("description"),
          license: ($("#license_select").is(":visible") && $("#license_select").val()!=0)? $("#license_select").val() : this.model.get("license"),
          copyright_holder: ($("#input_license_owner").is(":visible") && (individual_selected || $("#input_license_owner").val() !== ""))? $("#input_license_owner").val().trim() : this.model.get("copyright_holder"),
          author: ($("#author_field").is(":visible") && (individual_selected || $("#author_field").val() !== ""))? $("#author_field").val().trim() : this.model.get("author"),
      };
      this.set(data);
      this.set_edited(true);
  },
  unset_node:function(){
      this.unset();
      this.set_edited(false);
  },
  handle_save:function(){
      this.set_edited(false);
  },
  load_tags:function(){
      this.tags = [];
      if(this.model.get("tags")){
          var self = this;
          fetch_tags = [];
          this.model.get("tags").forEach(function(entry){
              fetch_tags.push((entry.id)? entry.id : entry);
          });
          this.tags = window.contenttags.get_all_fetch(fetch_tags).pluck('tag_name');
      }
  },
  load_file_displays:function(formats_el){
      var FileUploader = require("edit_channel/file_upload/views");
      this.format_view = new FileUploader.FormatInlineItem({
          model: this.model,
          containing_list_view:this
      });
      formats_el.html(this.format_view.el);
      this.listenTo(this.model, "change:files", this.handle_change);
  },
  load_thumbnail_displays:function(formats_el){
      this.thumbnail_view= new FileUploader.ImageUploadView({
          model: this.model,
          el: formats_el,
          preset_id: this.thumbnail_preset_id,
          upload_url: window.Urls.image_upload(),
          acceptedFiles: window.formatpresets.get({id:this.thumbnail_preset_id}).get('associated_mimetypes').join(','),
          image_url: (this.thumbnail)? this.thumbnail.get('storage_url') : null,
          default_url: "/static/img/picture_placeholder.png",
          onsuccess: this.set_thumbnail,
          onerror: this.container.enable_submit,
          oncancel:this.container.enable_submit,
          onstart: this.container.disable_submit
      });
  },
  set_thumbnail:function(thumbnail, formatted_name){
    this.thumbnail = thumbnail;
    this.set(data);
    this.set_edited(true);
  },
  load_question_display:function(formats_el){
      if(this.exercise_view){
        this.exercise_view.remove();
      }
      this.exercise_view = new Exercise.ExerciseView({
        parent_view: this,
        model:this.model,
        onchange: this.handle_assessment_items
      });
      formats_el.html(this.exercise_view.el);
  },
  load_preview_display:function(formats_el){
    if(this.preview_view){
      this.preview_view.remove();
    }
    this.preview_view = new Previewer.PreviewView({
      modal:false,
      model: this.model
    });
    formats_el.html(this.preview_view.el);
  },
  handle_assessment_items:function(data){
    this.model.set('assessment_items', data);
    this.handle_change();
  },
  handle_change:function(){
    this.set_edited(true);
    $("#metadata_preview_btn").css("display", "inline-block");
    this.container.preview_view.load_preview();
  },
  add_tag:function(tagname){
      if(this.tags.indexOf(tagname) < 0){
          this.tags.push(tagname);
      }
      this.set_edited(true);
  },
  remove_tag:function(tagname){
      this.tags.splice(this.tags.indexOf(tagname), 1);
      this.set_edited(true);
  },
  set_uploading:function(uploading){
        (uploading)? this.uploads_in_progress++ : this.uploads_in_progress--;
        (this.uploads_in_progress===0)? this.container.enable_submit() : this.container.disable_submit();
    }
});

var LicenseModalView = BaseViews.BaseModalView.extend({
  template: require("./hbtemplates/license_modal.handlebars"),

  initialize: function(options) {
      this.modal = true;
      this.select_license = options.select_license;
      this.render();
  },

  render: function() {
      this.$el.html(this.template({
          license: this.select_license.toJSON()
      }));
      $("body").append(this.el);
      this.$("#license_modal").modal({show: true});
      this.$("#license_modal").on("hide.bs.modal", this.close);
  }
});

module.exports = {
    MetadataModalView: MetadataModalView,
    EditMetadataView:EditMetadataView
}<|MERGE_RESOLUTION|>--- conflicted
+++ resolved
@@ -375,12 +375,7 @@
   },
   render: function() {
     var has_files = false;
-<<<<<<< HEAD
     if(this.selected_individual()){
-=======
-    if(this.selected_items.length === 1){
-      has_files = this.selected_items[0].model.get("kind") !== "exercise";
->>>>>>> 7a71b0ca
       this.selected_items[0].model.get("files").forEach(function(file){
         var preset = (file.preset.id)? file.preset.id:file.preset;
         has_files = has_files || (window.formatpresets.get({id:preset}).get("display") && !window.formatpresets.get({id:preset}).get("thumbnail"));
@@ -423,13 +418,7 @@
   handle_if_individual:function(){
     if(this.selected_items.length === 1){
       var view = this.selected_items[0];
-<<<<<<< HEAD
-      if(view.model.get("kind") !== "topic" && view.model.get("kind") !== "exercise" ){
-        view.load_file_displays(this.$("#editmetadata_format_section"));
-      }
-=======
       view.load_file_displays(this.$("#editmetadata_format_section"));
->>>>>>> 7a71b0ca
       if(view.model.get("kind")==="exercise"){
         this.container.load_questions(view.model);
       }
