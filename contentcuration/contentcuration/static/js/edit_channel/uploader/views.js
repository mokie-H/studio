--- conflicted
+++ resolved
@@ -125,23 +125,11 @@
     view.load_question_display(this.$("#metadata_questions"));
   },
   load_editor:function(selected_items){
-<<<<<<< HEAD
     var is_individual = selected_items.length === 1;
-    var is_exercise = is_individual && selected_items[0].model.get("assessment_items").length > 0;
-    var has_files = false;
-    if(is_individual){
-      selected_items[0].model.get("files").forEach(function(file){
-        var preset = (file.preset.id)? file.preset.id:file.preset;
-        has_files = has_files || window.formatpresets.get({id:preset}).get("display");
-      });
-    }
-=======
-    var is_individual = selected_items.length === 1 && selected_items[0].model.get("kind") !== "topic";
     var is_exercise = is_individual && selected_items[0].model.get("kind") == "exercise";
     var has_files = is_individual && selected_items[0].model.get("files").find(function(f){
       return window.formatpresets.get({id:(f.preset.id)? f.preset.id:f.preset}).get("display");
     });
->>>>>>> e000b5f7
     this.$("#metadata_preview_btn").css("display", (is_individual && has_files) ? "inline-block" : "none");
     this.$("#metadata_questions_btn").css("display", (is_exercise) ? "inline-block" : "none");
     if(!is_individual){
@@ -189,10 +177,6 @@
   },
   save_nodes:function(){
     var sort_order = (this.model && this.new_content) ? Math.ceil(this.model.get("metadata").max_sort_order) : 0;
-<<<<<<< HEAD
-    console.log(sort_order)
-=======
->>>>>>> e000b5f7
     var self = this;
     this.edit_list.views.forEach(function(entry){
       var tags = [];
@@ -402,10 +386,6 @@
   render: function() {
     var has_files = false;
     if(this.selected_individual()){
-<<<<<<< HEAD
-=======
-      has_files = this.selected_items[0].model.get("kind") !== "topic";
->>>>>>> e000b5f7
       this.selected_items[0].model.get("files").forEach(function(file){
         var preset = (file.preset.id)? file.preset.id:file.preset;
         has_files = has_files || (window.formatpresets.get({id:preset}).get("display") && !window.formatpresets.get({id:preset}).get("thumbnail"));
@@ -617,12 +597,8 @@
   className: "uploaded disable_on_error",
   tagName: "li",
   initialize: function(options) {
-<<<<<<< HEAD
       _.bindAll(this, 'remove_topic', 'check_item', 'select_item','update_name', 'set_edited',
-              'handle_change', 'handle_assessment_items', 'set_thumbnail');
-=======
-      _.bindAll(this, 'remove_topic', 'check_item', 'select_item','update_name', 'set_edited','handle_change', 'handle_assessment_items', 'set_random');
->>>>>>> e000b5f7
+              'handle_change', 'handle_assessment_items', 'set_thumbnail', 'set_random');
       this.bind_edit_functions();
       this.model.setExtraFields();
       this.containing_list_view = options.containing_list_view;
@@ -753,9 +729,8 @@
       formats_el.html(this.format_view.el);
       this.listenTo(this.model, "change:files", this.handle_change);
   },
-<<<<<<< HEAD
   load_thumbnail_displays:function(formats_el){
-      this.thumbnail_view= new FileUploader.ImageUploadView({
+      this.thumbnail_view= new FileUploader.ThumbnailUploadView({
           model: this.model,
           el: formats_el,
           preset_id: this.thumbnail_preset_id,
@@ -777,8 +752,6 @@
     this.set_edited(true);
     this.container.enable_submit();
   },
-=======
->>>>>>> e000b5f7
   load_question_display:function(formats_el){
       if(this.exercise_view){
         this.exercise_view.remove();
@@ -786,12 +759,8 @@
       this.exercise_view = new Exercise.ExerciseView({
         parent_view: this,
         model:this.model,
-<<<<<<< HEAD
-        onchange: this.handle_assessment_items
-=======
         onchange: this.handle_assessment_items,
         onrandom: this.set_random
->>>>>>> e000b5f7
       });
       formats_el.html(this.exercise_view.el);
   },
@@ -807,15 +776,9 @@
   },
   handle_assessment_items:function(data){
     this.model.set('assessment_items', data);
-<<<<<<< HEAD
-    this.handle_change();
-  },
-  handle_change:function(){
-=======
     this.set_edited(true);
   },
   handle_change:function(is_file){
->>>>>>> e000b5f7
     this.set_edited(true);
     $("#metadata_preview_btn").css("display", "inline-block");
     this.preview_view.switch_preview(this.model);
