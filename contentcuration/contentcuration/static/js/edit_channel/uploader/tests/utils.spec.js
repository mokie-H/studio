import each from 'jest-each';

import { AssessmentItemTypes } from '../constants';
import {
  getCorrectAnswersIndices,
  mapCorrectAnswers,
  updateAnswersToQuestionType,
  parseNode,
  insertBefore,
  insertAfter,
  swapElements,
} from '../utils';

describe('utils', () => {
  describe('getCorrectAnswersIndices', () => {
    let questionKind;

    describe('for a single selection question', () => {
      beforeEach(() => {
        questionKind = AssessmentItemTypes.SINGLE_SELECTION;
      });

      it('returns null if there is no correct answer', () => {
        expect(
          getCorrectAnswersIndices(questionKind, [
            { answer: 'Answer 1', correct: false },
            { answer: 'Answer 2', correct: false },
          ])
        ).toBeNull();
      });

      it('returns a correct answer index', () => {
        expect(
          getCorrectAnswersIndices(questionKind, [
            { answer: 'Answer 1', correct: false },
            { answer: 'Answer 2', correct: true },
          ])
        ).toBe(1);
      });
    });

    describe('for a true/false question', () => {
      beforeEach(() => {
        questionKind = AssessmentItemTypes.TRUE_FALSE;
      });

      it('returns null if there is no correct answer', () => {
        expect(
          getCorrectAnswersIndices(questionKind, [
            { answer: 'True', correct: false },
            { answer: 'False', correct: false },
          ])
        ).toBeNull();
      });

      it('returns a correct answer index', () => {
        expect(
          getCorrectAnswersIndices(questionKind, [
            { answer: 'True', correct: false },
            { answer: 'False', correct: true },
          ])
        ).toBe(1);
      });
    });

    describe('for a multiple selection question', () => {
      beforeEach(() => {
        questionKind = AssessmentItemTypes.MULTIPLE_SELECTION;
      });

      it('returns an empty array if there is no correct answer', () => {
        expect(
          getCorrectAnswersIndices(questionKind, [
            { answer: 'Answer 1', correct: false },
            { answer: 'Answer 2', correct: false },
            { answer: 'Answer 3', correct: false },
          ])
        ).toEqual([]);
      });

      it('returns an array of correct answer indices', () => {
        expect(
          getCorrectAnswersIndices(questionKind, [
            { answer: 'Answer 1', correct: true },
            { answer: 'Answer 2', correct: false },
            { answer: 'Answer 3', correct: true },
          ])
        ).toEqual([0, 2]);
      });
    });

    describe('for an input question', () => {
      beforeEach(() => {
        questionKind = AssessmentItemTypes.INPUT_QUESTION;
      });

      it('returns an empty array if there is no correct answer', () => {
        expect(
          getCorrectAnswersIndices(questionKind, [
            { answer: 'Answer 1', correct: false },
            { answer: 'Answer 2', correct: false },
            { answer: 'Answer 3', correct: false },
          ])
        ).toEqual([]);
      });

      it('returns an array of correct answer indices', () => {
        expect(
          getCorrectAnswersIndices(questionKind, [
            { answer: 'Answer 1', correct: true },
            { answer: 'Answer 2', correct: true },
            { answer: 'Answer 3', correct: true },
          ])
        ).toEqual([0, 1, 2]);
      });
    });
  });

  describe('mapCorrectAnswers', () => {
    describe('for a single correct answer index', () => {
      it('returns updated answers', () => {
        expect(
          mapCorrectAnswers(
            [
              { answer: 'Answer 1', correct: true },
              { answer: 'Answer 2', correct: false },
              { answer: 'Answer 3', correct: true },
            ],
            1
          )
        ).toEqual([
          { answer: 'Answer 1', correct: false },
          { answer: 'Answer 2', correct: true },
          { answer: 'Answer 3', correct: false },
        ]);
      });
    });

    describe('for an array of correct answers indices', () => {
      it('returns updated answers', () => {
        expect(
          mapCorrectAnswers(
            [
              { answer: 'Answer 1', correct: true },
              { answer: 'Answer 2', correct: false },
              { answer: 'Answer 3', correct: true },
            ],
            [1, 2]
          )
        ).toEqual([
          { answer: 'Answer 1', correct: false },
          { answer: 'Answer 2', correct: true },
          { answer: 'Answer 3', correct: true },
        ]);
      });
    });
  });

  describe('updateAnswersToQuestionType', () => {
    let answers;

    describe('when converting originally empty answers to true/false', () => {
      it('returns true/false answers', () => {
        expect(updateAnswersToQuestionType(AssessmentItemTypes.TRUE_FALSE, [])).toEqual([
          { answer: 'True', correct: true, order: 1 },
          { answer: 'False', correct: false, order: 2 },
        ]);
      });
    });

    describe('for originally single selection answers', () => {
      beforeEach(() => {
        answers = [
          { answer: 'Mayonnaise (I mean you can, but...)', correct: false, order: 1 },
          { answer: 'Peanut butter', correct: true, order: 2 },
          { answer: 'Jelly', correct: false, order: 3 },
        ];
      });

      describe('conversion to single selection', () => {
        it('returns the same answers', () => {
          expect(
            updateAnswersToQuestionType(AssessmentItemTypes.SINGLE_SELECTION, answers)
          ).toEqual(answers);
        });
      });

      describe('conversion to multiple selection', () => {
        it('returns the same answers', () => {
          expect(
            updateAnswersToQuestionType(AssessmentItemTypes.MULTIPLE_SELECTION, answers)
          ).toEqual(answers);
        });
      });

      describe('conversion to input question', () => {
        it('makes all answers correct', () => {
          expect(updateAnswersToQuestionType(AssessmentItemTypes.INPUT_QUESTION, answers)).toEqual([
            { answer: 'Mayonnaise (I mean you can, but...)', correct: true, order: 1 },
            { answer: 'Peanut butter', correct: true, order: 2 },
            { answer: 'Jelly', correct: true, order: 3 },
          ]);
        });
      });

      describe('conversion to true/false', () => {
        it('returns true/false answers only', () => {
          expect(updateAnswersToQuestionType(AssessmentItemTypes.TRUE_FALSE, answers)).toEqual([
            { answer: 'True', correct: true, order: 1 },
            { answer: 'False', correct: false, order: 2 },
          ]);
        });
      });
    });

    describe('for originally input question', () => {
      beforeEach(() => {
        answers = [
          { answer: '8', correct: true, order: 1 },
          { answer: '8.0', correct: true, order: 2 },
        ];
      });

      describe('conversion to input question', () => {
        it('returns the same answers', () => {
          expect(updateAnswersToQuestionType(AssessmentItemTypes.INPUT_QUESTION, answers)).toEqual(
            answers
          );
        });
      });

      describe('conversion to multiple selection', () => {
        it('returns the same answers', () => {
          expect(
            updateAnswersToQuestionType(AssessmentItemTypes.MULTIPLE_SELECTION, answers)
          ).toEqual(answers);
        });
      });

      describe('conversion to single selection', () => {
        it('keeps only first answer as correct', () => {
          expect(
            updateAnswersToQuestionType(AssessmentItemTypes.SINGLE_SELECTION, answers)
          ).toEqual([
            { answer: '8', correct: true, order: 1 },
            { answer: '8.0', correct: false, order: 2 },
          ]);
        });
      });

      describe('conversion to true/false', () => {
        it('returns true/false answers only', () => {
          expect(updateAnswersToQuestionType(AssessmentItemTypes.TRUE_FALSE, answers)).toEqual([
            { answer: 'True', correct: true, order: 1 },
            { answer: 'False', correct: false, order: 2 },
          ]);
        });
      });
    });

    describe('for originally true/false question', () => {
      beforeEach(() => {
        answers = [
          { answer: 'True', correct: false, order: 1 },
          { answer: 'False', correct: true, order: 2 },
        ];
      });

      describe('conversion to true/false question', () => {
        it('returns the same answers', () => {
          expect(
            updateAnswersToQuestionType(AssessmentItemTypes.SINGLE_SELECTION, answers)
          ).toEqual(answers);
        });
      });

      describe('conversion to multiple selection', () => {
        it('returns the same answers', () => {
          expect(
            updateAnswersToQuestionType(AssessmentItemTypes.MULTIPLE_SELECTION, answers)
          ).toEqual(answers);
        });
      });

      describe('conversion to single selection', () => {
        it('returns the same answers', () => {
          expect(
            updateAnswersToQuestionType(AssessmentItemTypes.SINGLE_SELECTION, answers)
          ).toEqual(answers);
        });
      });

      describe('conversion to input question', () => {
        it('makes all answers correct', () => {
          expect(updateAnswersToQuestionType(AssessmentItemTypes.INPUT_QUESTION, answers)).toEqual([
            { answer: 'True', correct: true, order: 1 },
            { answer: 'False', correct: true, order: 2 },
          ]);
        });
      });
    });

    describe('for originally multiple selection answers', () => {
      describe('conversion to multiple selection', () => {
        it('returns the same answers', () => {
          expect(
            updateAnswersToQuestionType(AssessmentItemTypes.SINGLE_SELECTION, answers)
          ).toEqual(answers);
        });
      });

      describe('conversion to single selection', () => {
        describe('if there are some correct answers', () => {
          beforeEach(() => {
            answers = [
              { answer: 'Mayonnaise (I mean you can, but...)', correct: false, order: 1 },
              { answer: 'Peanut butter', correct: true, order: 2 },
              { answer: 'Jelly', correct: true, order: 3 },
            ];
          });

          it('keeps only first correct answer', () => {
            expect(
              updateAnswersToQuestionType(AssessmentItemTypes.SINGLE_SELECTION, answers)
            ).toEqual([
              { answer: 'Mayonnaise (I mean you can, but...)', correct: false, order: 1 },
              { answer: 'Peanut butter', correct: true, order: 2 },
              { answer: 'Jelly', correct: false, order: 3 },
            ]);
          });
        });

        describe('if there is no correct answer', () => {
          beforeEach(() => {
            answers = [
              { answer: 'Mayonnaise (I mean you can, but...)', correct: false, order: 1 },
              { answer: 'Peanut butter', correct: false, order: 2 },
              { answer: 'Jelly', correct: false, order: 3 },
            ];
          });

          it('makes a first answer correct', () => {
            expect(
              updateAnswersToQuestionType(AssessmentItemTypes.SINGLE_SELECTION, answers)
            ).toEqual([
              { answer: 'Mayonnaise (I mean you can, but...)', correct: true, order: 1 },
              { answer: 'Peanut butter', correct: false, order: 2 },
              { answer: 'Jelly', correct: false, order: 3 },
            ]);
          });
        });
      });

      describe('conversion to input question', () => {
        beforeEach(() => {
          answers = [
            { answer: 'Mayonnaise (I mean you can, but...)', correct: true, order: 1 },
            { answer: 'Peanut butter', correct: false, order: 2 },
            { answer: 'Jelly', correct: true, order: 3 },
          ];
        });

        it('marks all answers to be correct', () => {
          expect(updateAnswersToQuestionType(AssessmentItemTypes.INPUT_QUESTION, answers)).toEqual([
            { answer: 'Mayonnaise (I mean you can, but...)', correct: true, order: 1 },
            { answer: 'Peanut butter', correct: true, order: 2 },
            { answer: 'Jelly', correct: true, order: 3 },
          ]);
        });
      });

      describe('conversion to true/false', () => {
        beforeEach(() => {
          answers = [
            { answer: 'Mayonnaise (I mean you can, but...)', correct: true, order: 1 },
            { answer: 'Peanut butter', correct: false, order: 2 },
            { answer: 'Jelly', correct: true, order: 3 },
          ];
        });

        it('returns true/false answers only', () => {
          expect(updateAnswersToQuestionType(AssessmentItemTypes.TRUE_FALSE, answers)).toEqual([
            { answer: 'True', correct: true, order: 1 },
            { answer: 'False', correct: false, order: 2 },
          ]);
        });
      });
    });
  });

<<<<<<< HEAD
  describe('sanitizeAssessmentItemAnswers', () => {
    it('trims answers', () => {
      const answers = [
        { answer: '', order: 1, correct: true },
        { answer: ' 3 ', order: 2, correct: false },
        { answer: '  ', order: 3, correct: true },
      ];

      expect(sanitizeAssessmentItemAnswers(answers)).toEqual([
        { answer: '', order: 1, correct: true },
        { answer: '3', order: 2, correct: false },
        { answer: '', order: 3, correct: true },
      ]);
    });

    it('removes all empty answers and reorders remaining answers if removeEmpty true', () => {
      const answers = [
        { answer: '', order: 1, correct: true },
        { answer: ' 3 ', order: 2, correct: false },
        { answer: '  ', order: 3, correct: true },
      ];

      expect(sanitizeAssessmentItemAnswers(answers, true)).toEqual([
        { answer: '3', order: 1, correct: false },
      ]);
    });
  });

  describe('sanitizeAssessmentItemHints', () => {
    it('trims hints', () => {
      const hints = [
        { hint: '', order: 1 },
        { hint: ' Hint 1 ', order: 2 },
        { hint: '  ', order: 3 },
      ];

      expect(sanitizeAssessmentItemHints(hints)).toEqual([
        { hint: '', order: 1 },
        { hint: 'Hint 1', order: 2 },
        { hint: '', order: 3 },
      ]);
    });

    it('removes all empty hints and reorders remaining hints if removeEmpty true', () => {
      const hints = [
        { hint: '', order: 1 },
        { hint: ' Hint 1 ', order: 2 },
        { hint: '  ', order: 3 },
      ];

      expect(sanitizeAssessmentItemHints(hints, true)).toEqual([{ hint: 'Hint 1', order: 1 }]);
    });
  });

  describe('sanitizeAssessmentItem', () => {
    it('trims question, hints and answers', () => {
      const assessmentItem = {
        order: 1,
        question: ' Question text ',
        answers: [
          { answer: ' Answer 1', order: 1, correct: false },
          { answer: '', order: 2, correct: true },
          { answer: 'Answer 3    ', order: 3, correct: true },
        ],
        hints: [
          { hint: ' ', order: 1 },
          { hint: '', order: 2 },
          { hint: ' Hint 3', order: 3 },
        ],
      };

      expect(sanitizeAssessmentItem(assessmentItem)).toEqual({
        order: 1,
        question: 'Question text',
        answers: [
          { answer: 'Answer 1', order: 1, correct: false },
          { answer: '', order: 2, correct: true },
          { answer: 'Answer 3', order: 3, correct: true },
        ],
        hints: [
          { hint: '', order: 1 },
          { hint: '', order: 2 },
          { hint: 'Hint 3', order: 3 },
        ],
      });
    });

    it('removes all empty hints and answers if removeEmpty true', () => {
      const assessmentItem = {
        order: 1,
        question: ' Question text ',
        answers: [
          { answer: ' Answer 1', order: 1, correct: false },
          { answer: '', order: 2, correct: true },
          { answer: 'Answer 3    ', order: 3, correct: true },
        ],
        hints: [
          { hint: ' ', order: 1 },
          { hint: '', order: 2 },
          { hint: ' Hint 3', order: 3 },
        ],
      };

      expect(sanitizeAssessmentItem(assessmentItem, true)).toEqual({
        order: 1,
        question: 'Question text',
        answers: [
          { answer: 'Answer 1', order: 1, correct: false },
          { answer: 'Answer 3', order: 2, correct: true },
        ],
        hints: [{ hint: 'Hint 3', order: 1 }],
      });
    });
  });

  describe('validateNodeDetails', () => {
    it('returns a correct error code when title missing', () => {
      // copyright holder is not required for Public Domain
      expect(
        validateNodeDetails({
          title: '',
          kind: 'document',
          license: 8,
        })
      ).toEqual([ValidationErrors.TITLE_REQUIRED]);
    });

    each([
      [
        {
          title: 'Title',
          kind: 'document',
          license: null,
        },
        [ValidationErrors.LICENCE_REQUIRED],
      ],
      [
        {
          title: 'Title',
          kind: 'document',
          license: 8,
        },
        [],
      ],
      // license is not required for topics
      [
        {
          title: 'Title',
          kind: 'topic',
          license: null,
        },
        [],
      ],
      // license is not required when authoring data freezed
      [
        {
          title: 'Title',
          freeze_authoring_data: true,
          license: null,
        },
        [],
      ],
    ]).it('validates license presence', (node, errors) => {
      expect(validateNodeDetails(node)).toEqual(errors);
    });

    each([
      // copyright holder is required for licences other than Public Domain
      [
        {
          title: 'Title',
          license: 1,
        },
        [ValidationErrors.COPYRIGHT_HOLDER_REQUIRED],
      ],
      [
        {
          title: 'Title',
          license: 1,
          copyright_holder: 'Copyright holder',
        },
        [],
      ],
    ]).it('validates copyright holder', (node, errors) => {
      expect(validateNodeDetails(node)).toEqual(errors);
    });

    each([
      // description is required for a custom license
      [
        {
          title: 'Title',
          license: 9,
          copyright_holder: 'Copyright holder',
        },
        [ValidationErrors.LICENCE_DESCRIPTION_REQUIRED],
      ],
      [
        {
          title: 'Title',
          license: 9,
          copyright_holder: 'Copyright holder',
          license_description: 'My custom license',
        },
        [],
      ],
    ]).it('validates license description', (node, errors) => {
      expect(validateNodeDetails(node)).toEqual(errors);
    });

    each([
      [
        {
          title: 'Title',
          kind: 'exercise',
          license: 8,
        },
        [ValidationErrors.MASTERY_MODEL_REQUIRED],
      ],
      [
        {
          title: 'Title',
          kind: 'exercise',
          license: 8,
          extra_fields: {
            mastery_model: 'do_all',
          },
        },
        [],
      ],
      [
        {
          title: 'Title',
          kind: 'exercise',
          license: 8,
          extra_fields: {
            mastery_model: 'm_of_n',
            m: 3,
          },
        },
        [ValidationErrors.MASTERY_MODEL_INVALID],
      ],
      [
        {
          title: 'Title',
          kind: 'exercise',
          license: 8,
          extra_fields: {
            mastery_model: 'm_of_n',
            m: 3,
            n: 2,
          },
        },
        [ValidationErrors.MASTERY_MODEL_INVALID],
      ],
      [
        {
          title: 'Title',
          kind: 'exercise',
          license: 8,
          extra_fields: {
            mastery_model: 'm_of_n',
            m: 2,
            n: 3,
          },
        },
        [],
      ],
    ]).it('validates mastery model for exercises', (node, errors) => {
      expect(validateNodeDetails(node)).toEqual(errors);
    });
  });

  describe('validateAssessmentItem', () => {
    describe('when question text is missing', () => {
      it('returns negative validation results', () => {
        const assessmentItem = {
          question: '',
          answers: [{ answer: 'Answer', correct: true, order: 1 }],
        };

        expect(validateAssessmentItem(assessmentItem)).toEqual([
          ValidationErrors.QUESTION_REQUIRED,
        ]);
      });
    });

    describe('for single selection with no answers', () => {
      it('returns negative validation results', () => {
        const assessmentItem = {
          question: 'Question',
          type: AssessmentItemTypes.SINGLE_SELECTION,
          answers: [],
        };

        expect(validateAssessmentItem(assessmentItem)).toEqual([
          ValidationErrors.INVALID_NUMBER_OF_CORRECT_ANSWERS,
        ]);
      });
    });

    describe('for single selection with no correct answer', () => {
      it('returns negative validation results', () => {
        const assessmentItem = {
          question: 'Question',
          type: AssessmentItemTypes.SINGLE_SELECTION,
          answers: [{ answer: 'Answer', correct: false, order: 1 }],
        };

        expect(validateAssessmentItem(assessmentItem)).toEqual([
          ValidationErrors.INVALID_NUMBER_OF_CORRECT_ANSWERS,
        ]);
      });
    });

    describe('for single selection with more correct answers', () => {
      it('returns negative validation results', () => {
        const assessmentItem = {
          question: 'Question',
          type: AssessmentItemTypes.SINGLE_SELECTION,
          answers: [
            { answer: 'Answer 1', correct: true, order: 1 },
            { answer: 'Answer 2', correct: true, order: 2 },
          ],
        };

        expect(validateAssessmentItem(assessmentItem)).toEqual([
          ValidationErrors.INVALID_NUMBER_OF_CORRECT_ANSWERS,
        ]);
      });
    });

    describe('for single selection with one correct answer', () => {
      it('returns positive validation results', () => {
        const assessmentItem = {
          question: 'Question',
          type: AssessmentItemTypes.SINGLE_SELECTION,
          answers: [
            { answer: 'Answer 1', correct: false, order: 1 },
            { answer: 'Answer 2', correct: true, order: 2 },
          ],
        };

        expect(validateAssessmentItem(assessmentItem)).toEqual([]);
      });
    });

    describe('for multiple selection with no answers', () => {
      it('returns negative validation results', () => {
        const assessmentItem = {
          question: 'Question',
          type: AssessmentItemTypes.MULTIPLE_SELECTION,
          answers: [],
        };

        expect(validateAssessmentItem(assessmentItem)).toEqual([
          ValidationErrors.INVALID_NUMBER_OF_CORRECT_ANSWERS,
        ]);
      });
    });

    describe('for multiple selection with no correct answer', () => {
      it('returns negative validation results', () => {
        const assessmentItem = {
          question: 'Question',
          type: AssessmentItemTypes.MULTIPLE_SELECTION,
          answers: [
            { answer: 'Answer 1', correct: false, order: 1 },
            { answer: 'Answer 2', correct: false, order: 2 },
          ],
        };

        expect(validateAssessmentItem(assessmentItem)).toEqual([
          ValidationErrors.INVALID_NUMBER_OF_CORRECT_ANSWERS,
        ]);
      });
    });

    describe('for multiple selection with at least one correct answer', () => {
      it('returns positive validation results', () => {
        const assessmentItem = {
          question: 'Question',
          type: AssessmentItemTypes.MULTIPLE_SELECTION,
          answers: [
            { answer: 'Answer 1', correct: true, order: 1 },
            { answer: 'Answer 2', correct: false, order: 2 },
          ],
        };

        expect(validateAssessmentItem(assessmentItem)).toEqual([]);
      });
    });

    describe('for input question with no answers', () => {
      it('returns negative validation results', () => {
        const assessmentItem = {
          question: 'Question',
          type: AssessmentItemTypes.INPUT_QUESTION,
          answers: [],
        };

        expect(validateAssessmentItem(assessmentItem)).toEqual([
          ValidationErrors.INVALID_NUMBER_OF_CORRECT_ANSWERS,
        ]);
      });
    });

    describe('for input question with no correct answer', () => {
      it('returns negative validation results', () => {
        const assessmentItem = {
          question: 'Question',
          type: AssessmentItemTypes.INPUT_QUESTION,
          answers: [
            { answer: 'Answer 1', correct: false, order: 1 },
            { answer: 'Answer 2', correct: false, order: 2 },
          ],
        };

        expect(validateAssessmentItem(assessmentItem)).toEqual([
          ValidationErrors.INVALID_NUMBER_OF_CORRECT_ANSWERS,
        ]);
      });
    });

    describe('for input question with at least one correct answer', () => {
      it('returns positive validation results', () => {
        const assessmentItem = {
          question: 'Question',
          type: AssessmentItemTypes.INPUT_QUESTION,
          answers: [
            { answer: 'Answer 1', correct: true, order: 1 },
            { answer: 'Answer 2', correct: true, order: 2 },
          ],
        };

        expect(validateAssessmentItem(assessmentItem)).toEqual([]);
      });
    });

    describe('for true/false with no answers', () => {
      it('returns negative validation results', () => {
        const assessmentItem = {
          question: 'Question',
          type: AssessmentItemTypes.TRUE_FALSE,
          answers: [],
        };

        expect(validateAssessmentItem(assessmentItem)).toEqual([
          ValidationErrors.INVALID_NUMBER_OF_CORRECT_ANSWERS,
        ]);
      });
    });

    describe('for true/false with no correct answer', () => {
      it('returns negative validation results', () => {
        const assessmentItem = {
          question: 'Question',
          type: AssessmentItemTypes.TRUE_FALSE,
          answers: [
            { answer: 'True', correct: false, order: 1 },
            { answer: 'False', correct: false, order: 2 },
          ],
        };

        expect(validateAssessmentItem(assessmentItem)).toEqual([
          ValidationErrors.INVALID_NUMBER_OF_CORRECT_ANSWERS,
        ]);
      });
    });

    describe('for true/false with more correct answers', () => {
      it('returns negative validation results', () => {
        const assessmentItem = {
          question: 'Question',
          type: AssessmentItemTypes.TRUE_FALSE,
          answers: [
            { answer: 'True', correct: true, order: 1 },
            { answer: 'False', correct: true, order: 2 },
          ],
        };

        expect(validateAssessmentItem(assessmentItem)).toEqual([
          ValidationErrors.INVALID_NUMBER_OF_CORRECT_ANSWERS,
        ]);
      });
    });

    describe('for true/false with one correct answer', () => {
      it('returns positive validation results', () => {
        const assessmentItem = {
          question: 'Question',
          type: AssessmentItemTypes.TRUE_FALSE,
          answers: [
            { answer: 'True', correct: false, order: 1 },
            { answer: 'False', correct: true, order: 2 },
          ],
        };

        expect(validateAssessmentItem(assessmentItem)).toEqual([]);
      });
    });
  });

  describe('sanitizeAssessmentItems', () => {
    it('sanitizes questions/answers/hints texts and removes empty questions/answers/hints', () => {
      const assessmentItems = [
        {
          order: 0,
          question: ' Question 1 text ',
          answers: [
            { answer: ' Answer 1', order: 1, correct: false },
            { answer: '', order: 2, correct: true },
            { answer: 'Answer 3 ', order: 3, correct: true },
          ],
          hints: [
            { hint: ' ', order: 1 },
            { hint: '', order: 2 },
            { hint: ' Hint 3', order: 3 },
          ],
        },
        {
          order: 1,
          question: ' ',
          answers: [{ answer: '', order: 1, correct: true }],
          hints: [
            { hint: ' ', order: 1 },
            { hint: '', order: 2 },
          ],
        },
        {
          order: 2,
          question: '',
          answers: [],
          hints: [],
        },
        {
          order: 3,
          question: ' Question 4 text ',
          answers: [{ answer: '', order: 2, correct: true }],
          hints: [],
        },
      ];

      expect(sanitizeAssessmentItems(assessmentItems)).toEqual([
        {
          order: 0,
          question: 'Question 1 text',
          answers: [
            { answer: 'Answer 1', order: 1, correct: false },
            { answer: 'Answer 3', order: 2, correct: true },
          ],
          hints: [{ hint: 'Hint 3', order: 1 }],
        },
        {
          order: 1,
          question: 'Question 4 text',
          answers: [],
          hints: [],
        },
      ]);
    });
  });

=======
>>>>>>> 7a08eedb
  describe('parseNode', () => {
    it('parses and sorts assessment items data', () => {
      const node = {
        assessment_items: [
          {
            order: 1,
            question: 'Question 2',
            answers: JSON.stringify([
              { answer: 'Question 2 - Answer 1', correct: true, order: 1 },
              { answer: 'Question 2 - Answer 2', correct: false, order: 2 },
            ]),
            hints: JSON.stringify([
              { hint: 'Question 1 - Hint 3', order: 3 },
              { hint: 'Question 1 - Hint 2', order: 2 },
              { hint: 'Question 1 - Hint 1', order: 1 },
            ]),
          },
          {
            order: 0,
            question: 'Question 1',
            answers: JSON.stringify([
              { answer: 'Question 1 - Answer 3', correct: false, order: 3 },
              { answer: 'Question 1 - Answer 1', correct: true, order: 1 },
              { answer: 'Question 1 - Answer 2', correct: false, order: 2 },
            ]),
            hints: JSON.stringify([
              { hint: 'Question 2 - Hint 2', order: 2 },
              { hint: 'Question 2 - Hint 1', order: 1 },
            ]),
          },
        ],
      };

      expect(parseNode(node)).toEqual({
        assessment_items: [
          {
            order: 0,
            question: 'Question 1',
            answers: [
              { answer: 'Question 1 - Answer 1', correct: true, order: 1 },
              { answer: 'Question 1 - Answer 2', correct: false, order: 2 },
              { answer: 'Question 1 - Answer 3', correct: false, order: 3 },
            ],
            hints: [
              { hint: 'Question 2 - Hint 1', order: 1 },
              { hint: 'Question 2 - Hint 2', order: 2 },
            ],
          },
          {
            order: 1,
            question: 'Question 2',
            answers: [
              { answer: 'Question 2 - Answer 1', correct: true, order: 1 },
              { answer: 'Question 2 - Answer 2', correct: false, order: 2 },
            ],
            hints: [
              { hint: 'Question 1 - Hint 1', order: 1 },
              { hint: 'Question 1 - Hint 2', order: 2 },
              { hint: 'Question 1 - Hint 3', order: 3 },
            ],
          },
        ],
      });
    });
  });

  describe('insertBefore', () => {
    each([
      [[], 0, 'pink', ['pink']],
      [['blue', 'yellow', 'violet'], -1, 'pink', ['pink', 'blue', 'yellow', 'violet']],
      [['blue', 'yellow', 'violet'], 0, 'pink', ['pink', 'blue', 'yellow', 'violet']],
      [['blue', 'yellow', 'violet'], 1, 'pink', ['blue', 'pink', 'yellow', 'violet']],
    ]).it('inserts a new item before another item', (arr, idx, item, expected) => {
      expect(insertBefore(arr, idx, item)).toEqual(expected);
    });
  });

  describe('insertAfter', () => {
    each([
      [[], 2, 'pink', ['pink']],
      [['blue', 'yellow', 'violet'], 3, 'pink', ['blue', 'yellow', 'violet', 'pink']],
      [['blue', 'yellow', 'violet'], 2, 'pink', ['blue', 'yellow', 'violet', 'pink']],
      [['blue', 'yellow', 'violet'], 1, 'pink', ['blue', 'yellow', 'pink', 'violet']],
    ]).it('inserts a new item after another item', (arr, idx, item, expected) => {
      expect(insertAfter(arr, idx, item)).toEqual(expected);
    });
  });

  describe('swapElements', () => {
    each([
      [['blue', 'yellow', 'violet'], 0, 0, ['blue', 'yellow', 'violet']],
      [['blue', 'yellow', 'violet'], 0, 2, ['violet', 'yellow', 'blue']],
    ]).it('swaps two elements', (arr, idx1, idx2, expected) => {
      expect(swapElements(arr, idx1, idx2)).toEqual(expected);
    });
  });
});<|MERGE_RESOLUTION|>--- conflicted
+++ resolved
@@ -388,572 +388,6 @@
     });
   });
 
-<<<<<<< HEAD
-  describe('sanitizeAssessmentItemAnswers', () => {
-    it('trims answers', () => {
-      const answers = [
-        { answer: '', order: 1, correct: true },
-        { answer: ' 3 ', order: 2, correct: false },
-        { answer: '  ', order: 3, correct: true },
-      ];
-
-      expect(sanitizeAssessmentItemAnswers(answers)).toEqual([
-        { answer: '', order: 1, correct: true },
-        { answer: '3', order: 2, correct: false },
-        { answer: '', order: 3, correct: true },
-      ]);
-    });
-
-    it('removes all empty answers and reorders remaining answers if removeEmpty true', () => {
-      const answers = [
-        { answer: '', order: 1, correct: true },
-        { answer: ' 3 ', order: 2, correct: false },
-        { answer: '  ', order: 3, correct: true },
-      ];
-
-      expect(sanitizeAssessmentItemAnswers(answers, true)).toEqual([
-        { answer: '3', order: 1, correct: false },
-      ]);
-    });
-  });
-
-  describe('sanitizeAssessmentItemHints', () => {
-    it('trims hints', () => {
-      const hints = [
-        { hint: '', order: 1 },
-        { hint: ' Hint 1 ', order: 2 },
-        { hint: '  ', order: 3 },
-      ];
-
-      expect(sanitizeAssessmentItemHints(hints)).toEqual([
-        { hint: '', order: 1 },
-        { hint: 'Hint 1', order: 2 },
-        { hint: '', order: 3 },
-      ]);
-    });
-
-    it('removes all empty hints and reorders remaining hints if removeEmpty true', () => {
-      const hints = [
-        { hint: '', order: 1 },
-        { hint: ' Hint 1 ', order: 2 },
-        { hint: '  ', order: 3 },
-      ];
-
-      expect(sanitizeAssessmentItemHints(hints, true)).toEqual([{ hint: 'Hint 1', order: 1 }]);
-    });
-  });
-
-  describe('sanitizeAssessmentItem', () => {
-    it('trims question, hints and answers', () => {
-      const assessmentItem = {
-        order: 1,
-        question: ' Question text ',
-        answers: [
-          { answer: ' Answer 1', order: 1, correct: false },
-          { answer: '', order: 2, correct: true },
-          { answer: 'Answer 3    ', order: 3, correct: true },
-        ],
-        hints: [
-          { hint: ' ', order: 1 },
-          { hint: '', order: 2 },
-          { hint: ' Hint 3', order: 3 },
-        ],
-      };
-
-      expect(sanitizeAssessmentItem(assessmentItem)).toEqual({
-        order: 1,
-        question: 'Question text',
-        answers: [
-          { answer: 'Answer 1', order: 1, correct: false },
-          { answer: '', order: 2, correct: true },
-          { answer: 'Answer 3', order: 3, correct: true },
-        ],
-        hints: [
-          { hint: '', order: 1 },
-          { hint: '', order: 2 },
-          { hint: 'Hint 3', order: 3 },
-        ],
-      });
-    });
-
-    it('removes all empty hints and answers if removeEmpty true', () => {
-      const assessmentItem = {
-        order: 1,
-        question: ' Question text ',
-        answers: [
-          { answer: ' Answer 1', order: 1, correct: false },
-          { answer: '', order: 2, correct: true },
-          { answer: 'Answer 3    ', order: 3, correct: true },
-        ],
-        hints: [
-          { hint: ' ', order: 1 },
-          { hint: '', order: 2 },
-          { hint: ' Hint 3', order: 3 },
-        ],
-      };
-
-      expect(sanitizeAssessmentItem(assessmentItem, true)).toEqual({
-        order: 1,
-        question: 'Question text',
-        answers: [
-          { answer: 'Answer 1', order: 1, correct: false },
-          { answer: 'Answer 3', order: 2, correct: true },
-        ],
-        hints: [{ hint: 'Hint 3', order: 1 }],
-      });
-    });
-  });
-
-  describe('validateNodeDetails', () => {
-    it('returns a correct error code when title missing', () => {
-      // copyright holder is not required for Public Domain
-      expect(
-        validateNodeDetails({
-          title: '',
-          kind: 'document',
-          license: 8,
-        })
-      ).toEqual([ValidationErrors.TITLE_REQUIRED]);
-    });
-
-    each([
-      [
-        {
-          title: 'Title',
-          kind: 'document',
-          license: null,
-        },
-        [ValidationErrors.LICENCE_REQUIRED],
-      ],
-      [
-        {
-          title: 'Title',
-          kind: 'document',
-          license: 8,
-        },
-        [],
-      ],
-      // license is not required for topics
-      [
-        {
-          title: 'Title',
-          kind: 'topic',
-          license: null,
-        },
-        [],
-      ],
-      // license is not required when authoring data freezed
-      [
-        {
-          title: 'Title',
-          freeze_authoring_data: true,
-          license: null,
-        },
-        [],
-      ],
-    ]).it('validates license presence', (node, errors) => {
-      expect(validateNodeDetails(node)).toEqual(errors);
-    });
-
-    each([
-      // copyright holder is required for licences other than Public Domain
-      [
-        {
-          title: 'Title',
-          license: 1,
-        },
-        [ValidationErrors.COPYRIGHT_HOLDER_REQUIRED],
-      ],
-      [
-        {
-          title: 'Title',
-          license: 1,
-          copyright_holder: 'Copyright holder',
-        },
-        [],
-      ],
-    ]).it('validates copyright holder', (node, errors) => {
-      expect(validateNodeDetails(node)).toEqual(errors);
-    });
-
-    each([
-      // description is required for a custom license
-      [
-        {
-          title: 'Title',
-          license: 9,
-          copyright_holder: 'Copyright holder',
-        },
-        [ValidationErrors.LICENCE_DESCRIPTION_REQUIRED],
-      ],
-      [
-        {
-          title: 'Title',
-          license: 9,
-          copyright_holder: 'Copyright holder',
-          license_description: 'My custom license',
-        },
-        [],
-      ],
-    ]).it('validates license description', (node, errors) => {
-      expect(validateNodeDetails(node)).toEqual(errors);
-    });
-
-    each([
-      [
-        {
-          title: 'Title',
-          kind: 'exercise',
-          license: 8,
-        },
-        [ValidationErrors.MASTERY_MODEL_REQUIRED],
-      ],
-      [
-        {
-          title: 'Title',
-          kind: 'exercise',
-          license: 8,
-          extra_fields: {
-            mastery_model: 'do_all',
-          },
-        },
-        [],
-      ],
-      [
-        {
-          title: 'Title',
-          kind: 'exercise',
-          license: 8,
-          extra_fields: {
-            mastery_model: 'm_of_n',
-            m: 3,
-          },
-        },
-        [ValidationErrors.MASTERY_MODEL_INVALID],
-      ],
-      [
-        {
-          title: 'Title',
-          kind: 'exercise',
-          license: 8,
-          extra_fields: {
-            mastery_model: 'm_of_n',
-            m: 3,
-            n: 2,
-          },
-        },
-        [ValidationErrors.MASTERY_MODEL_INVALID],
-      ],
-      [
-        {
-          title: 'Title',
-          kind: 'exercise',
-          license: 8,
-          extra_fields: {
-            mastery_model: 'm_of_n',
-            m: 2,
-            n: 3,
-          },
-        },
-        [],
-      ],
-    ]).it('validates mastery model for exercises', (node, errors) => {
-      expect(validateNodeDetails(node)).toEqual(errors);
-    });
-  });
-
-  describe('validateAssessmentItem', () => {
-    describe('when question text is missing', () => {
-      it('returns negative validation results', () => {
-        const assessmentItem = {
-          question: '',
-          answers: [{ answer: 'Answer', correct: true, order: 1 }],
-        };
-
-        expect(validateAssessmentItem(assessmentItem)).toEqual([
-          ValidationErrors.QUESTION_REQUIRED,
-        ]);
-      });
-    });
-
-    describe('for single selection with no answers', () => {
-      it('returns negative validation results', () => {
-        const assessmentItem = {
-          question: 'Question',
-          type: AssessmentItemTypes.SINGLE_SELECTION,
-          answers: [],
-        };
-
-        expect(validateAssessmentItem(assessmentItem)).toEqual([
-          ValidationErrors.INVALID_NUMBER_OF_CORRECT_ANSWERS,
-        ]);
-      });
-    });
-
-    describe('for single selection with no correct answer', () => {
-      it('returns negative validation results', () => {
-        const assessmentItem = {
-          question: 'Question',
-          type: AssessmentItemTypes.SINGLE_SELECTION,
-          answers: [{ answer: 'Answer', correct: false, order: 1 }],
-        };
-
-        expect(validateAssessmentItem(assessmentItem)).toEqual([
-          ValidationErrors.INVALID_NUMBER_OF_CORRECT_ANSWERS,
-        ]);
-      });
-    });
-
-    describe('for single selection with more correct answers', () => {
-      it('returns negative validation results', () => {
-        const assessmentItem = {
-          question: 'Question',
-          type: AssessmentItemTypes.SINGLE_SELECTION,
-          answers: [
-            { answer: 'Answer 1', correct: true, order: 1 },
-            { answer: 'Answer 2', correct: true, order: 2 },
-          ],
-        };
-
-        expect(validateAssessmentItem(assessmentItem)).toEqual([
-          ValidationErrors.INVALID_NUMBER_OF_CORRECT_ANSWERS,
-        ]);
-      });
-    });
-
-    describe('for single selection with one correct answer', () => {
-      it('returns positive validation results', () => {
-        const assessmentItem = {
-          question: 'Question',
-          type: AssessmentItemTypes.SINGLE_SELECTION,
-          answers: [
-            { answer: 'Answer 1', correct: false, order: 1 },
-            { answer: 'Answer 2', correct: true, order: 2 },
-          ],
-        };
-
-        expect(validateAssessmentItem(assessmentItem)).toEqual([]);
-      });
-    });
-
-    describe('for multiple selection with no answers', () => {
-      it('returns negative validation results', () => {
-        const assessmentItem = {
-          question: 'Question',
-          type: AssessmentItemTypes.MULTIPLE_SELECTION,
-          answers: [],
-        };
-
-        expect(validateAssessmentItem(assessmentItem)).toEqual([
-          ValidationErrors.INVALID_NUMBER_OF_CORRECT_ANSWERS,
-        ]);
-      });
-    });
-
-    describe('for multiple selection with no correct answer', () => {
-      it('returns negative validation results', () => {
-        const assessmentItem = {
-          question: 'Question',
-          type: AssessmentItemTypes.MULTIPLE_SELECTION,
-          answers: [
-            { answer: 'Answer 1', correct: false, order: 1 },
-            { answer: 'Answer 2', correct: false, order: 2 },
-          ],
-        };
-
-        expect(validateAssessmentItem(assessmentItem)).toEqual([
-          ValidationErrors.INVALID_NUMBER_OF_CORRECT_ANSWERS,
-        ]);
-      });
-    });
-
-    describe('for multiple selection with at least one correct answer', () => {
-      it('returns positive validation results', () => {
-        const assessmentItem = {
-          question: 'Question',
-          type: AssessmentItemTypes.MULTIPLE_SELECTION,
-          answers: [
-            { answer: 'Answer 1', correct: true, order: 1 },
-            { answer: 'Answer 2', correct: false, order: 2 },
-          ],
-        };
-
-        expect(validateAssessmentItem(assessmentItem)).toEqual([]);
-      });
-    });
-
-    describe('for input question with no answers', () => {
-      it('returns negative validation results', () => {
-        const assessmentItem = {
-          question: 'Question',
-          type: AssessmentItemTypes.INPUT_QUESTION,
-          answers: [],
-        };
-
-        expect(validateAssessmentItem(assessmentItem)).toEqual([
-          ValidationErrors.INVALID_NUMBER_OF_CORRECT_ANSWERS,
-        ]);
-      });
-    });
-
-    describe('for input question with no correct answer', () => {
-      it('returns negative validation results', () => {
-        const assessmentItem = {
-          question: 'Question',
-          type: AssessmentItemTypes.INPUT_QUESTION,
-          answers: [
-            { answer: 'Answer 1', correct: false, order: 1 },
-            { answer: 'Answer 2', correct: false, order: 2 },
-          ],
-        };
-
-        expect(validateAssessmentItem(assessmentItem)).toEqual([
-          ValidationErrors.INVALID_NUMBER_OF_CORRECT_ANSWERS,
-        ]);
-      });
-    });
-
-    describe('for input question with at least one correct answer', () => {
-      it('returns positive validation results', () => {
-        const assessmentItem = {
-          question: 'Question',
-          type: AssessmentItemTypes.INPUT_QUESTION,
-          answers: [
-            { answer: 'Answer 1', correct: true, order: 1 },
-            { answer: 'Answer 2', correct: true, order: 2 },
-          ],
-        };
-
-        expect(validateAssessmentItem(assessmentItem)).toEqual([]);
-      });
-    });
-
-    describe('for true/false with no answers', () => {
-      it('returns negative validation results', () => {
-        const assessmentItem = {
-          question: 'Question',
-          type: AssessmentItemTypes.TRUE_FALSE,
-          answers: [],
-        };
-
-        expect(validateAssessmentItem(assessmentItem)).toEqual([
-          ValidationErrors.INVALID_NUMBER_OF_CORRECT_ANSWERS,
-        ]);
-      });
-    });
-
-    describe('for true/false with no correct answer', () => {
-      it('returns negative validation results', () => {
-        const assessmentItem = {
-          question: 'Question',
-          type: AssessmentItemTypes.TRUE_FALSE,
-          answers: [
-            { answer: 'True', correct: false, order: 1 },
-            { answer: 'False', correct: false, order: 2 },
-          ],
-        };
-
-        expect(validateAssessmentItem(assessmentItem)).toEqual([
-          ValidationErrors.INVALID_NUMBER_OF_CORRECT_ANSWERS,
-        ]);
-      });
-    });
-
-    describe('for true/false with more correct answers', () => {
-      it('returns negative validation results', () => {
-        const assessmentItem = {
-          question: 'Question',
-          type: AssessmentItemTypes.TRUE_FALSE,
-          answers: [
-            { answer: 'True', correct: true, order: 1 },
-            { answer: 'False', correct: true, order: 2 },
-          ],
-        };
-
-        expect(validateAssessmentItem(assessmentItem)).toEqual([
-          ValidationErrors.INVALID_NUMBER_OF_CORRECT_ANSWERS,
-        ]);
-      });
-    });
-
-    describe('for true/false with one correct answer', () => {
-      it('returns positive validation results', () => {
-        const assessmentItem = {
-          question: 'Question',
-          type: AssessmentItemTypes.TRUE_FALSE,
-          answers: [
-            { answer: 'True', correct: false, order: 1 },
-            { answer: 'False', correct: true, order: 2 },
-          ],
-        };
-
-        expect(validateAssessmentItem(assessmentItem)).toEqual([]);
-      });
-    });
-  });
-
-  describe('sanitizeAssessmentItems', () => {
-    it('sanitizes questions/answers/hints texts and removes empty questions/answers/hints', () => {
-      const assessmentItems = [
-        {
-          order: 0,
-          question: ' Question 1 text ',
-          answers: [
-            { answer: ' Answer 1', order: 1, correct: false },
-            { answer: '', order: 2, correct: true },
-            { answer: 'Answer 3 ', order: 3, correct: true },
-          ],
-          hints: [
-            { hint: ' ', order: 1 },
-            { hint: '', order: 2 },
-            { hint: ' Hint 3', order: 3 },
-          ],
-        },
-        {
-          order: 1,
-          question: ' ',
-          answers: [{ answer: '', order: 1, correct: true }],
-          hints: [
-            { hint: ' ', order: 1 },
-            { hint: '', order: 2 },
-          ],
-        },
-        {
-          order: 2,
-          question: '',
-          answers: [],
-          hints: [],
-        },
-        {
-          order: 3,
-          question: ' Question 4 text ',
-          answers: [{ answer: '', order: 2, correct: true }],
-          hints: [],
-        },
-      ];
-
-      expect(sanitizeAssessmentItems(assessmentItems)).toEqual([
-        {
-          order: 0,
-          question: 'Question 1 text',
-          answers: [
-            { answer: 'Answer 1', order: 1, correct: false },
-            { answer: 'Answer 3', order: 2, correct: true },
-          ],
-          hints: [{ hint: 'Hint 3', order: 1 }],
-        },
-        {
-          order: 1,
-          question: 'Question 4 text',
-          answers: [],
-          hints: [],
-        },
-      ]);
-    });
-  });
-
-=======
->>>>>>> 7a08eedb
   describe('parseNode', () => {
     it('parses and sorts assessment items data', () => {
       const node = {
