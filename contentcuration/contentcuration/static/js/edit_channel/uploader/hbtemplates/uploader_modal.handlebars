--- conflicted
+++ resolved
@@ -5,13 +5,8 @@
         <button type="button" class="close" data-dismiss="modal" aria-label="Close"><span aria-hidden="true">&times;</span></button>
         <h4 class="modal-title truncate">
           {{#if new_content}}
-<<<<<<< HEAD
-            <span class="glyphicon glyphicon-plus pull-left" aria-hidden="true"></span>
-            Adding {{#if new_topic}}Topics{{else}}Exercise{{/if}} to {{title}}
-=======
             <span class="glyphicon glyphicon-plus" aria-hidden="true"></span>
             &nbsp; Adding {{#if new_topic}}Topics{{else}}Exercise{{/if}} to {{title}}
->>>>>>> ddcc48b9
           {{else}}
             <span class="glyphicon glyphicon-pencil" aria-hidden="true"></span>
             &nbsp; Editing Content Details
