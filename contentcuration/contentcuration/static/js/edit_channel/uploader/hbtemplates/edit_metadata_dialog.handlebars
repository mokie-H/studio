--- conflicted
+++ resolved
@@ -15,28 +15,20 @@
 		<div id="metadata_preview" class="container-fluid tab_panel"></div>
 	</div>
 	<br/>
-<<<<<<< HEAD
-		{{#if allow_edit}}
-		<div class="metadata_save_buttons">
-			<div class="pull-right">
-				<a id="upload_save_button" class="disable_on_error editmetadata_save">APPLY CHANGES</a>
-				<a class="btn btn-default" id="upload_save_finish_button" class="disable_on_error editmetadata_save">SAVE &amp; FINISH</a>
-			</div>
-		</div>
-		{{else}}
-		<div class="metadata_copy_buttons">
-			<div class="pull-right">
-				<a class="btn btn-default action-button" id="copy_button" class="disable_on_error editmetadata_save">COPY</a>
-			</div>
-			<a class="disable_on_error action-text" id="close_uploader_button">CLOSE</a>
-=======
+	{{#if allow_edit}}
 	<div class="metadata_save_buttons container-fluid">
-		<a class="action-text" data-dismiss="modal" aria-label="Close">CANCEL</a>
 		<div class="pull-right">
 			<a id="upload_save_button" class="disable_on_error editmetadata_save">APPLY CHANGES</a>
 			<a class="btn btn-default" id="upload_save_finish_button" class="disable_on_error editmetadata_save">SAVE &amp; FINISH</a>
->>>>>>> 091ab7e4
 		</div>
-		{{/if}}
+		<a class="action-text" data-dismiss="modal" aria-label="Close">CANCEL</a>
 	</div>
+	{{else}}
+	<div class="metadata_copy_buttons container-fluid">
+		<div class="pull-right">
+			<a class="btn btn-default action-button" id="copy_button" class="disable_on_error editmetadata_save">COPY</a>
+		</div>
+		<a class="disable_on_error action-text" id="close_uploader_button">CLOSE</a>
+	</div>
+	{{/if}}
 </div>