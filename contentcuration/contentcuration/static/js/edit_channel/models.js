--- conflicted
+++ resolved
@@ -626,80 +626,6 @@
       var sort_order = target_parent ? target_parent.get('metadata').max_sort_order + 1 : 1;
       var parent_id = target_parent.get('id');
 
-<<<<<<< HEAD
-            var data = {
-                "node_ids": self.models.map(node => node.id),
-                "sort_order": sort_order,
-                "target_parent": parent_id,
-                "channel_id": State.current_channel.id
-            };
-            $.ajax({
-                method: "POST",
-                url: window.Urls.duplicate_nodes(),
-                data: JSON.stringify(data),
-                success: function (data) {
-                    resolve(State.Store.dispatch('startTask', data));
-                },
-                error: reject
-            });
-        });
-    },
-    move: function (target_parent, max_order, min_order) {
-        const State = require("./state");
-        var self = this;
-        return new Promise(function (resolve, reject) {
-            var data = {
-                "nodes": self.toJSON(),
-                "target_parent": target_parent.get("id"),
-                "channel_id": State.current_channel.id,
-                "max_order": max_order,
-                "min_order": min_order
-            };
-            $.ajax({
-                method: "POST",
-                url: window.Urls.move_nodes(),
-                data: JSON.stringify(data),
-                error: reject,
-                success: function (moved) {
-                    resolve(new ContentNodeCollection(JSON.parse(moved)));
-                }
-            });
-        });
-    },
-    delete: function () {
-        const State = require("./state");
-        var self = this;
-        return new Promise(function (resolve, reject) {
-            var data = {
-                "nodes": self.pluck('id'),
-                "channel_id": State.current_channel.id
-            };
-            $.ajax({
-                method: "POST",
-                url: window.Urls.delete_nodes(),
-                data: JSON.stringify(data),
-                success: resolve,
-                error: reject
-            });
-        });
-    },
-    sync_nodes: function (models) {
-        const State = require("./state");
-        var self = this;
-        return new Promise(function (resolve, reject) {
-            var data = { "nodes": _.pluck(models, 'id'), "channel_id": State.current_channel.id };
-            $.ajax({
-                method: "POST",
-                url: window.Urls.sync_nodes(),
-                data: JSON.stringify(data),
-                error: reject,
-                success: function (synced) {
-                    resolve(new ContentNodeCollection(JSON.parse(synced)));
-                }
-            });
-        });
-    }
-=======
       var data = {
         node_ids: self.models.map(node => node.id),
         sort_order: sort_order,
@@ -711,7 +637,7 @@
         url: window.Urls.duplicate_nodes(),
         data: JSON.stringify(data),
         success: function(data) {
-          resolve(new ContentNodeCollection(JSON.parse(data)));
+          resolve(State.Store.dispatch('startTask', data));
         },
         error: reject,
       });
@@ -771,7 +697,6 @@
       });
     });
   },
->>>>>>> 657f8171
 });
 
 var ChannelModel = BaseModel.extend({
