--- conflicted
+++ resolved
@@ -218,7 +218,6 @@
         });
     },
     initialize: function () {
-<<<<<<< HEAD
 		if (this.get("extra_fields") && typeof this.get("extra_fields") !== "object"){
 			this.set("extra_fields", JSON.parse(this.get("extra_fields")))
 		}
@@ -245,52 +244,6 @@
 		}
 	    return attributes;
 	},
-	setExtraFields:function(){
-		if(typeof this.get('extra_fields') === 'string'){
-			this.set('extra_fields', JSON.parse(this.get('extra_fields')));
-		}
-		if(this.get('kind') === 'exercise'){
-			var data = (this.get('extra_fields'))? this.get('extra_fields') : {};
-			data['mastery_model'] = (data['mastery_model'])? data['mastery_model'] : window.preferences.mastery_model;
-		    data['m'] = (data['m'])? data['m'] : window.preferences.m_value;
-		    data['n'] = (data['n'])? data['n'] : window.preferences.n_value;
-		    data['randomize'] = (data['randomize'] !== undefined)? data['randomize'] : window.preferences.auto_randomize_questions;
-		    this.set('extra_fields', data);
-		}
-	},
-	calculate_size: function(){
-		var self = this;
-    	var promise = new Promise(function(resolve, reject){
-	        $.ajax({
-	        	method:"POST",
-	            url: window.Urls.get_total_size(),
-	            data:  JSON.stringify([self.id]),
-	            error:reject,
-	            success: function(data) {
-	    			resolve(JSON.parse(data).size);
-	            }
-	        });
-    	});
-    	return promise;
-	}
-=======
-        if (this.get("extra_fields") && typeof this.get("extra_fields") !== "object"){
-            this.set("extra_fields", JSON.parse(this.get("extra_fields")))
-        }
-    },
-    parse: function(response) {
-        if (response !== undefined && response.extra_fields) {
-            response.extra_fields = JSON.parse(response.extra_fields);
-        }
-        return response;
-    },
-    toJSON: function() {
-        var attributes = _.clone(this.attributes);
-        if (typeof attributes.extra_fields !== "string") {
-            attributes.extra_fields = JSON.stringify(attributes.extra_fields);
-        }
-        return attributes;
-    },
     setExtraFields:function(){
         if(typeof this.get('extra_fields') === 'string'){
             this.set('extra_fields', JSON.parse(this.get('extra_fields')));
@@ -319,7 +272,6 @@
         });
         return promise;
     }
->>>>>>> 4ef8e9a1
 });
 
 var ContentNodeCollection = BaseCollection.extend({
