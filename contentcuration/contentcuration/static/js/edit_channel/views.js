var Backbone = require("backbone");
var _ = require("underscore");
var Models = require("./models");
//var UndoManager = require("backbone-undo");

var BaseView = Backbone.View.extend({
	list_index : 0,
	undo_manager: null,
	queue_view: null,
	delete_view: function(){
		//this.undelegateEvents();
		//this.unbind();
		this.remove();
	},
	set_editing: function(edit_mode_on){
		$(".disable-on-edit").prop("disabled", edit_mode_on);
		$(".disable-on-edit").css("cursor", (edit_mode_on) ? "not-allowed" : "pointer");
		$(".invisible-on-edit").css('visibility', (edit_mode_on)?'hidden' : 'visible');
	},
<<<<<<< HEAD
=======
	add_to_trash:function(views){
		//OVERWRITE IN SUBCLASSES
	},
	add_to_clipboard:function(views){
		//OVERWRITE IN SUBCLASSES
	},
>>>>>>> a663727d
	edit_selected:function(){
		var UploaderViews = require("edit_channel/uploader/views");
		var list = this.$el.find('input:checked').parent("li");
		var edit_collection = new Models.NodeCollection();
		/* Create list of nodes to edit */
		for(var i = 0; i < list.length; i++){
			var model = $(list[i]).data("data").model;
			edit_collection.add(model);
		}
		$("#main-content-area").append("<div id='dialog'></div>");
<<<<<<< HEAD
=======
		var content = null;
		if(edit_collection.length ==1)
			content = edit_collection.models[0];
>>>>>>> a663727d
		var metadata_view = new UploaderViews.EditMetadataView({
			collection: edit_collection,
			parent_view: this,
			el: $("#dialog"),
			allow_add : false,
			main_collection: this.collection,
<<<<<<< HEAD
			modal:true
		});
	},
=======
			modal:true,
			model: content
		});
	},

>>>>>>> a663727d
	add_to_view:function(){
		var UploaderViews = require("edit_channel/uploader/views");
		$("#main-content-area").append("<div id='dialog'></div>");
		var new_collection = new Models.NodeCollection();
		var add_view = new UploaderViews.AddContentView({
			el : $("#dialog"),
			collection: new_collection,
			main_collection: this.collection,
			parent_view: this,
			model: this.model,
			modal:true
		});
	},
<<<<<<< HEAD
	display_load:function(callback){
=======
	undo: function() {
        this.undo_manager.undo();
    },

    redo: function() {
        this.undo_manager.redo();
    },

    display_load:function(callback){
>>>>>>> a663727d
    	console.log("displaying load");
    	var self = this;
		var load = '<div id="loading_modal" class="text-center">' +
            '<div id="kolibri_load_gif"></div>' +
            '</div>';
        $(load).appendTo('body');
<<<<<<< HEAD
        if(callback){
    		setTimeout(function(){
=======
        if(callback){	
    		setTimeout(function(){ 
>>>>>>> a663727d
				callback();
				$("#loading_modal").remove();
			 }, 500);
    	}else{
    		$("#loading_modal").remove();
<<<<<<< HEAD
    	}
    },
	add_to_trash:function(views){
		//OVERWRITE IN SUBCLASSES
	},
	add_to_clipboard:function(views){
		//OVERWRITE IN SUBCLASSES
	},
	undo: function() {
        this.undo_manager.undo();
    },
    redo: function() {
        this.undo_manager.redo();
=======
    	}	
>>>>>>> a663727d
    }
});

BaseListView = BaseView.extend({
	views: [],			//List of item views to help with garbage collection
	collection : null,		//Collection to be used for data
	allow_edit: false,
	item_view: null, // Use to determine how to save, delete, update files
	save_all: function(){
		console.log("PERFORMANCE views.js: starting save_all...");
    	var start = new Date().getTime();
		this.views.forEach(function(entry){
			entry.save(entry.model.attributes);
		});
		console.log("PERFORMANCE views.js: save_all end (time = " + (new Date().getTime() - start) + ")");
	},
	set_editing: function(edit_mode_on){
		this.allow_edit = !edit_mode_on;
		$(".disable-on-edit").prop("disabled", edit_mode_on);
		$(".disable-on-edit").css("cursor", (edit_mode_on) ? "not-allowed" : "pointer");
		$(".invisible-on-edit").css('visibility', (edit_mode_on)?'hidden' : 'visible');
	},

	reset: function(){
		console.log("PERFORMANCE views.js: starting reset...");
    	var start = new Date().getTime();
		this.views.forEach(function(entry){
			entry.model.unset();
		});
		console.log("PERFORMANCE views.js: reset end (time = " + (new Date().getTime() - start) + ")");
	},
	set_sort_orders: function(collection){
		console.log("PERFORMANCE tree_edit/views.js: starting set_sort_orders ...");
    	var start = new Date().getTime();
		var index = 1;
		collection.forEach(function(entry){
			entry.save({'sort_order' : index++}, {validate: false});
		});
		console.log("PERFORMANCE tree_edit/views.js: set_sort_orders end (time = " + (new Date().getTime() - start) + ")");
	},
	copy_selected:function(){
		console.log("PERFORMANCE tree_edit/views.js: starting copy_content ...");
    	var start = new Date().getTime();
		var list = this.$el.find('input:checked').parent("li");
<<<<<<< HEAD
=======

>>>>>>> a663727d
		var clipboard_list = [];
		var clipboard_root = window.current_channel.get_tree("clipboard").get("root_node");
		for(var i = 0; i < list.length; i++){
			var newNode = new Models.NodeModel();
			newNode = $(list[i]).data("data").model.duplicate(clipboard_root, i);
			console.log("add_node model is", newNode);
			clipboard_list.push(newNode);
		}
		//console.log("add_node adding to clipboard: ", clipboard_list);
		this.add_to_clipboard(clipboard_list);
<<<<<<< HEAD

=======
			
>>>>>>> a663727d
		//console.log("PERFORMANCE tree_edit/views.js: copy_content end (time = " + ((new Date().getTime() - start)/1000) + ")");
		return this.$el.find(".current_topic input:checked").length != 0;
	},
	delete_selected:function(){
		var list = this.$el.find('input:checked').parent("li");
		var stopLoop = this.$el.find(".current_topic input").is(":checked");
		var to_delete = [];
		for(var i = 0; i < list.length; i++){
			var view = $("#" + list[i].id).data("data");
			to_delete.push(view);
		}
		this.add_to_trash(to_delete);
		console.log("current topic found", this.$el.find(".current_topic"));
		return stopLoop;
	},
	drop_in_container:function(transfer, target){
		console.log("PERFORMANCE views.js: starting drop_in_container...", transfer);
    	var start = new Date().getTime();
		/*Calculate new sort order*/
		var new_sort_order = 1;
		if(target.data("data") && this.views.length > 0){ //Case 1: Remains at 1 if no items in list
			console.log("add_to_container called inside with " + this.views.length + " views");
			var element = target.data("data");

			if(this.views.length == 1){ //Case 2: one item in list
				new_sort_order =  (target.data("isbelow"))? element.model.get("sort_order") / 2 : element.model.get("sort_order") + 1;
			}else{
				var first_index = element.index;
				var second_index = (target.data("isbelow"))? element.index - 1 : element.index + 1;
				if(second_index == transfer.index){
					second_index = (target.data("isbelow"))? element.index - 1 : element.index + 1;
				}
				console.log("inserting second index " + second_index);
<<<<<<< HEAD

=======
					
>>>>>>> a663727d

				if(second_index < 0 && target.data("isbelow")){ //Case 3: at top of list
					console.log("add_to_container inserting at top of list");
					console.log("first index inserting " + first_index + " with sort order " + this.views[first_index].model.get("sort_order"));
					new_sort_order = this.views[first_index].model.get("sort_order") / 2;
				}
				else if(second_index >= this.views.length -1 && !target.data("isbelow")){ //Case 4: at bottom of list
					console.log("add_to_container inserting at bottom of list");
					new_sort_order = this.views[first_index].model.get("sort_order") + 1;
				}
				else{ //Case 5: in middle of list
					console.log("add_to_container inserting bewteen " + this.views[first_index].model.get("title")
								+ "(order " + this.views[first_index].model.get("sort_order") + ") and "
								+ this.views[second_index].model.get("title") + "(order "
								+ this.views[second_index].model.get("sort_order") + ")");
					new_sort_order = (this.views[second_index].model.get("sort_order")
					+ this.views[first_index].model.get("sort_order")) / 2;
				}
			}
		}
		console.log("inserting with sort order: " + new_sort_order);

		/*Set model's parent*/
		var self=this;
		transfer.model.set({
			sort_order: new_sort_order
		});
		console.log(this.model.id + " vs " +transfer.model.get("parent") );
		if(this.model.id != transfer.model.get("parent")){
			console.log("transferring containers", transfer.model);
			var old_parent = transfer.containing_list_view.model;
			transfer.model.set({
				parent: this.model.id
			}, {validate:true});

			if(transfer.model.validationError){
				alert(transfer.model.validationError);
				console.log("Found error");
				transfer.model.set({parent: old_parent.id});
				//old_parent.get("children").push(transfer.model.id);
				transfer.containing_list_view.render();
			}else{
				this.model.get("children").push(transfer.model.id);
<<<<<<< HEAD
				transfer.model.save({parent: this.model.id, sort_order:new_sort_order}, {async:false, validate:false,
=======
				transfer.model.save({parent: this.model.id, sort_order:new_sort_order}, {async:false, validate:false, 
>>>>>>> a663727d
					success:function(){
						console.log("inserting saved sort order");
					}
				});
				console.log("transferred", transfer.model);
				var new_children = old_parent.get("children");
				old_parent.get("children").splice(old_parent.get("children").indexOf(transfer.model.id), 1);
				console.log("children",new_children);
				console.log("parent",old_parent);
<<<<<<< HEAD

				//old_parent.save({"children": new_children}, {async:false});
			}
		}else{
			transfer.model.save({sort_order:new_sort_order}, {async:false, validate:false,
=======
				
				//old_parent.save({"children": new_children}, {async:false});
			}
		}else{
			transfer.model.save({sort_order:new_sort_order}, {async:false, validate:false, 
>>>>>>> a663727d
				success:function(){
					console.log("inserting saved sort order");
				}
			});
		}
<<<<<<< HEAD

=======
			
>>>>>>> a663727d
		//console.log("add_to_container model", transfer.model);
		console.log("PERFORMANCE views.js: drop_in_container end (time = " + (new Date().getTime() - start) + ")");
		this.render();
	},
	remove_view: function(view){
		this.views.splice(this.views.indexOf(this), 1);
		view.delete_view();
	},
	add_nodes:function(views, startingIndex){
		console.log("PERFORMANCE tree_edit/views.js: starting add_nodes ...");
    	var start = new Date().getTime();
		var self = this;
		//console.log("add_nodes views", views);
		views.forEach(function(entry){
			var model = (entry.model) ? entry.model : entry;
			model.move(self.model.id, ++startingIndex);
			//console.log("add_nodes now", model.get("title"));
			self.model.get("children").push(model.id);

		});
		this.list_index = startingIndex;
		console.log("trash model children is at", this.model.get("children"));

		this.render();
		console.log("PERFORMANCE tree_edit/views.js: add_nodes end (time = " + (new Date().getTime() - start) + ")");
	}
});


var BaseListItemView = BaseView.extend({
	containing_list_view:null,
	delete:function(){
		console.log("PERFORMANCE views.js: starting delete " + this.model.get("title") + "...");
    	var start = new Date().getTime();

<<<<<<< HEAD
		if(!this.model.get("kind")) {
=======
		if(!this.model.get("kind")) { 
>>>>>>> a663727d
			this.model.delete_channel();
		}else{
			if(this.containing_list_view.item_view != "uploading_content"){
				this.add_to_trash();
<<<<<<< HEAD

=======
				
>>>>>>> a663727d
				/*Check if node name already exists in trash, then delete older version*/
				//var self = this;
				/*
				var trash_collection = this.containing_list_view.collection.get_all_fetch(this.deleted_root.get("children"));

				trash_collection.forEach(function(entry){
					console.log("first deleting", self.model);
				console.log("second deleting", entry);
					if(entry.get("title") == self.model.get("title")){
						entry.destroy({async:false});
					}
				});
				if(this.containing_list_view.index && this.$el.hasClass("current_topic")){
					this.containing_list_view.container.remove_containers_from(this.containing_list_view.index);
				}
				console.log("target delete:", this.deleted_root);
				var new_children = this.containing_list_view.model.get("children");
				new_children.splice(new_children.indexOf(this.model.id), 1);
<<<<<<< HEAD

=======
>>>>>>> a663727d
				this.containing_list_view.model.save({"children" : new_children}, {validate:false});
				this.model.save({"parent" :this.deleted_root.id}, {validate:false});
				this.containing_list_view.remove_view(this);
				*/
				/*if(this.containing_list_view.queue_view)
					this.containing_list_view.queue_view.add_to_trash([this]);
				else this.containing_list_view.add_items([this]);*/
			}
		}
		console.log("PERFORMANCE views.js: delete " + this.model.get("title") + " end (time = " + (new Date().getTime() - start) + ")");
	},

	save: function(data, options){
		console.log("PERFORMANCE views.js: starting save " + ((data && data.title) ? data.title : "") + "...");
    	var start = new Date().getTime();
		/* TODO: Implement funtion to allow saving one item */
		if(!this.model){
			if(this.containing_list_view.item_view == "channel"){
				this.containing_list_view.collection.create_channel(data, $(".createprogress"));
			}
			else{
				var node_data = new Models.NodeModel(data);
				node_data.fetch();
				this.containing_list_view.collection.create(node_data, options);
				if(this.model.get("kind").toLowerCase() != "topic"){
					node_data.create_file();
				}
			}
		}
		else{
			this.model.save(data, options);
<<<<<<< HEAD
			if(this.model.get("kind") && this.model.get("kind").toLowerCase() != "topic"){
				this.model.create_file();
			}

=======
			if(this.model.get("kind")){
				if(this.model.get("kind").toLowerCase() != "topic"){
					this.model.create_file();
				}
			}
			
>>>>>>> a663727d
			if(this.containing_list_view.item_view == "channel"){
				this.model.update_root({
					'title' : data.name,
					'description' : data.description
				});
			}
		}
		console.log("PERFORMANCE views.js: save " + ((data && data.title) ? data.title : "") + " end (time = " +((new Date().getTime() - start)/1000) + "s)");
	},

	set_editing: function(edit_mode_on){
		this.containing_list_view.set_editing(edit_mode_on);
	}
});


var BaseEditorView = BaseListView.extend({
	disable: false,
	current_node: null,
	item_view:"uploading_content",
	unsaved_queue: [], // Used to keep track of temporary model data
	errorsFound : false,
	parent_view : null,
	close_uploader: function(){
		if(this.unsaved_queue.length == 0){
			this.parent_view.render();
			if (this.modal) {
				this.$el.modal('hide');
	        }
	        this.remove();
		}else if(confirm("Unsaved Metadata Detected! Exiting now will"
			+ " undo any new changes. \n\nAre you sure you want to exit?")){
			if(!this.allow_add){
				this.views.forEach(function(entry){
					entry.unset_node();
				});
			}
			this.parent_view.render();
			if (this.modal) {
				this.$el.modal('hide');
	        }
	        this.remove();
		}
	},
	save_nodes: function(){
		console.log("PERFORMANCE uploader/views.js: starting save_nodes...");
    	var start = new Date().getTime();
		this.parent_view.set_editing(false);
		var self = this;
		this.views.forEach(function(entry){
			entry.model.set(entry.model.attributes, {validate:true});
			console.log("FILE SAVE", entry);
			if(!entry.model.validationError){
				//if(!self.allow_add)
					entry.save(entry.model.attributes, {validate:false, async:false});
				entry.set_edited(false);
			}else{
				self.handle_error(entry);
				self.errorsFound = true;
			}
		});
		this.errorsFound = this.errorsFound || !this.save_queued();
	},
	set_node_edited:function(){
		this.enqueue(this.current_view);
		this.current_view.set_edited(true);
		this.current_view.set_node();
		this.current_view.render();
	},
	enqueue: function(view){
		var index = this.unsaved_queue.indexOf(view);
		if(index >= 0)
			this.unsaved_queue.splice(index, 1);
		this.unsaved_queue.push(view);
	},
	save_queued:function(){
		var self = this;
		var success = true;
		this.unsaved_queue.forEach(function(entry){
			entry.model.set(entry.model.attributes, {validate:true});
			self.unsaved_queue.splice(self.unsaved_queue.indexOf(entry), 1);
			if(entry.model.validationError){
				self.handle_error(entry);
				success = false;
			}
		});
		if(success){
			this.unsaved_queue.forEach(function(entry){
				self.views.push(self.unsaved_queue.pop());
			});
		}
		return success;
	}
});



module.exports = {
	BaseView: BaseView,
	BaseListView:BaseListView,
	BaseListItemView: BaseListItemView,
	BaseEditorView:BaseEditorView
}<|MERGE_RESOLUTION|>--- conflicted
+++ resolved
@@ -17,15 +17,6 @@
 		$(".disable-on-edit").css("cursor", (edit_mode_on) ? "not-allowed" : "pointer");
 		$(".invisible-on-edit").css('visibility', (edit_mode_on)?'hidden' : 'visible');
 	},
-<<<<<<< HEAD
-=======
-	add_to_trash:function(views){
-		//OVERWRITE IN SUBCLASSES
-	},
-	add_to_clipboard:function(views){
-		//OVERWRITE IN SUBCLASSES
-	},
->>>>>>> a663727d
 	edit_selected:function(){
 		var UploaderViews = require("edit_channel/uploader/views");
 		var list = this.$el.find('input:checked').parent("li");
@@ -36,29 +27,19 @@
 			edit_collection.add(model);
 		}
 		$("#main-content-area").append("<div id='dialog'></div>");
-<<<<<<< HEAD
-=======
 		var content = null;
 		if(edit_collection.length ==1)
 			content = edit_collection.models[0];
->>>>>>> a663727d
 		var metadata_view = new UploaderViews.EditMetadataView({
 			collection: edit_collection,
 			parent_view: this,
 			el: $("#dialog"),
 			allow_add : false,
 			main_collection: this.collection,
-<<<<<<< HEAD
-			modal:true
-		});
-	},
-=======
 			modal:true,
 			model: content
 		});
 	},
-
->>>>>>> a663727d
 	add_to_view:function(){
 		var UploaderViews = require("edit_channel/uploader/views");
 		$("#main-content-area").append("<div id='dialog'></div>");
@@ -72,38 +53,21 @@
 			modal:true
 		});
 	},
-<<<<<<< HEAD
 	display_load:function(callback){
-=======
-	undo: function() {
-        this.undo_manager.undo();
-    },
-
-    redo: function() {
-        this.undo_manager.redo();
-    },
-
-    display_load:function(callback){
->>>>>>> a663727d
     	console.log("displaying load");
     	var self = this;
 		var load = '<div id="loading_modal" class="text-center">' +
             '<div id="kolibri_load_gif"></div>' +
             '</div>';
         $(load).appendTo('body');
-<<<<<<< HEAD
-        if(callback){
-    		setTimeout(function(){
-=======
+
         if(callback){	
     		setTimeout(function(){ 
->>>>>>> a663727d
 				callback();
 				$("#loading_modal").remove();
 			 }, 500);
     	}else{
     		$("#loading_modal").remove();
-<<<<<<< HEAD
     	}
     },
 	add_to_trash:function(views){
@@ -117,9 +81,6 @@
     },
     redo: function() {
         this.undo_manager.redo();
-=======
-    	}	
->>>>>>> a663727d
     }
 });
 
@@ -164,10 +125,6 @@
 		console.log("PERFORMANCE tree_edit/views.js: starting copy_content ...");
     	var start = new Date().getTime();
 		var list = this.$el.find('input:checked').parent("li");
-<<<<<<< HEAD
-=======
-
->>>>>>> a663727d
 		var clipboard_list = [];
 		var clipboard_root = window.current_channel.get_tree("clipboard").get("root_node");
 		for(var i = 0; i < list.length; i++){
@@ -178,11 +135,6 @@
 		}
 		//console.log("add_node adding to clipboard: ", clipboard_list);
 		this.add_to_clipboard(clipboard_list);
-<<<<<<< HEAD
-
-=======
-			
->>>>>>> a663727d
 		//console.log("PERFORMANCE tree_edit/views.js: copy_content end (time = " + ((new Date().getTime() - start)/1000) + ")");
 		return this.$el.find(".current_topic input:checked").length != 0;
 	},
@@ -216,12 +168,6 @@
 					second_index = (target.data("isbelow"))? element.index - 1 : element.index + 1;
 				}
 				console.log("inserting second index " + second_index);
-<<<<<<< HEAD
-
-=======
-					
->>>>>>> a663727d
-
 				if(second_index < 0 && target.data("isbelow")){ //Case 3: at top of list
 					console.log("add_to_container inserting at top of list");
 					console.log("first index inserting " + first_index + " with sort order " + this.views[first_index].model.get("sort_order"));
@@ -264,11 +210,7 @@
 				transfer.containing_list_view.render();
 			}else{
 				this.model.get("children").push(transfer.model.id);
-<<<<<<< HEAD
 				transfer.model.save({parent: this.model.id, sort_order:new_sort_order}, {async:false, validate:false,
-=======
-				transfer.model.save({parent: this.model.id, sort_order:new_sort_order}, {async:false, validate:false, 
->>>>>>> a663727d
 					success:function(){
 						console.log("inserting saved sort order");
 					}
@@ -278,29 +220,15 @@
 				old_parent.get("children").splice(old_parent.get("children").indexOf(transfer.model.id), 1);
 				console.log("children",new_children);
 				console.log("parent",old_parent);
-<<<<<<< HEAD
-
 				//old_parent.save({"children": new_children}, {async:false});
 			}
 		}else{
 			transfer.model.save({sort_order:new_sort_order}, {async:false, validate:false,
-=======
-				
-				//old_parent.save({"children": new_children}, {async:false});
-			}
-		}else{
-			transfer.model.save({sort_order:new_sort_order}, {async:false, validate:false, 
->>>>>>> a663727d
 				success:function(){
 					console.log("inserting saved sort order");
 				}
 			});
 		}
-<<<<<<< HEAD
-
-=======
-			
->>>>>>> a663727d
 		//console.log("add_to_container model", transfer.model);
 		console.log("PERFORMANCE views.js: drop_in_container end (time = " + (new Date().getTime() - start) + ")");
 		this.render();
@@ -336,20 +264,11 @@
 		console.log("PERFORMANCE views.js: starting delete " + this.model.get("title") + "...");
     	var start = new Date().getTime();
 
-<<<<<<< HEAD
 		if(!this.model.get("kind")) {
-=======
-		if(!this.model.get("kind")) { 
->>>>>>> a663727d
 			this.model.delete_channel();
 		}else{
 			if(this.containing_list_view.item_view != "uploading_content"){
 				this.add_to_trash();
-<<<<<<< HEAD
-
-=======
-				
->>>>>>> a663727d
 				/*Check if node name already exists in trash, then delete older version*/
 				//var self = this;
 				/*
@@ -368,10 +287,6 @@
 				console.log("target delete:", this.deleted_root);
 				var new_children = this.containing_list_view.model.get("children");
 				new_children.splice(new_children.indexOf(this.model.id), 1);
-<<<<<<< HEAD
-
-=======
->>>>>>> a663727d
 				this.containing_list_view.model.save({"children" : new_children}, {validate:false});
 				this.model.save({"parent" :this.deleted_root.id}, {validate:false});
 				this.containing_list_view.remove_view(this);
@@ -403,19 +318,9 @@
 		}
 		else{
 			this.model.save(data, options);
-<<<<<<< HEAD
 			if(this.model.get("kind") && this.model.get("kind").toLowerCase() != "topic"){
 				this.model.create_file();
 			}
-
-=======
-			if(this.model.get("kind")){
-				if(this.model.get("kind").toLowerCase() != "topic"){
-					this.model.create_file();
-				}
-			}
-			
->>>>>>> a663727d
 			if(this.containing_list_view.item_view == "channel"){
 				this.model.update_root({
 					'title' : data.name,
