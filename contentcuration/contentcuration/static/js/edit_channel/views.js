--- conflicted
+++ resolved
@@ -41,14 +41,6 @@
 						.union((include_collection) ? collection.pluck("id") : [])
 						.union([window.current_channel.get("main_tree").id])
 						.uniq().value();
-		var self = this;
-<<<<<<< HEAD
-=======
-		collection.forEach(function(entry){
-      		$.merge(list_to_reload, entry.get("ancestors"));
-		});
-		list_to_reload.push(window.current_channel.get("main_tree").id)
->>>>>>> 4ef8e9a1
 		this.retrieve_nodes($.unique(list_to_reload), true).then(function(fetched){
 			fetched.forEach(function(model){
 				var object = window.workspace_manager.get(model.get("id"));
