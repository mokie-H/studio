--- conflicted
+++ resolved
@@ -230,18 +230,8 @@
     	if(!this.model){
     		this.delete_view();
     	}
-
-<<<<<<< HEAD
-		if(!this.model.get("kind")) {
-			this.model.delete_channel();
-		}else{
-			if(this.containing_list_view.item_view != "uploading_content"){
-				this.add_to_trash();
-			}
-=======
 		if(this.containing_list_view.item_view != "uploading_content"){
 			this.add_to_trash();
->>>>>>> ace65dae
 		}
 	},
 	save: function(data, options){
@@ -334,11 +324,7 @@
 	},
 	check_nodes:function(){
 		var self = this;
-<<<<<<< HEAD
-		self.errorsFound = true;
-=======
 		self.errorsFound = false;
->>>>>>> ace65dae
 
 		this.views.forEach(function(entry){
 			entry.model.set(entry.model.attributes, {validate:true});
