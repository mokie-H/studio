--- conflicted
+++ resolved
@@ -3,25 +3,15 @@
   <div class="modal-dialog">
     <div class="modal-content">
       <div class="modal-header">
-<<<<<<< HEAD
-      <button type="button" class="close" data-dismiss="modal" aria-label="Close"><span aria-hidden="true">&times;</span></button>
+      <button type="button" class="close tab_item" data-dismiss="modal" aria-label="Close"><span aria-hidden="true">&times;</span></button>
         <h4 class="modal-title">{{formatMessage (intlGet 'messages.published')}}</h4>
-=======
-      <button type="button" class="close tab_item" data-dismiss="modal" aria-label="Close"><span aria-hidden="true">&times;</span></button>
-        <h4 class="modal-title">Channel Successfully Published!</h4>
->>>>>>> 66a2e017
       </div>
       <div class="modal-body">
         <div class="modal-body-content published_wrapper">
             <p>{{formatMessage (intlGet 'messages.published_prompt')}}</p>
             <h4 class="text-center publish_id_wrapper">
-<<<<<<< HEAD
                 {{formatMessage (intlGet 'messages.id')}} <input type="text" id="modal-copy-text" class="publish-id-text" value="{{ channel_id }}" readonly/>
-                <a class="btn action-button copy-id-btn" id="modal-copy-btn">{{formatMessage (intlGet 'messages.copy')}}</a>
-=======
-                ID: <input type="text" id="modal-copy-text" class="publish-id-text" value="{{ channel_id }}" readonly/>
-                <button class="btn action-button copy-id-btn tab_item first_focus_item" id="modal-copy-btn">COPY</button>
->>>>>>> 66a2e017
+                <button class="btn action-button copy-id-btn tab_item first_focus_item" id="modal-copy-btn">{{formatMessage (intlGet 'messages.copy')}}</button>
             </h4>
         </div>
       </div>
