var Backbone = require("backbone");
var _ = require("underscore");
var BaseViews = require("edit_channel/views");
var Models = require("edit_channel/models");
require("information.less");

var NAMESPACE = "information";
var MESSAGES = {
    "copied": "Copied!",
    "copy_failed": "Copy Failed",
    "learn_more": "LEARN MORE",
    "exercise": "What is an Exercise?",
    "exercise_description": "An exercise contains a set of interactive " +
              "questions that a learner can engage with in Kolibri. They " +
              "will receive instant feedback on whether they answer each " +
              "question correctly or incorrectly. Kolibri will cycle through " +
              "the available questions in an exercise until the Learner achieves mastery.",
    "mastery": "Achieving Mastery",
    "mastery_description": "Kolibri marks an exercise as \"completed\" when the mastery " +
              "criteria is met. Here are the different types of mastery criteria for an exercise:",
    "prereq": "Prerequisites",
    "prereq_description": "Prerequisites help Kolibri recommend content that will allow learners " +
              "to revisit key prior concepts, which may take the form of foundational skills or " +
              "immediately relevant background information. For learners on Kolibri, these items " +
              "will appear alongside the concept for recommended viewing.",
    "published": "Channel Successfully Published!",
    "channel_publish_id": "Published Channel ID",
    "published_prompt": "Here is your published ID (for importing channel into Kolibri):",
}

var BaseInfoModalView = BaseViews.BaseModalView.extend({
  template: require("./hbtemplates/license_modal.handlebars"),
  modal_id: ".modal",
  className: "information_wrapper",
  name: NAMESPACE,
  $trs: MESSAGES,
  get_render_data: function(){ return {}; },
  initialize: function(options) {
      _.bindAll(this, 'loop_focus', 'set_indices', "init_focus");
      this.modal = true;
      this.data = options;
      this.render();
  },
  events: {
    'focus .input-tab-control': 'loop_focus'
  },
  render: function() {
      this.$el.html(this.template(this.get_render_data(), {
        data: this.get_intl_data()
      }));
      $("body").append(this.el);
      this.$(this.modal_id).modal({show: true});
      this.$(this.modal_id).on("hidden.bs.modal", this.closed_modal);
      this.$(this.modal_id).on("shown.bs.modal", this.init_focus);
  },
  init_focus: function(){
    this.set_indices();
    this.set_initial_focus();
  }
});

var LicenseModalView = BaseInfoModalView.extend({
  template: require("./hbtemplates/license_modal.handlebars"),
  modal_id: "#license_modal",
  get_render_data: function(){ return { license: this.data.select_license.toJSON() }; }
});

var MasteryModalView = BaseInfoModalView.extend({
  template: require("./hbtemplates/mastery_modal.handlebars"),
  modal_id: "#mastery_modal",
});

var PrerequisiteModalView = BaseInfoModalView.extend({
  template: require("./hbtemplates/prereq_modal.handlebars"),
  modal_id: "#prereq_modal",
});

var PublishedModalView = BaseInfoModalView.extend({
  template: require("./hbtemplates/published_modal.handlebars"),
  modal_id: "#published_modal",
<<<<<<< HEAD
  get_render_data: function() { return {primary_token: this.data.primary_token}; },
=======
  get_render_data: function() { return {channel_id: this.data.channel_id, published: this.data.published}; },
>>>>>>> 0bc70322
  events: {
    'click #modal-copy-btn' : 'copy_publish_id',
    'focus .input-tab-control': 'loop_focus'
  },
  copy_publish_id: function(){
    this.$("#modal-copy-text").focus();
    this.$("#modal-copy-text").select();
    var self = this;
    try {
        document.execCommand("copy");
        this.$("#modal-copy-btn").text(this.get_translation("copied"));
      } catch(e) {
          $("#modal-copy-btn").text(self.get_translation("copy_failed"));
      }
      var self = this;
      setTimeout(function(){
        $("#modal-copy-btn").text(self.get_translation("copy").toUpperCase());
        self.set_initial_focus();
      }, 2500);
  }
});


module.exports = {
    LicenseModalView: LicenseModalView,
    MasteryModalView:MasteryModalView,
    PrerequisiteModalView: PrerequisiteModalView,
    PublishedModalView: PublishedModalView
}<|MERGE_RESOLUTION|>--- conflicted
+++ resolved
@@ -78,11 +78,7 @@
 var PublishedModalView = BaseInfoModalView.extend({
   template: require("./hbtemplates/published_modal.handlebars"),
   modal_id: "#published_modal",
-<<<<<<< HEAD
-  get_render_data: function() { return {primary_token: this.data.primary_token}; },
-=======
-  get_render_data: function() { return {channel_id: this.data.channel_id, published: this.data.published}; },
->>>>>>> 0bc70322
+  get_render_data: function() { return {primary_token: this.data.primary_token, published: this.data.published}; },
   events: {
     'click #modal-copy-btn' : 'copy_publish_id',
     'focus .input-tab-control': 'loop_focus'
