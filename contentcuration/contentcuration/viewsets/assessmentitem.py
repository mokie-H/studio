import copy
import re

from django.core.files.storage import default_storage
from django.db import transaction
from django.db.models import ObjectDoesNotExist
from django_filters.rest_framework import DjangoFilterBackend
from django_s3_storage.storage import S3Error
from le_utils.constants import exercises
from le_utils.constants import format_presets
from rest_framework.permissions import IsAuthenticated
from rest_framework.serializers import ValidationError, ModelSerializer
from rest_framework import viewsets

from contentcuration.models import AssessmentItem
from contentcuration.models import ContentNode
from contentcuration.models import File
from contentcuration.models import generate_object_storage_name
<<<<<<< HEAD
from contentcuration.models import User
from contentcuration.models import Answers
=======
>>>>>>> fcf4853b
from contentcuration.viewsets.base import BulkCreateMixin
from contentcuration.viewsets.base import BulkListSerializer
from contentcuration.viewsets.base import BulkModelSerializer
from contentcuration.viewsets.base import BulkUpdateMixin
from contentcuration.viewsets.base import CopyMixin
from contentcuration.viewsets.base import RequiredFilterSet
from contentcuration.viewsets.base import ValuesViewset
from contentcuration.viewsets.common import NotNullArrayAgg
from contentcuration.viewsets.common import UserFilteredPrimaryKeyRelatedField
from contentcuration.viewsets.common import UUIDInFilter
from contentcuration.viewsets.common import UUIDRegexField
from contentcuration.viewsets.sync.constants import ASSESSMENTITEM
from contentcuration.viewsets.sync.constants import CREATED
from contentcuration.viewsets.sync.constants import DELETED


exercise_image_filename_regex = re.compile(
    r"\!\[[^]]*\]\(\${placeholder}/([a-f0-9]{{32}}\.[0-9a-z]+)\)".format(
        placeholder=exercises.IMG_PLACEHOLDER
    )
)


class AssessmentItemFilter(RequiredFilterSet):
    id__in = UUIDInFilter(name="id")
    contentnode__in = UUIDInFilter(name="contentnode")

    class Meta:
        model = AssessmentItem
        fields = (
            "id",
            "id__in",
            "contentnode",
            "contentnode__in",
        )


def get_filenames_from_assessment(assessment_item):
    # Get unique checksums in the assessment item text fields markdown
    # Coerce to a string, for Python 2, as the stored data is in unicode, and otherwise
    # the unicode char in the placeholder will not match
    return set(
        exercise_image_filename_regex.findall(
            str(
                assessment_item.question
                + assessment_item.answers
                + assessment_item.hints
            )
        )
    )


class AssessmentListSerializer(BulkListSerializer):
    def set_files(self, all_objects):
        all_filenames = [get_filenames_from_assessment(obj) for obj in all_objects]
        files_to_delete = File.objects.none()
        files_to_create = []
        for aitem, filenames in zip(all_objects, all_filenames):
            checksums = [filename.split(".")[0] for filename in filenames]
            files_to_delete |= aitem.files.exclude(checksum__in=checksums)
            no_files = [
                filename
                for filename in filenames
                if filename.split(".")[0]
                in (checksums - set(aitem.files.values_list("checksum", flat=True)))
            ]
            for filename in no_files:
                checksum = filename.split(".")[0]
                file_path = generate_object_storage_name(checksum, filename)
                try:
                    file_object = default_storage.open(file_path)
                    # Only do this if the file already exists, otherwise, hope it comes into being later!
                    files_to_create.append(
                        File(
                            assessment_item=aitem,
                            checksum=checksum,
                            file_on_disk=file_object,
                            preset_id=format_presets.EXERCISE_IMAGE,
                        )
                    )
                except S3Error:
                    # File does not exist yet not much we can do about that here.
                    pass
        files_to_delete.delete()
        File.objects.bulk_create(files_to_create)

    def create(self, validated_data):
        all_objects = super(AssessmentListSerializer, self).create(validated_data)
        self.set_files(all_objects)
        return all_objects

    def update(self, queryset, all_validated_data):
        all_objects = super(AssessmentListSerializer, self).update(
            queryset, all_validated_data
        )
        self.set_files(all_objects)
        return all_objects

class AnswersSerializer(ModelSerializer):
    class Meta:
        model = Answers
        fields = '__all__'

class AssessmentItemSerializer(BulkModelSerializer):
    # This is set as editable=False on the model so by default DRF does not allow us
    # to set it.
    assessment_id = UUIDRegexField()
<<<<<<< HEAD
    answers = AnswersSerializer(many=True, read_only=True) 
=======
    contentnode = UserFilteredPrimaryKeyRelatedField(
        queryset=ContentNode.objects.all(), required=False
    )
>>>>>>> fcf4853b

    class Meta:
        model = AssessmentItem
        fields = '__all__'
        list_serializer_class = AssessmentListSerializer
        # Use the contentnode and assessment_id as the lookup field for updates
        update_lookup_field = ("contentnode", "assessment_id")


# Apply mixin first to override ValuesViewset
class AssessmentItemViewSet(BulkCreateMixin, BulkUpdateMixin, ValuesViewset, CopyMixin):
    queryset = AssessmentItem.objects.all()
    serializer_class = AssessmentItemSerializer
    permission_classes = [IsAuthenticated]
    filter_backends = (DjangoFilterBackend,)
    filter_class = AssessmentItemFilter
    values = (
        "id",
        "question",
        "type",
        "contentnode_id",
        "assessment_id",
        "hints",
        "raw_data",
        "order",
        "source_url",
        "randomize",
        "deleted",
        'assessment_category',
        'difficulity',
        'answers',
    )

    field_map = {
        "contentnode": "contentnode_id",
    }

    def annotate_queryset(self, queryset):
        queryset = queryset.annotate(file_ids=NotNullArrayAgg("files__id"))
        return queryset

    def copy(self, pk, from_key=None, **mods):
        try:
            item = self.get_queryset().get(
                contentnode=from_key[0], assessment_id=from_key[1]
            )
        except AssessmentItem.DoesNotExist:
            error = ValidationError("Copy assessment item source does not exist")
            return str(error), None

        if (
            self.get_queryset()
            .filter(contentnode_id=pk[0], assessment_id=pk[1])
            .exists()
        ):
            error = ValidationError("Copy pk already exists")
            return str(error), None

        try:

            contentnode = ContentNode.objects.get(pk=pk[0])

            with transaction.atomic():
                new_item = copy.copy(item)
                new_item.assessment_id = pk[1]
                new_item.contentnode = contentnode
                new_item.save()

        except (ObjectDoesNotExist, ValidationError) as e:
            e = e if isinstance(e, ValidationError) else ValidationError(e)

            # if contentnode doesn't exist
            return str(e), [dict(key=pk, table=ASSESSMENTITEM, type=DELETED,)]

        return (
            None,
            [
                dict(
                    key=pk,
                    table=ASSESSMENTITEM,
                    type=CREATED,
                    obj=AssessmentItemSerializer(instance=new_item).data,
                )
            ],
        )

class AnswersViewSet(viewsets.ModelViewSet):
    queryset = Answers.objects.all()
    serializer_class = AnswersSerializer<|MERGE_RESOLUTION|>--- conflicted
+++ resolved
@@ -16,11 +16,8 @@
 from contentcuration.models import ContentNode
 from contentcuration.models import File
 from contentcuration.models import generate_object_storage_name
-<<<<<<< HEAD
 from contentcuration.models import User
 from contentcuration.models import Answers
-=======
->>>>>>> fcf4853b
 from contentcuration.viewsets.base import BulkCreateMixin
 from contentcuration.viewsets.base import BulkListSerializer
 from contentcuration.viewsets.base import BulkModelSerializer
@@ -128,13 +125,10 @@
     # This is set as editable=False on the model so by default DRF does not allow us
     # to set it.
     assessment_id = UUIDRegexField()
-<<<<<<< HEAD
     answers = AnswersSerializer(many=True, read_only=True) 
-=======
     contentnode = UserFilteredPrimaryKeyRelatedField(
         queryset=ContentNode.objects.all(), required=False
     )
->>>>>>> fcf4853b
 
     class Meta:
         model = AssessmentItem
