import collections
import os
import zipfile
import shutil
import tempfile
import json
import sys
import uuid
import base64
import sqlite3
from django.conf import settings
from django.http import HttpResponse
from django.core.files.uploadedfile import SimpleUploadedFile
from django.core.files import File
from django.core.management import call_command
from django.core.management.base import BaseCommand
from django.core.exceptions import ObjectDoesNotExist
from django.db.models import Q
from django.template.loader import render_to_string
from le_utils.constants import content_kinds,file_formats, format_presets, licenses, exercises

from contentcuration import models as ccmodels
from kolibri.content import models as kolibrimodels
from kolibri.content.utils.search import fuzz
from kolibri.content.content_db_router import using_content_database, THREAD_LOCAL
from django.db import transaction, connections
from django.db.utils import ConnectionDoesNotExist

import logging as logmodule
logging = logmodule.getLogger(__name__)
reload(sys)
sys.setdefaultencoding('utf8')

class EarlyExit(BaseException):
    def __init__(self, message, db_path):
        self.message = message
        self.db_path = db_path


class Command(BaseCommand):
    def add_arguments(self, parser):
        parser.add_argument('channel_id', type=str)

    def handle(self, *args, **options):
        # license_id = options['license_id']
        channel_id = options['channel_id']

        # license = ccmodels.License.objects.get(pk=license_id)
        try:
            channel = ccmodels.Channel.objects.get(pk=channel_id)
            # increment the channel version
            raise_if_nodes_are_all_unchanged(channel)
            fh, tempdb = tempfile.mkstemp(suffix=".sqlite3")

            with using_content_database(tempdb):
                prepare_export_database(tempdb)
                map_content_tags(channel)
                map_channel_to_kolibri_channel(channel)
                map_content_nodes(channel.main_tree,)
                save_export_database(channel_id)
                increment_channel_version(channel)
                mark_all_nodes_as_changed(channel)
                # use SQLite backup API to put DB into archives folder.
                # Then we can use the empty db name to have SQLite use a temporary DB (https://www.sqlite.org/inmemorydb.html)

        except EarlyExit as e:
            logging.warning("Exited early due to {message}.".format(
                message=e.message))
            self.stdout.write("You can find your database in {path}".format(
                path=e.db_path))

def create_kolibri_license_object(license):
    return kolibrimodels.License.objects.get_or_create(
        license_name=license.license_name
    )


def increment_channel_version(channel):
    channel.version += 1
    channel.save()

def assign_license_to_contentcuration_nodes(channel, license):
    channel.main_tree.get_family().update(license_id=license.pk)


def map_content_tags(channel):
    logging.debug("Creating the Kolibri content tags.")

    cctags = ccmodels.ContentTag.objects.filter(
        channel=channel).values("tag_name", "id")
    kolibrimodels.ContentTag.objects.bulk_create(
        [kolibrimodels.ContentTag(**vals) for vals in cctags])

    logging.info("Finished creating the Kolibri content tags.")


def map_content_nodes(root_node):

    # make sure we process nodes higher up in the tree first, or else when we
    # make mappings the parent nodes might not be there

    node_queue = collections.deque()
    node_queue.append(root_node)

    def queue_get_return_none_when_empty():
        try:
            return node_queue.popleft()
        except IndexError:
            return None


    # kolibri_license = kolibrimodels.License.objects.get(license_name=license.license_name)
    with transaction.atomic():
        with ccmodels.ContentNode.objects.delay_mptt_updates():
            for node in iter(queue_get_return_none_when_empty, None):
                logging.debug("Mapping node with id {id}".format(
                    id=node.pk))

                children = (node.children.
                            # select_related('parent', 'files__preset', 'files__file_format').
                            all())
                node_queue.extend(children)

                kolibrinode = create_bare_contentnode(node)

                if node.kind.kind == content_kinds.EXERCISE:
                    create_perseus_exercise(node)
                if node.kind.kind != content_kinds.TOPIC:
                    create_associated_file_objects(kolibrinode, node)
                map_tags_to_node(kolibrinode, node)

def create_bare_contentnode(ccnode):
    logging.debug("Creating a Kolibri node for instance id {}".format(
        ccnode.node_id))

    kolibri_license = None
    if ccnode.license is not None:
        kolibri_license = create_kolibri_license_object(ccnode.license)[0]

    kolibrinode, is_new = kolibrimodels.ContentNode.objects.update_or_create(
        pk=ccnode.node_id,
        defaults={'kind': ccnode.kind.kind,
            'title': ccnode.title,
            'content_id': ccnode.content_id,
<<<<<<< HEAD
            'author' : ccnode.author,
=======
            'author' : ccnode.author or "",
>>>>>>> d2fae82e
            'description': ccnode.description,
            'sort_order': ccnode.sort_order,
            'license_owner': ccnode.copyright_holder or "",
            'license': kolibri_license,
            'available': True,  # TODO: Set this to False, once we have availability stamping implemented in Kolibri
            'stemmed_metaphone': ' '.join(fuzz(ccnode.title + ' ' + ccnode.description)),
        }
    )

    if ccnode.parent:
        logging.debug("Associating {child} with parent {parent}".format(
            child=kolibrinode.pk,
            parent=ccnode.parent.node_id
        ))
        kolibrinode.parent = kolibrimodels.ContentNode.objects.get(pk=ccnode.parent.node_id)

    kolibrinode.save()
    logging.debug("Created Kolibri ContentNode with node id {}".format(ccnode.node_id))
    logging.debug("Kolibri node count: {}".format(kolibrimodels.ContentNode.objects.all().count()))

    return kolibrinode


def create_associated_file_objects(kolibrinode, ccnode):
    logging.debug("Creating File objects for Node {}".format(kolibrinode.id))
    for ccfilemodel in ccnode.files.exclude(Q(preset_id=format_presets.EXERCISE_IMAGE) | Q(preset_id=format_presets.EXERCISE_GRAPHIE)):
        preset = ccfilemodel.preset
        format = ccfilemodel.file_format

        kolibrifilemodel = kolibrimodels.File.objects.create(
            pk=ccfilemodel.pk,
            checksum=ccfilemodel.checksum,
            extension=format.extension,
            available=True,  # TODO: Set this to False, once we have availability stamping implemented in Kolibri
            file_size=ccfilemodel.file_size,
            contentnode=kolibrinode,
            preset=preset.pk,
            supplementary=preset.supplementary,
            lang_id=ccfilemodel.language_id,          # TODO: fix this once we've implemented lang importing.
            thumbnail=preset.thumbnail,
        )

def create_perseus_exercise(ccnode):
    logging.debug("Creating Perseus Exercise for Node {}".format(ccnode.title))
    filename="{0}.{ext}".format(ccnode.title, ext=file_formats.PERSEUS)
    with tempfile.NamedTemporaryFile(suffix="zip", delete=False) as tempf:
        create_perseus_zip(ccnode, tempf)
        tempf.flush()

        ccmodels.File.objects.filter(contentnode=ccnode, preset_id=format_presets.EXERCISE).delete()

        assessment_file_obj = ccmodels.File.objects.create(
            file_on_disk=File(open(tempf.name, 'r'), name=filename),
            contentnode=ccnode,
            file_format_id=file_formats.PERSEUS,
            preset_id=format_presets.EXERCISE,
            original_filename=filename,
        )
        logging.debug("Created exercise for {0} with checksum {1}".format(ccnode.title, assessment_file_obj.checksum))

def create_perseus_zip(ccnode, write_to_path):
    assessment_items = ccmodels.AssessmentItem.objects.filter(contentnode = ccnode)

    with zipfile.ZipFile(write_to_path, "w") as zf:

        # Get mastery model information, set to default if none provided
        exercise_data = json.loads(ccnode.extra_fields)
        exercise_data = {} if exercise_data is None else exercise_data
        exercise_data.update({
            'mastery_model': exercise_data.get('mastery_model') or exercises.M_OF_N,
            'randomize': exercise_data.get('randomize') or True,
        })
        if exercise_data['mastery_model'] == exercises.M_OF_N:
            if 'n' not in exercise_data:
                exercise_data.update({'n':exercise_data.get('m') or max(len(self.questions), 1)})
            if 'm' not in exercise_data:
                exercise_data.update({'m':exercise_data.get('n') or max(len(self.questions), 1)})

        exercise_data.update({'all_assessment_items': [a.assessment_id for a in assessment_items], 'assessment_mapping':{a.assessment_id : a.type for a in assessment_items}})
        exercise_context = {
            'exercise': json.dumps(exercise_data)
        }
        exercise_result = render_to_string('perseus/exercise.json', exercise_context)
        zf.writestr("exercise.json", exercise_result)

        for question in ccnode.assessment_items.all():
            for image in question.files.filter(preset_id=format_presets.EXERCISE_IMAGE):
                image_name = "images/{0}.{ext}".format(image.checksum, ext=image.file_format_id)
                if image_name not in zf.namelist():
                    image.file_on_disk.open(mode="rb")
                    zf.writestr(image_name, image.file_on_disk.read())

            for image in question.files.filter(preset_id=format_presets.EXERCISE_GRAPHIE):
                svg_name = "images/{0}.svg".format(image.original_filename)
                json_name = "images/{0}-data.json".format(image.original_filename)
                if svg_name not in zf.namelist() or json_name not in zf.namelist():
                    image.file_on_disk.open(mode="rb")
                    content=image.file_on_disk.read()
                    content = content.split(exercises.GRAPHIE_DELIMITER)
                    zf.writestr(svg_name, content[0])
                    zf.writestr(json_name, content[1])

        for item in assessment_items:
            write_assessment_item(item, zf)

def write_assessment_item(assessment_item, zf):
    template=''
    replacement_string = exercises.IMG_PLACEHOLDER + "/images"

    answer_data = json.loads(assessment_item.answers)
    for answer in answer_data:
        answer['answer'] = answer['answer'].replace(exercises.CONTENT_STORAGE_PLACEHOLDER, replacement_string)

    hint_data = json.loads(assessment_item.hints)
    for hint in hint_data:
        hint['hint'] = hint['hint'].replace(exercises.CONTENT_STORAGE_PLACEHOLDER, replacement_string)

    context = {
        'question' : assessment_item.question.replace(exercises.CONTENT_STORAGE_PLACEHOLDER, replacement_string),
        'answers':answer_data,
        'multipleSelect':assessment_item.type == exercises.MULTIPLE_SELECTION,
        'raw_data': assessment_item.raw_data.replace(exercises.CONTENT_STORAGE_PLACEHOLDER, replacement_string),
        'hints': hint_data,
        'freeresponse':assessment_item.type == exercises.FREE_RESPONSE,
    }

    if assessment_item.type == exercises.MULTIPLE_SELECTION:
        template = 'perseus/multiple_selection.json'
    elif assessment_item.type == exercises.SINGLE_SELECTION:
        template = 'perseus/multiple_selection.json'
    elif assessment_item.type == exercises.FREE_RESPONSE:
        template = 'perseus/input_question.json'
    elif assessment_item.type == exercises.INPUT_QUESTION:
        template = 'perseus/input_question.json'
    elif assessment_item.type == exercises.PERSEUS_QUESTION:
        template = 'perseus/perseus_question.json'

    result = render_to_string(template, context).encode('utf-8', "ignore")
    filename = "{0}.json".format(assessment_item.assessment_id)
    zf.writestr(filename, result)

def map_channel_to_kolibri_channel(channel):
    logging.debug("Generating the channel metadata.")
    kolibri_channel = kolibrimodels.ChannelMetadata.objects.create(
        id=channel.id,
        name=channel.name,
        description=channel.description,
        version=channel.version,
        thumbnail=convert_channel_thumbnail(channel.thumbnail),
        root_pk=channel.main_tree.node_id,
    )
    logging.info("Generated the channel metadata.")

    return kolibri_channel

def convert_channel_thumbnail(thumbnail):
    """ encode_thumbnail: gets base64 encoding of thumbnail
        Args:
            thumbnail (str): file path or url to channel's thumbnail
        Returns: base64 encoding of thumbnail
    """
    encoding = None
    if thumbnail is None or thumbnail=='' or 'static' in thumbnail:
        return ""

    with open(ccmodels.generate_file_on_disk_name(thumbnail.split('.')[0], thumbnail), 'rb') as file_obj:
        encoding = base64.b64encode(file_obj.read()).decode('utf-8')
    return "data:image/png;base64," + encoding

def map_tags_to_node(kolibrinode, ccnode):
    """ map_tags_to_node: assigns tags to nodes (creates fk relationship)
        Args:
            kolibrinode (kolibri.models.ContentNode): node to map tag to
            ccnode (contentcuration.models.ContentNode): node with tags to map
        Returns: None
    """
    tags_to_add = []

    for tag in ccnode.tags.all():
        tags_to_add.append(kolibrimodels.ContentTag.objects.get(pk=tag.pk))

    kolibrinode.tags = tags_to_add
    kolibrinode.save()

def prepare_export_database(tempdb):
    call_command("flush", "--noinput", database=get_active_content_database())  # clears the db!
    call_command("migrate",
                 run_syncdb=True,
                 database=get_active_content_database(),
                 noinput=True)
    logging.info("Prepared the export database.")



def raise_if_nodes_are_all_unchanged(channel):

    logging.debug("Checking if we have any changed nodes.")

    changed_models = channel.main_tree.get_family().filter(changed=True)

    if changed_models.count() == 0:
        logging.debug("No nodes have been changed!")
        raise EarlyExit(message="No models changed!", db_path=None)

    logging.info("Some nodes are changed.")


def mark_all_nodes_as_changed(channel):
    logging.debug("Marking all nodes as changed.")

    channel.main_tree.get_family().update(changed=False, published=True)

    logging.info("Marked all nodes as changed.")

def save_export_database(channel_id):
    logging.debug("Saving export database")
    current_export_db_location = get_active_content_database()
    target_export_db_location = os.path.join(settings.DB_ROOT, "{id}.sqlite3".format(id=channel_id))
    try:
        os.mkdir(settings.DB_ROOT)
    except OSError:
        logging.debug("{} directory already exists".format(settings.DB_ROOT))

    shutil.copyfile(current_export_db_location, target_export_db_location)
    logging.info("Successfully copied to {}".format(target_export_db_location))

def get_active_content_database():

    # retrieve the temporary thread-local variable that `using_content_database` sets
    alias = getattr(THREAD_LOCAL, 'ACTIVE_CONTENT_DB_ALIAS', None)

    # try to connect to the content database, and if connection doesn't exist, create it
    try:
        connections[alias]
    except ConnectionDoesNotExist:
        if not os.path.isfile(alias):
            raise KeyError("Content DB '%s' doesn't exist!!" % alias)
        connections.databases[alias] = {
            'ENGINE': 'django.db.backends.sqlite3',
            'NAME': alias,
        }

    return alias
<|MERGE_RESOLUTION|>--- conflicted
+++ resolved
@@ -142,11 +142,7 @@
         defaults={'kind': ccnode.kind.kind,
             'title': ccnode.title,
             'content_id': ccnode.content_id,
-<<<<<<< HEAD
-            'author' : ccnode.author,
-=======
             'author' : ccnode.author or "",
->>>>>>> d2fae82e
             'description': ccnode.description,
             'sort_order': ccnode.sort_order,
             'license_owner': ccnode.copyright_holder or "",
