<!DOCTYPE HTML>
{% extends "base.html" %}
{% load staticfiles %}
{% load i18n %}

{% block content %}
	<script type="text/javascript" src="{% static 'js/bundles/channel_edit.js' %}"></script>

	<script>
		var channel = JSON.parse("{{ channel|escapejs}}");
		var license_list = JSON.parse("{{ license_list|escapejs}}");
		var mtypes = JSON.parse("{{ mimetypes|escapejs }}");
	</script>
	<script type="text/javascript">		
		var bundle = require("channel_edit");
		bundle.$(function() {
            window.channel_router = new bundle.ChannelEditRouter({user: "current_user"});
			bundle.Backbone.history.start({pushState: true, root: "{% url 'channels' %}"});
        });
    </script>
	
	<nav class="navbar collapse navbar-collapse" id="secondary-nav">
		<ul class="nav navbar-nav navbar-left">
			<a href="edit"><li id="channel-edit-button" class="text-center pull-left">Edit</li></a>
			<a href="preview"><li id="channel-preview-button" class="text-center pull-left">Preview</li></a>
			<!--<a><li id="channel-trash-button" class="text-center pull-left">Trash</li></a>-->
		</ul>
		<ul class="nav navbar-nav navbar-right" id="publish">
			<!--<li id="channel-publish-button" class="text-center">Unpublish Selected</li>-->
<<<<<<< HEAD
			<li id="channel-publish-button" class="text-center">Publish Changes</li>
=======
			<li id="channel-publish-button" class="text-center">PUBLISH</li>
>>>>>>> 5d5102e1
		</ul>
	</nav>	
	<div id="channel-edit-content-wrapper">
		<div id="main-content-area" class="container-fluid"></div>
		<div id="previewer-area" class="container pull-right"></div>
		<div id="queue-area" class="container pull-right"></div>
	</div>

{% endblock content %}<|MERGE_RESOLUTION|>--- conflicted
+++ resolved
@@ -27,11 +27,7 @@
 		</ul>
 		<ul class="nav navbar-nav navbar-right" id="publish">
 			<!--<li id="channel-publish-button" class="text-center">Unpublish Selected</li>-->
-<<<<<<< HEAD
-			<li id="channel-publish-button" class="text-center">Publish Changes</li>
-=======
 			<li id="channel-publish-button" class="text-center">PUBLISH</li>
->>>>>>> 5d5102e1
 		</ul>
 	</nav>	
 	<div id="channel-edit-content-wrapper">
