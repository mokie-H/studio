--- conflicted
+++ resolved
@@ -15,23 +15,9 @@
 from django.db.models import Count, Q, Sum
 from django.http import HttpResponse
 from django.utils.translation import ugettext as _
-<<<<<<< HEAD
 from le_utils.constants import format_presets, content_kinds, file_formats
 import contentcuration.models as models
 from contentcuration.tasks import deletetree_task
-=======
-from le_utils.constants import content_kinds, file_formats, format_presets
-
-
-def check_supported_browsers(user_agent_string):
-    if not user_agent_string:
-        return False
-    for browser in settings.SUPPORTED_BROWSERS:
-        if browser in user_agent_string:
-            return True
-    return False
->>>>>>> 51c53c4e
-
 
 def check_health_check_browser(user_agent_string):
     """
