"""
This module acts as the only interface point between other apps and the database backend for the content.
"""
import logging
import os
import re
import hashlib
import shutil
import tempfile
<<<<<<< HEAD
=======
import subprocess
>>>>>>> 7a71b0ca
from functools import wraps
from django.db.models import Q, Value
from django.db.models.functions import Concat
from django.conf import settings
from django.core.exceptions import ObjectDoesNotExist, SuspiciousOperation
from django.core.files import File as DjFile
from django.http import HttpResponse
from kolibri.content import models as KolibriContent
from le_utils.constants import format_presets, content_kinds, file_formats
import contentcuration.models as models

def check_supported_browsers(user_agent_string):
    for browser in settings.SUPPORTED_BROWSERS:
        if browser in user_agent_string:
            return True
    return False

def write_file_to_storage(fobj, check_valid = False, name=None):
    # Check that hash is valid
    checksum = hashlib.md5()
    for chunk in iter(lambda: fobj.read(4096), b""):
        checksum.update(chunk)
<<<<<<< HEAD
    name = name if name is not None else fobj._name if fobj._name else ""
    filename, ext = os.path.splitext(name) if name is not None else ("", "")
=======
    name = name or fobj._name or ""
    filename, ext = os.path.splitext(name)
>>>>>>> 7a71b0ca
    hashed_filename = checksum.hexdigest()
    full_filename = "{}{}".format(hashed_filename, ext)
    fobj.seek(0)

    if check_valid and hashed_filename != filename:
        raise SuspiciousOperation("Failed to upload file {0}: hash is invalid".format(name))

    # Get location of file
    file_path = models.generate_file_on_disk_name(hashed_filename, full_filename)

    # Write file
    with open(file_path, 'wb') as destf:
        shutil.copyfileobj(fobj, destf)
    return full_filename

<<<<<<< HEAD
def extract_thumbnail_from_video(fobj):
    from ffmpy import FFmpeg
    fh, fd = tempfile.mkstemp(suffix=".{}".format(file_formats.PNG))
    try:
        ff = FFmpeg(
            inputs={str(fobj.file_on_disk): None},
            outputs={fd: "-vcodec png -ss 10 -vframes 1 -an -f rawvideo -y"}
        )
        ff.run()
        filename = write_file_to_storage(open(fd, 'rb'), name=fd)
        checksum, ext = os.path.splitext(filename)
        file_location = models.generate_file_on_disk_name(checksum, filename)
        thumbnail_object = models.File(
            file_on_disk=DjFile(open(file_location, 'rb')),
            file_format_id=file_formats.PNG,
            original_filename = 'Extracted Thumbnail',
            contentnode=fobj.contentnode,
            file_size=os.path.getsize(file_location),
            preset_id=format_presets.VIDEO_THUMBNAIL,
        )
        thumbnail_object.save()
        return thumbnail_object
    finally:
        os.close(fh)
        os.unlink(fd)

=======
>>>>>>> 7a71b0ca
def recurse(node, level=0):
    print ('\t' * level), node.id, node.lft, node.rght, node.title
    for child in ContentNode.objects.filter(parent=node).order_by('sort_order'):
        recurse(child, level + 1)

def clean_db():
    logging.debug("*********** CLEANING DATABASE ***********")
    for file_obj in models.File.objects.filter(Q(preset = None) & Q(contentnode=None)):
        logging.debug("Deletng unreferenced file {0}".format(file_obj.__dict__))
        file_obj.delete()
    for node_obj in models.ContentNode.objects.filter(Q(parent=None) & Q(channel_main=None) & Q(channel_trash=None) & Q(user_clipboard=None)):
        logging.debug("Deletng unreferenced node: {0}".format(node_obj.pk))
        node_obj.delete()
    for tag_obj in models.ContentTag.objects.filter(tagged_content=None):
        logging.debug("Deleting unreferenced tag: {0}".format(tag_obj.tag_name))
        tag_obj.delete()
    logging.debug("*********** DONE ***********")

def calculate_node_metadata(node):
    metadata = {
        "total_count" : node.children.count(),
        "resource_count" : 0,
        "max_sort_order" : 1,
        "resource_size" : 0,
        "has_changed_descendant" : node.changed
    }

    if node.kind_id == "topic":
        for n in node.children.all():
            metadata['max_sort_order'] = max(n.sort_order, metadata['max_sort_order'])
            child_metadata = calculate_node_metadata(n)
            metadata['total_count'] += child_metadata['total_count']
            metadata['resource_size'] += child_metadata['resource_size']
            metadata['resource_count'] += child_metadata['resource_count']
            metadata['has_changed_descendant'] = metadata['has_changed_descendant'] or child_metadata['has_changed_descendant']

    else:
        metadata['resource_count'] = 1
        for f in node.files.values_list('file_size'):
            metadata['resource_size'] += f[0]
        metadata['max_sort_order'] = node.sort_order

    return metadata

def count_files(node):
    if node.kind_id == "topic":
        count = 0
        for n in node.children.all():
            count += count_files(n)
        return count
    return 1

def count_all_children(node):
    count = node.children.count()
    for n in node.children.all():
        count += count_all_children(n)
    return count

def get_total_size(node):
    total_size = 0
    if node.kind_id == "topic":
        for n in node.children.all():
            total_size += get_total_size(n)
    else:
        for f in node.files.all():
            total_size += f.file_size
    return total_size

def get_node_siblings(node):
    siblings = []
    for n in node.get_siblings(include_self=False):
        siblings.append(n.title)
    return siblings

def get_node_ancestors(node):
    ancestors = []
    for n in node.get_ancestors():
        ancestors.append(n.id)
    return ancestors

def get_child_names(node):
    names = []
    for n in node.get_children():
        names.append({"title": n.title, "id" : n.id})
    return names

def batch_add_tags(request):
    # check existing tag and subtract them from bulk_create
    insert_list = []
    tag_names = request.POST.getlist('tags[]')
    existing_tags = models.ContentTag.objects.filter(tag_name__in=tag_names)
    existing_tag_names = existing_tags.values_list('tag_name', flat=True)
    new_tag_names = set(tag_names) - set(existing_tag_names)
    for name in new_tag_names:
        insert_list.append(models.ContentTag(tag_name=name))
    new_tags = models.ContentTag.objects.bulk_create(insert_list)

    # bulk add all tags to selected nodes
    all_tags = set(existing_tags).union(set(new_tags))
    ThroughModel = models.Node.tags.through
    bulk_list = []
    node_pks = request.POST.getlist('nodes[]')
    for tag in all_tags:
        for pk in node_pks:
            bulk_list.append(ThroughModel(node_id=pk, contenttag_id=tag.pk))
    ThroughModel.objects.bulk_create(bulk_list)

    return HttpResponse("Tags are successfully saved.", status=200)<|MERGE_RESOLUTION|>--- conflicted
+++ resolved
@@ -7,10 +7,7 @@
 import hashlib
 import shutil
 import tempfile
-<<<<<<< HEAD
-=======
 import subprocess
->>>>>>> 7a71b0ca
 from functools import wraps
 from django.db.models import Q, Value
 from django.db.models.functions import Concat
@@ -33,13 +30,8 @@
     checksum = hashlib.md5()
     for chunk in iter(lambda: fobj.read(4096), b""):
         checksum.update(chunk)
-<<<<<<< HEAD
-    name = name if name is not None else fobj._name if fobj._name else ""
-    filename, ext = os.path.splitext(name) if name is not None else ("", "")
-=======
     name = name or fobj._name or ""
     filename, ext = os.path.splitext(name)
->>>>>>> 7a71b0ca
     hashed_filename = checksum.hexdigest()
     full_filename = "{}{}".format(hashed_filename, ext)
     fobj.seek(0)
@@ -55,35 +47,6 @@
         shutil.copyfileobj(fobj, destf)
     return full_filename
 
-<<<<<<< HEAD
-def extract_thumbnail_from_video(fobj):
-    from ffmpy import FFmpeg
-    fh, fd = tempfile.mkstemp(suffix=".{}".format(file_formats.PNG))
-    try:
-        ff = FFmpeg(
-            inputs={str(fobj.file_on_disk): None},
-            outputs={fd: "-vcodec png -ss 10 -vframes 1 -an -f rawvideo -y"}
-        )
-        ff.run()
-        filename = write_file_to_storage(open(fd, 'rb'), name=fd)
-        checksum, ext = os.path.splitext(filename)
-        file_location = models.generate_file_on_disk_name(checksum, filename)
-        thumbnail_object = models.File(
-            file_on_disk=DjFile(open(file_location, 'rb')),
-            file_format_id=file_formats.PNG,
-            original_filename = 'Extracted Thumbnail',
-            contentnode=fobj.contentnode,
-            file_size=os.path.getsize(file_location),
-            preset_id=format_presets.VIDEO_THUMBNAIL,
-        )
-        thumbnail_object.save()
-        return thumbnail_object
-    finally:
-        os.close(fh)
-        os.unlink(fd)
-
-=======
->>>>>>> 7a71b0ca
 def recurse(node, level=0):
     print ('\t' * level), node.id, node.lft, node.rght, node.title
     for child in ContentNode.objects.filter(parent=node).order_by('sort_order'):
