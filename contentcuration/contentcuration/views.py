--- conflicted
+++ resolved
@@ -355,12 +355,8 @@
     # There might be some legacy nodes that don't have these, so ensure they are added
     if not new_node.original_channel_id or not new_node.original_source_node_id:
         original_node = node.get_original_node()
-<<<<<<< HEAD
-        new_node.original_channel_id = original_node.get_channel().id if original_node.get_channel() else None
-=======
         original_channel = original_node.get_channel()
         new_node.original_channel_id = original_channel.id if original_channel else None
->>>>>>> 7cbe6107
         new_node.original_source_node_id = original_node.node_id
 
     # store the new unsaved model in a list, at the appropriate level, for later creation
