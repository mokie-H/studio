--- conflicted
+++ resolved
@@ -17,33 +17,9 @@
 export const markdownToEditorNodes = markdown => {
   const matches = [...markdown.matchAll(IMAGE_REGEX)];
   matches.forEach(match => {
-<<<<<<< HEAD
     // Make sure the exercise placeholder is there
     const mdImage = match[0];
     markdown = markdown.replace(mdImage, imageMdToImageNodeHTML(mdImage));
-=======
-    const imgMarkdown = match[0];
-    const description = match[1];
-    const filePathWithPlaceholder = match[2];
-    const fileNameWithExtension = match[3];
-    const width = match[4];
-    const height = match[5];
-
-    const imagePath = `/content/storage/${fileNameWithExtension[0]}/${fileNameWithExtension[1]}`;
-    const src = filePathWithPlaceholder.replace(IMAGE_PLACEHOLDER, imagePath);
-    const checksum = fileNameWithExtension.split('.')[0];
-    markdown = markdown.replace(
-      imgMarkdown,
-      `<img
-        alt="${description}"
-        src="${src}"
-        width="${width || 'auto'}"
-        height="${height || 'auto'}"
-        class="${CLASS_IMG_FIELD}"
-        data-checksum="${checksum}"
-      />`
-    );
->>>>>>> 9a00e7f4
   });
 
   return markdown;
