<template>

  <div
    style="position: relative;"
    class="wrapper"
    :class="{highlight, uploading: Boolean(uploadingChecksum)}"
    @dragenter="highlight = true"
    @dragover="highlight = true"
    @dragleave="highlight = false"
    @drop="highlight = false"
  >
    <div
      ref="editor"
      class="editor"
    ></div>

    <FormulasMenu
      v-if="formulasMenu.isOpen"
      v-model="formulasMenu.formula"
      v-click-outside="onClick"
      class="formulas-menu"
      :anchorArrowSide="formulasMenu.anchorArrowSide"
      :mathQuill="mathQuill"
      style="position:absolute"
      :style="formulasMenu.style"
      @insert="onFormulasMenuInsert"
      @cancel="onFormulasMenuCancel"
    />
    <ImagesMenu
      v-if="imagesMenu.isOpen"
      ref="imagesMenu"
      v-click-outside="onClick"
      class="images-menu"
      :anchorArrowSide="imagesMenu.anchorArrowSide"
      style="position:absolute"
      :style="imagesMenu.style"
      :src="imagesMenu.src"
      :alt="imagesMenu.alt"
      :handleFileUpload="handleFileUpload"
      :getFileUpload="getFileUpload"
      :imagePreset="imagePreset"
      @insert="insertImageToEditor"
      @cancel="onImagesMenuCancel"
    />
  </div>

</template>

<script>

  /**
   * * * * * * * * * * * * * * * * * * *
   * See docs/markdown_editor_viewer.md
   * * * * * * * * * * * * * * * * * * *
   */

  import '../mathquill/mathquill.js';
  import 'codemirror/lib/codemirror.css';
  import '@toast-ui/editor/dist/toastui-editor.css';

  import Editor from '@toast-ui/editor';
  import debounce from 'lodash/debounce';

  import imageUpload, { paramsToImageNodeHTML } from '../plugins/image-upload';
  import formulas from '../plugins/formulas';
  import minimize from '../plugins/minimize';
  import formulaHtmlToMd from '../plugins/formulas/formula-html-to-md';
  import formulaMdToHtml from '../plugins/formulas/formula-md-to-html';
  import imagesHtmlToMd from '../plugins/image-upload/image-html-to-md';
  import imagesMdToHtml from '../plugins/image-upload/image-md-to-html';

  import { CLASS_MATH_FIELD_ACTIVE } from '../constants';
  import { registerMarkdownFormulaNode } from '../plugins/formulas/MarkdownFormulaNode';
  import { registerMarkdownImageNode } from '../plugins/image-upload/MarkdownImageNode';
  import { clearNodeFormat, getExtensionMenuPosition } from './utils';
  import keyHandlers from './keyHandlers';
  import FormulasMenu from './FormulasMenu/FormulasMenu';
  import ImagesMenu from './ImagesMenu/ImagesMenu';
  import ClickOutside from 'shared/directives/click-outside';

  registerMarkdownFormulaNode();
  registerMarkdownImageNode();

  const wrapWithSpaces = html => `&nbsp;${html}&nbsp;`;

  export default {
    name: 'MarkdownEditor',
    components: {
      FormulasMenu,
      ImagesMenu,
    },
    directives: {
      ClickOutside,
    },
    model: {
      prop: 'markdown',
      event: 'update',
    },
    props: {
      markdown: {
        type: String,
      },
      // Inject function to handle file uploads
      handleFileUpload: {
        type: Function,
      },
      // Inject function to get file upload object
      getFileUpload: {
        type: Function,
      },
      imagePreset: {
        type: String,
      },
    },
    data() {
      return {
        editor: null,
        highlight: false,
        formulasMenu: {
          isOpen: false,
          formula: '',
          anchorArrowSide: null,
          style: {
            top: 'initial',
            left: 'initial',
            right: 'initial',
          },
        },
        imagesMenu: {
          isOpen: false,
          anchorArrowSide: null,
          src: '',
          alt: '',
          style: {
            top: 'initial',
            left: 'initial',
            right: 'initial',
          },
        },
        activeImageNode: null,
        uploadingChecksum: '',
        mathQuill: null,
        keyDownEventListener: null,
        clickEventListener: null,
        editImageEventListener: null,
      };
    },
    watch: {
      markdown(newMd, previousMd) {
        if (newMd !== previousMd && newMd !== this.editor.getMarkdown()) {
          this.editor.setMarkdown(newMd);
          this.updateCustomNodeSpacers();
          this.initImageFields();
        }
      },
<<<<<<< HEAD
      'file.error'() {
        // eslint-disable-next-line
        console.error('The image could not be uploaded');
      },
      'file.progress'(progress) {
        if (progress === 0) {
          // eslint-disable-next-line
          // console.log('The image upload has started');
        } else if (progress === 1) {
          // eslint-disable-next-line
          console.log('The image upload has finished');
          this.insertImageToEditor({ src: this.file.url, alt: '' });
          this.uploadingChecksum = '';
        }
=======
      imageEls() {
        this.initImageFields();
        this.cleanUpImageFields();
>>>>>>> 9a00e7f4
      },
    },
    mounted() {
      this.mathQuill = MathQuill.getInterface(2);

      // This is currently the only way of inheriting and adjusting
      // default TUI's convertor methods
      // see https://github.com/nhn/tui.editor/issues/615
      const tmpEditor = new Editor({
        el: this.$refs.editor,
      });
      const Convertor = tmpEditor.convertor.constructor;
      class CustomConvertor extends Convertor {
        toMarkdown(html, toMarkOptions) {
          // Delete the img rule to prevent images from getting
          // pre-parsed (need to factor in width and height)
          delete toMarkOptions.renderer.rules.IMG;
          let content = super.toMarkdown(html, toMarkOptions);
          content = formulaHtmlToMd(content);
          content = imagesHtmlToMd(content);
          content = content.replaceAll('&nbsp;', ' ');
          return content;
        }
      }
      tmpEditor.remove();

      const createBoldButton = () => {
        {
          const button = document.createElement('button');
          button.className = 'tui-bold tui-toolbar-icons';
          return button;
        }
      };
      const createItalicButton = () => {
        {
          const button = document.createElement('button');
          button.className = 'tui-italic tui-toolbar-icons';
          return button;
        }
      };
      const options = {
        el: this.$refs.editor,
        minHeight: '240px',
        height: 'auto',
        initialValue: this.markdown,
        initialEditType: 'wysiwyg',
        usageStatistics: false,
        toolbarItems: [
          {
            type: 'button',
            options: {
              el: createBoldButton(),
              command: 'Bold',
              tooltip: this.$tr('bold'),
            },
          },
          {
            type: 'button',
            options: {
              el: createItalicButton(),
              command: 'Italic',
              tooltip: this.$tr('italic'),
            },
          },
        ],
        hideModeSwitch: true,
        plugins: [
          [
            imageUpload,
            {
              onImageDrop: this.onImageDrop,
              onImageUploadToolbarBtnClick: this.onImageUploadToolbarBtnClick,
              toolbarBtnTooltip: this.$tr('image'),
            },
          ],
          [
            formulas,
            {
              onFormulasToolbarBtnClick: this.onFormulasToolbarBtnClick,
              toolbarBtnTooltip: this.$tr('formulas'),
            },
          ],
          [
            minimize,
            {
              onMinimizeToolbarBtnClick: this.onMinimizeToolbarBtnClick,
              toolbarBtnTooltip: this.$tr('minimize'),
            },
          ],
        ],
        customConvertor: CustomConvertor,
        // https://github.com/nhn/tui.editor/blob/master/apps/editor/docs/custom-html-renderer.md
        customHTMLRenderer: {
          text(node) {
            let content = formulaMdToHtml(node.literal);
            content = imagesMdToHtml(content);
            return {
              type: 'html',
              content,
            };
          },
        },
      };

      this.editor = new Editor(options);

      this.editor.focus();

      this.editor.on('change', () => {
        this.$emit('update', this.editor.getMarkdown());
      });

      this.initMathFields();
      this.initImageFields();

      this.editor.getSquire().addEventListener('willPaste', this.onPaste);
      this.keyDownEventListener = this.$el.addEventListener('keydown', this.onKeyDown, true);
      this.clickEventListener = this.$el.addEventListener('click', this.onClick);
      this.editImageEventListener = this.$el.addEventListener('editImage', this.handleEditImage);

      // Make sure all custom nodes have spacers around them.
      // Note: this is debounced because it's called every keystroke
      const editorEl = this.$refs.editor;
      this.updateCustomNodeSpacers = debounce(() => {
        editorEl.querySelectorAll('span[is]').forEach(el => {
          el.editing = true;
          const hasLeftwardSpace = el => {
            return (
              el.previousSibling &&
              el.previousSibling.textContent &&
              el.previousSibling.textContent.match(/\s$/)
            );
          };
          const hasRightwardSpace = el => {
            return (
              el.nextSibling &&
              el.nextSibling.textContent &&
              el.nextSibling.textContent.match(/^\s/)
            );
          };
          if (!hasLeftwardSpace(el)) {
            el.insertAdjacentText('beforebegin', '\xa0');
          }
          if (!hasRightwardSpace(el)) {
            el.insertAdjacentText('afterend', '\xa0');
          }
        });
      }, 150);

      this.updateCustomNodeSpacers();
    },
    activated() {
      this.editor.focus();
    },
    beforeDestroy() {
      this.editor.getSquire().removeEventListener('willPaste', this.onPaste);
      this.$el.removeEventListener(this.keyDownEventListener, this.onKeyDown, true);
      this.$el.removeEventListener(this.clickEventListener, this.onClick);
      this.$el.removeEventListener(this.editImageEventListener, this.handleEditImage);
    },
    methods: {
      /**
       * Handle Squire keydown events - TUI WYSIWYG editor is built
       * on top of Squire (https://github.com/neilj/Squire)
       * and provides its instance including API methods
       *
       * TUI's `addKeyEventHandler` is not sufficient because they
       * internally override some of the actions that need to be
       * customized from here => needs to be set on Squire level
       * Modifying default Squire key events is not documented but there's
       * a recommended solution here https://github.com/neilj/Squire/issues/107
       */
      onKeyDown(event) {
        const squire = this.editor.getSquire();

        // Apply squire selection workarounds
        this.fixSquireSelectionOnKeyDown(event);

        if (event.key in keyHandlers) {
          keyHandlers[event.key](squire);
        }

        // ESC should close menus if any are open
        // or close the editor if none are open
        if (event.key === 'Escape') {
          event.stopImmediatePropagation();
          if (this.formulasMenu.isOpen) {
            this.resetFormulasMenu();
          } else if (this.imagesMenu.isOpen) {
            this.resetImagesMenu();
          } else {
            this.onMinimizeToolbarBtnClick();
          }
        }

        // Add keyboard shortcuts handlers for custom markdown
        // editor toolbar buttons: image upload (ctrl+p),
        // formulas (ctrl+f), minimize (ctrl+m)
        // Needs to be done here because TUI editor currently
        // doesn't support customizing shortcuts
        // https://github.com/nhn/tui.editor/issues/281
        if (event.ctrlKey === true && event.key === 'p') {
          event.stopImmediatePropagation();
          this.onImageUploadToolbarBtnClick();
        }

        if (event.ctrlKey === true && event.key === 'f') {
          this.onFormulasToolbarBtnClick();
        }

        if (event.ctrlKey === true && event.key === 'm') {
          this.onMinimizeToolbarBtnClick();
        }

        // Allow default keyboard shortcut handlers
        // for supported actions: bold (ctrl+b), italics (ctrl+i),
        // select all (ctrl+a), copy (ctrl+c),
        // cut (ctrl+x), paste (ctrl+v)
        // Disable all remaining default keyboard shortcuts.
        if (event.ctrlKey === true && ['b', 'i', 'a', 'c', 'x', 'v', 'z'].includes(event.key)) {
          return;
        }

        // Disable all remaining Ctrl key shortcuts
        if (event.ctrlKey === true) {
          event.preventDefault();
          event.stopPropagation();
        }

        this.updateCustomNodeSpacers();
      },
      onPaste(event) {
        const fragment = clearNodeFormat({
          node: event.fragment,
          ignore: ['b', 'i'],
        });
        event.fragment = fragment;
      },
      onImageDrop(file) {
        this.activeImageComponent = null;
        this.highlight = false;

        const cursor = this.getCursor();
        const position = getExtensionMenuPosition({
          editorEl: this.$el,
          targetX: cursor.x,
          targetY: cursor.y + cursor.height,
        });
        this.resetImagesMenu();
        this.openImagesMenu({ position });

        // need to wait for the images menu component
        this.$nextTick(() => {
          this.$refs.imagesMenu.handleFiles([file]);
        });
      },
      onImageUploadToolbarBtnClick() {
        if (this.imagesMenu.isOpen === true) {
          return;
        }
        this.activeImageNode = null;

        const cursor = this.getCursor();
        const position = getExtensionMenuPosition({
          editorEl: this.$el,
          targetX: cursor.x,
          targetY: cursor.y + cursor.height,
        });
        this.resetImagesMenu();
        this.openImagesMenu({ position });
      },
      onFormulasToolbarBtnClick() {
        if (this.formulasMenu.isOpen === true) {
          return;
        }

        const cursor = this.getCursor();
        const formulasMenuPosition = getExtensionMenuPosition({
          editorEl: this.$el,
          targetX: cursor.x,
          targetY: cursor.y + cursor.height,
        });

        this.resetFormulasMenu();
        this.openFormulasMenu({ position: formulasMenuPosition });
      },
      onMinimizeToolbarBtnClick() {
        this.$emit('minimize');
        // Make sure tooltip gets removed from screen
        document.querySelectorAll('.tui-tooltip').forEach(tooltip => {
          tooltip.style.display = 'none';
        });
      },
      getCursor() {
        return this.editor.getSquire().getCursorPosition();
      },
      fixSquireSelectionOnKeyDown(event) {
        /**
         *  On 'backspace' events, Squire doesn't behave consistently in both Chrome and FireFox,
         *  particularly when dealing with custom elements or elements with `contenteditable=false`.
         *
         *  This function modifies the selection with the intention of correcting it before Squire
         *  handles it in the usual way.
         *
         *  This is a tricky workaround, so please edit this function with care.
         */

        const squire = this.editor.getSquire();
        const selection = squire.getSelection();

        // Prevent Squire from deleting custom editor nodes when the cursor is left of one.
        const isCustomNode = node => node && node.hasAttribute && node.hasAttribute('is');

        const getElementAtRelativeOffset = (selection, offset) =>
          selection &&
          squire.getSelectionInfoByOffset(selection.endContainer, selection.endOffset + offset)
            .element;

        const getLeftwardElement = selection => getElementAtRelativeOffset(selection, -1);
        const getRightwardElement = selection => getElementAtRelativeOffset(selection, 1);

        const getCharacterAtRelativeOffset = (selection, relativeOffset) => {
          let { element, offset } = squire.getSelectionInfoByOffset(
            selection.startContainer,
            selection.startOffset + relativeOffset
          );
          return element.nodeType === document.TEXT_NODE && element.textContent[offset];
        };

        const spacerAndCustomElementAreLeftward = selection =>
          selection &&
          isCustomNode(getElementAtRelativeOffset(selection, -2)) &&
          selection.startContainer.nodeType === document.TEXT_NODE &&
          getCharacterAtRelativeOffset(selection, -1) &&
          !!getCharacterAtRelativeOffset(selection, -1).match(/^\s/);

        const spacerAndCustomElementAreRightward = selection =>
          selection &&
          isCustomNode(getElementAtRelativeOffset(selection, 2)) &&
          selection.startContainer.nodeType === document.TEXT_NODE &&
          getCharacterAtRelativeOffset(selection, 0) &&
          !!getCharacterAtRelativeOffset(selection, 0).match(/\s$/);

        const moveCursor = (selection, amount) => {
          let { element, offset } = squire.getSelectionInfoByOffset(
            selection.startContainer,
            selection.startOffset + amount
          );
          if (amount > 0) {
            selection.setStart(element, offset);
          } else {
            selection.setEnd(element, offset);
          }
          return selection;
        };

        // make sure Squire doesn't delete rightward custom nodes when 'backspace' is pressed
        if (event.key !== 'ArrowRight' && event.key !== 'Delete') {
          if (isCustomNode(getRightwardElement(selection))) {
            squire.setSelection(moveCursor(selection, -1));
          }
        }
        // make sure Squire doesn't get stuck with a broken cursor position when deleting
        // elements with `contenteditable="false"` in FireFox
        let leftwardElement = getLeftwardElement(selection);
        if (event.key === 'Backspace') {
          if (selection.startContainer.tagName === 'DIV') {
            // This happens normally when deleting from the beginning of an empty line...
            if (isCustomNode(selection.startContainer.childNodes[selection.startOffset - 1])) {
              // ...but on FireFox it also happens if you press 'backspace' and the leftward
              // element has `contenteditable="false"` (which is necessary on FireFox for
              // a different reason).  As a result, Squire.js gets stuck. The trick here is
              // to fix its selection so it knows what to delete.
              let fixedStartContainer =
                selection.startContainer.childNodes[selection.startOffset - 1];
              let fixedEndContainer = selection.endContainer.childNodes[selection.endOffset - 1];
              if (fixedStartContainer && fixedEndContainer) {
                selection.setStart(fixedStartContainer, 0);
                selection.setEnd(fixedEndContainer, 1);
                squire.setSelection(selection);
              }
            }
          } else if (isCustomNode(leftwardElement)) {
            // In general, if the cursor is to the right of a custom node and 'backspace'
            // is pressed, add that node to the selection so that it will be deleted.
            selection.setStart(leftwardElement, 0);
            squire.setSelection(selection);
          } else if (spacerAndCustomElementAreLeftward(selection)) {
            // if there's a custom node and a spacer, delete them both
            selection.setStart(getElementAtRelativeOffset(selection, -2), 0);
            squire.setSelection(selection);
          }
        } else if (event.key === 'Delete') {
          if (spacerAndCustomElementAreRightward(selection)) {
            // if there's a custom node and a spacer, delete them both
            selection.setEnd(getElementAtRelativeOffset(selection, 2).nextSibling, 1);
            squire.setSelection(selection);
          }
        }
        // the cursor will get stuck if it's inside of a non-contentEditable parent
        if (!selection.startContainer.parentElement.isContentEditable) {
          selection.setStart(selection.startContainer.parentElement, 0);
        }
        if (!selection.endContainer.parentElement.isContentEditable) {
          selection.setEnd(selection.endContainer.parentElement, 0);
        }
        // if any part of a custom node is in the selection, include the whole thing
        if (isCustomNode(selection.startContainer)) {
          let previousSibling = selection.startContainer.previousSibling;
          selection.setStart(previousSibling, previousSibling.length - 1);
          squire.setSelection(selection);
        }
        if (isCustomNode(selection.endContainer)) {
          selection.setEnd(selection.endContainer.nextSibling, 1);
          squire.setSelection(selection);
        }
        // Crucial debugging tip... uncomment the following line:
        // console.log("keypress", selection, event);
      },
      onClick(event) {
        this.highlight = false;
        const target = event.target;

        let mathFieldEl = null;
        if (target.getAttribute('is') === 'markdown-formula-node') {
          mathFieldEl = target;
        }
        const clickedOnMathField = mathFieldEl !== null;
        const clickedOnActiveMathField =
          clickedOnMathField &&
          mathFieldEl.classList &&
          mathFieldEl.classList.contains(CLASS_MATH_FIELD_ACTIVE);
        const clickedOnFormulasMenu =
          (target.classList && target.classList.contains('formulas-menu')) ||
          target.closest('.formulas-menu');
        const clickedOnImagesMenu =
          (target.classList && target.classList.contains('images-menu')) ||
          target.closest('.images-menu');
        const clickedOnEditorToolbarBtn =
          target.classList && target.classList.contains('tui-toolbar-icons');

        // skip markdown editor toolbar buttons clicks
        // they have their own handlers defined
        if (clickedOnEditorToolbarBtn) {
          return;
        }

        // no need to do anything when the formulas menu clicked
        if (clickedOnFormulasMenu) {
          return;
        }

        // no need to do anything when an active math field clicked
        if (clickedOnActiveMathField) {
          return;
        }

        // no need to do anything when the images menu clicked
        if (clickedOnImagesMenu) {
          return;
        }

        // if clicked outside of open formulas menu
        // and active math field then close the formulas
        // menu and clear data related to its previous state
        if (this.formulasMenu.isOpen) {
          this.insertFormulaToEditor();
          this.removeMathFieldActiveClass();
          this.resetFormulasMenu();
        }

        // if clicked outside of open images menu close images
        // menu and clear data related to its previous state
        if (this.imagesMenu.isOpen) {
          this.resetImagesMenu();
        }

        // no need to continue if regular text clicked
        if (!clickedOnMathField) {
          return;
        }

        // open formulas menu if a math field clicked
        const formulasMenuPosition = getExtensionMenuPosition({
          editorEl: this.$el,
          targetX: mathFieldEl.getBoundingClientRect().left,
          targetY: mathFieldEl.getBoundingClientRect().bottom,
        });

        // get current formula from the custom element's underlying vue instance
        const formulasMenuFormula = mathFieldEl.getVueInstance().latex;

        // just a little visual enhancement to make clear
        // that the formula menu is linked to a math field
        // element being edited
        if (formulasMenuPosition.left !== null) {
          formulasMenuPosition.left += 10;
        }
        if (formulasMenuPosition.right !== null) {
          formulasMenuPosition.right -= 10;
        }

        mathFieldEl.classList.add(CLASS_MATH_FIELD_ACTIVE);

        // `nextTick` - to be sure that the formula
        // was reset before a new formula set
        // important when a math field is being edited in open
        // formulas menu and another math field is clicked
        this.$nextTick(() => {
          this.openFormulasMenu({
            position: formulasMenuPosition,
            formula: formulasMenuFormula,
          });
        });
      },
      onFormulasMenuInsert() {
        this.insertFormulaToEditor();

        this.removeMathFieldActiveClass();
        this.resetFormulasMenu();
        this.editor.focus();
      },
      onFormulasMenuCancel() {
        this.removeMathFieldActiveClass();
        this.resetFormulasMenu();
        this.editor.focus();
      },
      // Set custom `markdown-formula-node` nodes as `editing=true`.
      initMathFields() {
        this.$el.querySelectorAll('span[is="markdown-formula-node"]').forEach(el => {
          el.editing = true;
        });
      },
      findActiveMathField() {
        return this.$el.getElementsByClassName(CLASS_MATH_FIELD_ACTIVE)[0] || null;
      },
      removeMathFieldActiveClass() {
        const activeMathField = this.findActiveMathField();

        if (activeMathField !== null) {
          activeMathField.classList.remove(CLASS_MATH_FIELD_ACTIVE);
        }
      },
      openFormulasMenu({ position, formula = null }) {
        this.resetMenus();
        const top = `${position.top}px`;

        let left, right, anchorArrowSide;

        if (position.left !== null) {
          right = 'initial';
          left = `${position.left}px`;
          anchorArrowSide = 'left';
        } else {
          left = 'initial';
          right = `${position.right}px`;
          anchorArrowSide = 'right';
        }

        this.formulasMenu = {
          isOpen: true,
          formula: formula !== null ? formula : '',
          anchorArrowSide,
          style: {
            top,
            left,
            right,
          },
        };
      },
      /**
       * Insert formula from formulas menu to markdown editor.
       * If there is an active math field, replace it by a new
       * element with the updated formula. Otherwise insert a new
       * element with the formula on a current cursor position.
       */
      insertFormulaToEditor() {
        const formula = this.formulasMenu.formula;

        if (!formula) {
          return;
        }

        const formulaEl = document.createElement('span');
        formulaEl.setAttribute('is', 'markdown-formula-node');
        formulaEl.setAttribute('editing', true);
        formulaEl.innerHTML = formula;
        let formulaHTML = formulaEl.outerHTML;
        const activeMathFieldEl = this.findActiveMathField();

        if (activeMathFieldEl !== null) {
          // setting `outerHTML` is the preferred way to reset a custom node
          activeMathFieldEl.outerHTML = formulaHTML;
        } else {
          let squire = this.editor.getSquire();
          squire.insertHTML(formulaHTML);
          this.updateCustomNodeSpacers();
        }
      },
      resetFormulasMenu() {
        this.formulasMenu = {
          isOpen: false,
          formula: '',
          anchorArrowSide: null,
          style: {
            top: 'initial',
            left: 'initial',
            right: 'initial',
          },
        };
      },

      /* IMAGE MENU */
      /**
       * Initialize elements with image field class with ImageField component
       */
      handleEditImage(event) {
        let { editorNode, editEvent, image } = event.detail;
        this.activeImageNode = editorNode;
        let editorEl = this.$el;
        let position = getExtensionMenuPosition({
          editorEl,
          targetX: editEvent.clientX,
          targetY: editEvent.clientY,
        });
        this.openImagesMenu({
          position,
          alt: image.alt,
          src: image.src,
        });
      },
      initImageFields() {
        this.$el.querySelectorAll('span[is="markdown-image-node"]').forEach(imageEl => {
          imageEl.editing = true;
        });
      },
      openImagesMenu({ position, src = '', alt = '' }) {
        this.resetMenus();
        const top = `${position.top}px`;

        let left, right, anchorArrowSide;

        if (position.left !== null) {
          right = 'initial';
          left = `${position.left}px`;
          anchorArrowSide = 'left';
        } else {
          left = 'initial';
          right = `${position.right}px`;
          anchorArrowSide = 'right';
        }
        this.imagesMenu = {
          isOpen: true,
          anchorArrowSide,
          src,
          alt,
          style: {
            top,
            left,
            right,
          },
        };
      },
      /**
       * Insert image from images menu to markdown editor.
       * Emit an uploaded event to let parent process files
       * properly
       */
      insertImageToEditor(imageData) {
        const mdImageNodeHTML = paramsToImageNodeHTML(imageData);
        if (!imageData) {
          return;
        }
        if (this.activeImageNode) {
          this.activeImageNode.outerHTML = mdImageNodeHTML;
        } else {
          const template = document.createElement('template');
          template.innerHTML = mdImageNodeHTML;
          const mdImageEl = template.content.firstElementChild;
          mdImageEl.setAttribute('editing', true);

          // insert non-breaking spaces to allow users to write text before and after
          this.editor.getSquire().insertHTML(wrapWithSpaces(mdImageEl.outerHTML));

          this.initImageFields();
        }
        this.resetImagesMenu();
      },
      onImagesMenuCancel() {
        this.resetImagesMenu();
        this.editor.focus();
      },
      resetImagesMenu() {
        this.imagesMenu = {
          isOpen: false,
          anchorArrowSide: null,
          src: '',
          alt: '',
          style: {
            top: 'initial',
            left: 'initial',
            right: 'initial',
          },
        };
      },
      resetMenus() {
        this.resetImagesMenu();
        this.resetFormulasMenu();
      },
    },
    $trs: {
      bold: 'Bold (Ctrl+B)',
      italic: 'Italic (Ctrl+I)',
      image: 'Insert image (Ctrl+P)',
      formulas: 'Insert formula (Ctrl+F)',
      minimize: 'Minimize (Ctrl+M)',
    },
  };

</script>

<style lang="less" scoped>

  @import '../mathquill/mathquill.css';

  .uploading {
    cursor: progress;
  }

  .formulas-menu,
  .images-menu {
    z-index: 2;
  }

  .wrapper {
    border: 4px solid transparent;
    &.highlight {
      border-color: var(--v-primary-base);
    }
  }

  // TODO (when updating to new frontend files structure)
  // find better location for following styles that
  // are supposed to be common to all editable fields
  /deep/ .mq-editable-field {
    border: 0;

    .mq-to,
    .mq-from,
    .mq-sup,
    .mq-sup-inner,
    .mq-sub,
    .mq-numerator,
    .mq-denominator {
      padding-right: 1px;
      padding-left: 1px;
      border: 1px solid gray;
    }

    .mq-int .mq-sup {
      border: 0;
    }
  }

</style><|MERGE_RESOLUTION|>--- conflicted
+++ resolved
@@ -153,7 +153,6 @@
           this.initImageFields();
         }
       },
-<<<<<<< HEAD
       'file.error'() {
         // eslint-disable-next-line
         console.error('The image could not be uploaded');
@@ -168,11 +167,6 @@
           this.insertImageToEditor({ src: this.file.url, alt: '' });
           this.uploadingChecksum = '';
         }
-=======
-      imageEls() {
-        this.initImageFields();
-        this.cleanUpImageFields();
->>>>>>> 9a00e7f4
       },
     },
     mounted() {
