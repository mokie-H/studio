<template>

  <div v-if="nodes.length" class="details-edit-view">
    <VForm ref="form" v-model="valid" :lazy-validation="newContent">
      <!-- File upload and preview section -->
      <template v-if="oneSelected && allResources && !allExercises">
        <FileUpload
          v-if="oneSelected && allResources && !allExercises"
          :key="firstNode.id"
          :nodeId="firstNode.id"
        />
        <VDivider />
      </template>

      <!-- Basic information + audience -->
      <VLayout row wrap class="section">
        <VFlex v-if="oneSelected" xs12 sm6 lg7>
          <h1 class="subheading">
            {{ $tr('basicInfoHeader') }}
          </h1>
          <!-- Title -->
          <VTextField
            ref="title"
            v-model="title"
            :counter="200"
            maxlength="200"
            :rules="titleRules"
            :label="$tr('titleLabel')"
            autofocus
            required
            box
          />
          <!-- Description -->
          <VTextarea
            ref="description"
            v-model="description"
            :label="$tr('descriptionLabel')"
            :counter="400"
            autoGrow
            box
          />
        </VFlex>
        <VSpacer v-if="oneSelected" />
        <VFlex xs12 sm5 lg4 xl3>
          <h1 class="subheading">
            {{ $tr('audienceHeader') }}
          </h1>
          <!-- Language -->
          <LanguageDropdown
            ref="language"
            v-model="language"
            class="mb-2"
            :hint="languageHint"
            :placeholder="getPlaceholder('language')"
            clearable
            persistent-hint
          />

          <!-- Visibility -->
          <VisibilityDropdown
            v-if="allResources"
            ref="role_visibility"
            v-model="role"
            :placeholder="getPlaceholder('role')"
            :required="isUnique(role)"
          />
        </VFlex>
        <VFlex xs12>
          <!-- Tags -->
          <VCombobox
            ref="tags"
            v-model="contentTags"
            class="tagbox"
            :items="tags"
            :searchInput.sync="tagText"
            chips
            box
            :label="$tr('tagsLabel')"
            multiple
            deletableChips
            hideSelected
            maxlength="30"
            autoSelectFirst
          >
            <template v-slot:no-data>
              <VListTile v-if="tagText && tagText.trim()">
                <VListTileContent>
                  <VListTileTitle>
                    {{ $tr('noTagsFoundText', {text: tagText.trim()}) }}
                  </VListTileTitle>
                </VListTileContent>
              </VListTile>
            </template>
          </VCombobox>
        </VFlex>
      </VLayout>


      <!-- Source + thumbnail -->
      <VLayout row wrap class="section">
        <template v-if="allResources">
          <VFlex xs12>
            <VDivider />
          </VFlex>
          <VFlex xs12 sm6 class="auth-section">
            <h1 class="subheading">
              {{ $tr('sourceHeader') }}
            </h1>
            <p v-if="disableAuthEdits" class="grey--text">
              {{ detectedImportText }}
            </p>
            <p v-if="oneSelected && importUrl">
              <ActionLink
                :href="importUrl"
                target="_blank"
                :text="$tr('importedFromButtonText', {channel: importChannelName})"
              />
            </p>

            <!-- Need to break up v-model to properly show placeholder -->

            <!-- Author -->
            <VCombobox
              ref="author"
              :items="authors"
              :label="$tr('authorLabel')"
              :readonly="disableAuthEdits"
              maxlength="200"
              autoSelectFirst
              box
              :placeholder="getPlaceholder('author')"
              :value="author && author.toString()"
              @input.native="e => author = e.srcElement.value"
            >
              <template v-slot:append-outer>
                <HelpTooltip :text="$tr('authorToolTip')" top />
              </template>
            </VCombobox>

            <!-- Provider -->
            <VCombobox
              ref="provider"
              :items="providers"
              :label="$tr('providerLabel')"
              :readonly="disableAuthEdits"
              maxlength="200"
              :placeholder="getPlaceholder('provider')"
              autoSelectFirst
              box
              :value="provider && provider.toString()"
              @input.native="e => provider = e.srcElement.value"
            >
              <template v-slot:append-outer>
                <HelpTooltip :text="$tr('providerToolTip')" top />
              </template>
            </VCombobox>

            <!-- Aggregator -->
            <VCombobox
              ref="aggregator"
              :items="aggregators"
              :label="$tr('aggregatorLabel')"
              :readonly="disableAuthEdits"
              maxlength="200"
              autoSelectFirst
              :placeholder="getPlaceholder('aggregator')"
              box
              :value="aggregator && aggregator.toString()"
              @input.native="e => aggregator = e.srcElement.value"
            >
              <template v-slot:append-outer>
                <HelpTooltip :text="$tr('aggregatorToolTip')" top />
              </template>
            </VCombobox>

            <!-- License -->
            <LicenseDropdown
              ref="license"
              v-model="licenseItem"
              :required="isUnique(license) && isUnique(license_description) && !disableAuthEdits"
              :readonly="disableAuthEdits"
              :placeholder="getPlaceholder('license')"
              :descriptionPlaceholder="getPlaceholder('license_description')"
            />

            <!-- Copyright Holder -->
            <VCombobox
              v-if="copyrightHolderRequired"
              ref="copyright_holder"
              :items="copyrightHolders"
              :label="$tr('copyrightHolderLabel')"
              maxlength="200"
              :required="isUnique(copyright_holder) && !disableAuthEdits"
              :rules="copyrightHolderRules"
              :placeholder="getPlaceholder('copyright_holder')"
              autoSelectFirst
              :readonly="disableAuthEdits"
              box
              :value="copyright_holder && copyright_holder.toString()"
              @input.native="e => copyright_holder = e.srcElement.value"
            />
          </VFlex>
          <VSpacer />
        </template>

        <VFlex v-if="oneSelected" xs12 sm5 lg4 xl3>
          <h1 class="subheading">
            {{ $tr('thumbnailHeader') }}
          </h1>
          <!-- Thumbnail -->
          <div style="width:250px;">
            <ContentNodeThumbnail
              v-model="thumbnail"
              :nodeId="firstNode.id"
              :encoding="thumbnailEncoding"
              @encoded="setEncoding"
            />
          </div>
        </VFlex>
      </VLayout>

      <!-- Assessment options -->
      <VLayout v-if="allExercises" row wrap class="section">
        <VFlex xs12>
          <VDivider />
        </VFlex>
        <VFlex xs12>
          <h1 class="subheading">
            {{ $tr('assessmentHeader') }}
          </h1>

          <!-- Mastery -->
          <MasteryDropdown
            v-if="extra_fields"
            ref="mastery_model"
            v-model="masteryModelItem"
            :placeholder="getPlaceholder('mastery_model')"
            :required="isUnique(mastery_model)"
            :mPlaceholder="getPlaceholder('m')"
            :mRequired="isUnique(m)"
            :nPlaceholder="getPlaceholder('n')"
            :nRequired="isUnique(n)"
          />

          <!-- Randomize question order -->
          <Checkbox
            ref="randomize"
            v-model="randomizeOrder"
            :label="$tr('randomizeQuestionLabel')"
            :indeterminate="!isUnique(randomizeOrder)"
          />
        </VFlex>
      </VLayout>

      <!-- Subtitles -->
      <VLayout v-if="videoSelected" row wrap class="section">
        <VFlex xs12>
          <VDivider />
        </VFlex>
        <VFlex xs12 md8 lg7>
          <SubtitlesList :nodeId="firstNode.id" />
        </VFlex>
      </VLayout>
    </VForm>
  </div>

</template>

<script>

  import debounce from 'lodash/debounce';
  import difference from 'lodash/difference';
  import intersection from 'lodash/intersection';
  import uniq from 'lodash/uniq';
  import { mapGetters, mapActions } from 'vuex';
  import ContentNodeThumbnail from '../../views/files/thumbnails/ContentNodeThumbnail';
  import FileUpload from '../../views/files/FileUpload';
  import SubtitlesList from '../../views/files/supplementaryLists/SubtitlesList';
  import Licenses from 'shared/leUtils/Licenses';
  import LanguageDropdown from 'shared/views/LanguageDropdown';
  import HelpTooltip from 'shared/views/HelpTooltip';
  import LicenseDropdown from 'shared/views/LicenseDropdown';
  import MasteryDropdown from 'shared/views/MasteryDropdown';
  import VisibilityDropdown from 'shared/views/VisibilityDropdown';
  import Checkbox from 'shared/views/form/Checkbox';
  import { ContentKindsNames } from 'shared/leUtils/ContentKinds';

  // Define an object to act as the place holder for non unique values.
  const nonUniqueValue = {};
  nonUniqueValue.toString = () => '';

  function getValueFromResults(results) {
    if (results.length === 0) {
      return null;
    } else if (results.length === 1) {
      return results[0];
    } else {
      return nonUniqueValue;
    }
  }

  function generateGetterSetter(key) {
    return {
      get() {
        return this.getValueFromNodes(key);
      },
      set(value) {
        this.update({ [key]: value });
      },
    };
  }

  function generateExtraFieldsGetterSetter(key) {
    return {
      get() {
        return this.getExtraFieldsValueFromNodes(key);
      },
      set(value) {
        this.updateExtraFields({ [key]: value });
      },
    };
  }

  export default {
    name: 'DetailsTabView',
    components: {
      LanguageDropdown,
      HelpTooltip,
      LicenseDropdown,
      MasteryDropdown,
      VisibilityDropdown,
      FileUpload,
      SubtitlesList,
      ContentNodeThumbnail,
      Checkbox,
    },
    props: {
      nodeIds: {
        type: Array,
        default: () => [],
      },
    },
    data() {
      return {
        tagText: null,
        valid: true,
        diffTracker: {},
      };
    },
    computed: {
      ...mapGetters('contentNode', [
        'getContentNodes',
        'authors',
        'providers',
        'aggregators',
        'copyrightHolders',
        'tags',
      ]),
      ...mapGetters('currentChannel', ['currentChannel']),
      ...mapGetters('file', ['getContentNodeFiles']),
      nodes() {
        return this.getContentNodes(this.nodeIds);
      },
      firstNode() {
        return this.nodes.length ? this.nodes[0] : null;
      },
      allExercises() {
        return this.nodes.every(node => node.kind === ContentKindsNames.EXERCISE);
      },
      allResources() {
        return !this.nodes.some(node => node.kind === ContentKindsNames.TOPIC);
      },

      /* FORM FIELDS */
      title: generateGetterSetter('title'),
      description: generateGetterSetter('description'),
      randomizeOrder: generateExtraFieldsGetterSetter('randomize'),
      author: generateGetterSetter('author'),
      provider: generateGetterSetter('provider'),
      aggregator: generateGetterSetter('aggregator'),
      copyright_holder: generateGetterSetter('copyright_holder'),
      contentTags: {
        get() {
          return intersection(...this.nodes.map(node => node.tags));
        },
        set(newValue, oldValue) {
          // If selecting a tag, clear the text field
          if (newValue.length > (oldValue || []).length) {
            this.tagText = null;
            this.addNodeTags(difference(newValue, oldValue));
          } else {
            this.removeNodeTags(difference(oldValue, newValue));
          }
        },
      },
      role: generateGetterSetter('role_visibility'),
      language: generateGetterSetter('language'),
      mastery_model() {
        return this.getExtraFieldsValueFromNodes('type');
      },
      m() {
        return this.getExtraFieldsValueFromNodes('m');
      },
      n() {
        return this.getExtraFieldsValueFromNodes('n');
      },
      masteryModelItem: {
        get() {
          return {
            type: this.mastery_model,
            m: this.m,
            n: this.n,
          };
        },
        set(value) {
          this.updateExtraFields(value);
        },
      },
      license() {
        return this.getValueFromNodes('license');
      },
      license_description() {
        return this.getValueFromNodes('license_description');
      },
      licenseItem: {
        get() {
          return {
            license: this.license,
            license_description: this.license_description,
          };
        },
        set(value) {
          this.update(value);
        },
      },
      extra_fields() {
        return this.getValueFromNodes('extra_fields');
      },
      thumbnail: {
        get() {
          return this.nodeFiles.find(f => f.preset.thumbnail);
        },
        set(file) {
          file ? this.createFile(file) : this.deleteFile(this.thumbnail);
        },
      },
      thumbnailEncoding: generateGetterSetter('thumbnail_encoding'),

      /* COMPUTED PROPS */
      disableAuthEdits() {
        return this.nodes.some(node => node.freeze_authoring_data);
      },
      detectedImportText() {
        const count = this.nodes.filter(node => node.freeze_authoring_data).length;
        return this.$tr('detectedImportText', { count });
      },
      oneSelected() {
        return this.nodes.length === 1;
      },
      languageHint() {
        let topLevel = this.nodes.some(node => node.parent === this.currentChannel.main_tree);
        return topLevel ? this.$tr('languageChannelHelpText') : this.$tr('languageHelpText');
      },
      copyrightHolderRequired() {
        // Needs to appear when any of the selected licenses require a copyright holder
        return this.nodes.some(
          node => Licenses.has(node.license) && Licenses.get(node.license).copyright_holder_required
        );
      },
      importUrl() {
        if (
          this.firstNode &&
          this.firstNode.original_source_node_id &&
          this.firstNode.node_id !== this.firstNode.original_source_node_id
        ) {
          return (
            this.firstNode &&
            window.Urls.channel(this.firstNode.original_channel_id) +
              '/' +
              this.firstNode.original_source_node_id
          );
        }
        return null;
      },
      importChannelName() {
        return this.firstNode && this.firstNode.original_channel_name;
      },
      titleRules() {
        return [v => !!v || this.$tr('titleValidationMessage')];
      },
      copyrightHolderRules() {
        return [
          v =>
            this.disableAuthEdits ||
            !this.isUnique(this.copyright_holder) ||
            Boolean(v) ||
            this.$tr('copyrightHolderValidationMessage'),
        ];
      },
      nodeFiles() {
        return (this.firstNode && this.getContentNodeFiles(this.firstNode.id)) || [];
      },
      videoSelected() {
        return this.oneSelected && this.firstNode.kind === 'video';
      },
      newContent() {
        return !this.nodes.some(n => n.isNew);
      },
      debouncedUpdate() {
        this.diffTracker;
        return debounce(
          () => {
            Object.keys(this.diffTracker).forEach(id => {
              this.updateContentNode({ id, ...this.diffTracker[id] });
              delete this.diffTracker[id];
            });
          },
          1000,
          { trailing: true }
        );
      },
    },
    watch: {
      nodes: {
        deep: true,
        handler() {
          // Handles both when loading a node and when making a change
          this.tagText = null;
          this.$nextTick(this.handleValidation);
        },
      },
      diffTracker: {
        deep: true,
        handler: debounce(
          function() {
            Object.keys(this.diffTracker).forEach(id => {
              this.updateContentNode({ id, ...this.diffTracker[id] });
              delete this.diffTracker[id];
            });
          },
          1000,
          { trailing: true }
        ),
      },
    },
    mounted() {
      this.$nextTick(this.handleValidation);
    },
    methods: {
      ...mapActions('contentNode', ['updateContentNode', 'addTags', 'removeTags']),
      ...mapActions('file', ['createFile', 'deleteFile']),
      update(payload) {
        this.nodeIds.forEach(id => {
<<<<<<< HEAD
          this.diffTracker[id] = {
            ...(this.diffTracker[id] || {}),
            ...payload,
          };
        });
        this.debouncedUpdate();
=======
          this.$set(this.diffTracker, id, {
            ...(this.diffTracker[id] || {}),
            ...payload,
          });
        });
>>>>>>> 2e7971e9
      },
      updateExtraFields(extra_fields) {
        this.nodeIds.forEach(id => {
          const existingData = this.diffTracker[id] || {};
<<<<<<< HEAD
          this.diffTracker[id] = {
=======
          this.$set(this.diffTracker, id, {
>>>>>>> 2e7971e9
            ...existingData,
            extra_fields: {
              ...(existingData.extra_fields || {}),
              ...extra_fields,
            },
<<<<<<< HEAD
          };
        });
        this.debouncedUpdate();
=======
          });
        });
>>>>>>> 2e7971e9
      },
      addNodeTags(tags) {
        this.addTags({ ids: this.nodeIds, tags });
      },
      removeNodeTags(tags) {
        this.removeTags({ ids: this.nodeIds, tags });
      },
      isUnique(value) {
        return value !== nonUniqueValue;
      },
      getValueFromNodes(key) {
        let results = uniq(this.nodes.map(node => node[key] || null));
        return getValueFromResults(results);
      },
      getExtraFieldsValueFromNodes(key) {
        let results = uniq(this.nodes.map(node => node.extra_fields[key] || null));
        return getValueFromResults(results);
      },
      getPlaceholder(field) {
        // Should only show if multiple nodes are selected with different
        // values for the field (e.g. if author field is different on the selected nodes)
        return this.oneSelected || this.isUnique(this[field]) ? '' : '---';
      },
      handleValidation() {
        if (this.$refs.form) {
          !this.newContent ? this.$refs.form.resetValidation() : this.$refs.form.validate();
        }
      },
      setEncoding(encoding) {
        this.thumbnailEncoding = encoding;
      },
    },
    $trs: {
      basicInfoHeader: 'Basic information',
      audienceHeader: 'Audience',
      sourceHeader: 'Source',
      assessmentHeader: 'Assessment options',
      thumbnailHeader: 'Thumbnail',
      titleLabel: 'Title',
      titleValidationMessage: 'Field is required',
      languageHelpText: 'Leave blank to use the topic language',
      languageChannelHelpText: 'Leave blank to use the channel language',
      importedFromButtonText: 'Imported from {channel}',
      detectedImportText:
        '{count, plural,\n =1 {# resource has view-only permission}\n other {# resources have view-only permission}}',
      authorLabel: 'Author',
      authorToolTip: 'Person or organization who created this content',
      providerLabel: 'Provider',
      providerToolTip: 'Organization that commissioned or is distributing the content',
      aggregatorLabel: 'Aggregator',
      aggregatorToolTip:
        'Website or org hosting the content collection but not necessarily the creator or copyright holder',
      copyrightHolderLabel: 'Copyright holder',
      copyrightHolderValidationMessage: 'Field is required',
      descriptionLabel: 'Description',
      tagsLabel: 'Tags',
      noTagsFoundText: 'No results found for "{text}". Press \'Enter\' key to create a new tag',
      randomizeQuestionLabel: 'Randomize question order for learners',
    },
  };

</script>

<style lang="less" scoped>

  @space-between-sections: 64px;

  /deep/ a,
  /deep/ a:hover {
    color: inherit;
    text-decoration: none;
  }

  .details-edit-view {
    padding: 10px;

    /deep/ .subheading {
      margin-bottom: 8px;
      font-weight: bold;
    }
    .section .flex {
      margin: 24px 0 !important;
    }
    .auth-section {
      /deep/ .v-autocomplete .v-input__append-inner {
        visibility: hidden;
      }
    }

    .v-form {
      margin-top: 30px;
      .tagbox {
        /deep/ .v-select__selections {
          min-height: 0 !important;
        }
        /deep/ .v-chip__content {
          color: black; // Read-only tag box grays out tags
        }
        /deep/ .v-input__append-inner {
          display: none;
        }
      }

      /deep/ .v-input--is-readonly {
        /deep/ label {
          color: var(--v-grey-darken2) !important;
        }
        /deep/ .v-input__append-inner {
          display: none;
        }
        /deep/ .v-input__slot {
          &::before {
            border-style: dotted;
          }
          &::after {
            border: 0;
          }
        }
      }
    }
  }

</style><|MERGE_RESOLUTION|>--- conflicted
+++ resolved
@@ -506,19 +506,6 @@
       newContent() {
         return !this.nodes.some(n => n.isNew);
       },
-      debouncedUpdate() {
-        this.diffTracker;
-        return debounce(
-          () => {
-            Object.keys(this.diffTracker).forEach(id => {
-              this.updateContentNode({ id, ...this.diffTracker[id] });
-              delete this.diffTracker[id];
-            });
-          },
-          1000,
-          { trailing: true }
-        );
-      },
     },
     watch: {
       nodes: {
@@ -551,42 +538,23 @@
       ...mapActions('file', ['createFile', 'deleteFile']),
       update(payload) {
         this.nodeIds.forEach(id => {
-<<<<<<< HEAD
-          this.diffTracker[id] = {
-            ...(this.diffTracker[id] || {}),
-            ...payload,
-          };
-        });
-        this.debouncedUpdate();
-=======
           this.$set(this.diffTracker, id, {
             ...(this.diffTracker[id] || {}),
             ...payload,
           });
         });
->>>>>>> 2e7971e9
       },
       updateExtraFields(extra_fields) {
         this.nodeIds.forEach(id => {
           const existingData = this.diffTracker[id] || {};
-<<<<<<< HEAD
-          this.diffTracker[id] = {
-=======
           this.$set(this.diffTracker, id, {
->>>>>>> 2e7971e9
             ...existingData,
             extra_fields: {
               ...(existingData.extra_fields || {}),
               ...extra_fields,
             },
-<<<<<<< HEAD
-          };
-        });
-        this.debouncedUpdate();
-=======
           });
         });
->>>>>>> 2e7971e9
       },
       addNodeTags(tags) {
         this.addTags({ ids: this.nodeIds, tags });
