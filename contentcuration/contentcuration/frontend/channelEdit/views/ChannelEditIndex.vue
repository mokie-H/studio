<template>

  <VApp>
    <ToolBar v-if="currentChannel" color="white">
      <VToolbarSideIcon @click="drawer = true" />
      <VToolbarTitle class="notranslate">
        {{ currentChannel.name }}
      </VToolbarTitle>
      <VToolbarItems v-if="$vuetify.breakpoint.smAndUp" class="ml-4">
        <IconButton icon="info" :text="$tr('channelDetails')" :to="viewChannelDetailsLink" />
        <IconButton v-if="canEdit" icon="edit" :text="$tr('editChannel')" :to="editChannelLink" />
<<<<<<< HEAD
        <IconButton icon="delete" :text="$tr('openTrash')" :to="trashLink" />
=======
        <IconButton v-if="canEdit" icon="delete" :text="$tr('openTrash')" />
>>>>>>> 5cc7435b
      </VToolbarItems>
      <VSpacer />
      <template v-if="$vuetify.breakpoint.smAndUp">
        <VTooltip v-if="canEdit" bottom attach="body">
          <template #activator="{ on }">
            <!-- Need to wrap in div to enable tooltip when button is disabled -->
            <div style="height: 100%;" v-on="on">
              <VBtn
                color="primary"
                flat
                class="ma-0"
                :class="{disabled: !isChanged}"
                :disabled="!isChanged"
                style="height: inherit;"
                @click.stop="showPublishModal = true"
              >
                {{ $tr('publishButton') }}
              </VBtn>
            </div>
          </template>
          <span>{{ isChanged? $tr('publishButtonTitle') : $tr('noChangesText') }}</span>
        </VTooltip>
        <span v-else class="subheading font-weight-bold grey--text">
          {{ $tr('viewOnly') }}
        </span>
      </template>
      <VToolbarItems>
        <VMenu offset-y>
          <template #activator="{ on }">
            <VBtn flat icon v-on="on">
              <Icon>more_horiz</Icon>
            </VBtn>
          </template>
          <VList>
            <template v-if="$vuetify.breakpoint.xsOnly">
              <VListTile v-if="canEdit" @click="showPublishModal = true">
                <VListTileTitle>{{ $tr('publishButton') }}</VListTileTitle>
              </VListTile>
              <VListTile :to="viewChannelDetailsLink">
                <VListTileTitle>{{ $tr('channelDetails') }}</VListTileTitle>
              </VListTile>
              <VListTile v-if="canEdit" :to="editChannelLink">
                <VListTileTitle>{{ $tr('editChannel') }}</VListTileTitle>
              </VListTile>
              <VListTile v-if="canEdit" @click.stop>
                <VListTileTitle>{{ $tr('openTrash') }}</VListTileTitle>
              </VListTile>
            </template>
            <VListTile @click="showTokenModal = true;">
              <VListTileTitle>{{ $tr('getToken') }}</VListTileTitle>
            </VListTile>
            <VListTile v-if="canView || canEdit" @click.stop>
              <VListTileTitle>{{ $tr('shareChannel') }}</VListTileTitle>
            </VListTile>
            <VListTile v-if="canEdit" @click.stop>
              <VListTileTitle>{{ $tr('syncChannel') }}</VListTileTitle>
            </VListTile>
          </VList>
        </VMenu>
      </VToolbarItems>
    </ToolBar>
    <ChannelNavigationDrawer v-model="drawer" />
    <VContent class="pa-0">
      <router-view />
    </VContent>
    <GlobalSnackbar />
    <PublishModal v-if="showPublishModal" v-model="showPublishModal" />
    <ProgressModal />
    <template v-if="currentChannel">
      <ChannelTokenModal v-model="showTokenModal" :channel="currentChannel" />
    </template>
  </VApp>

</template>


<script>

  import { mapGetters } from 'vuex';
  import { RouterNames } from '../constants';
  import ChannelNavigationDrawer from './ChannelNavigationDrawer';
  import PublishModal from './publish/PublishModal';
  import ProgressModal from './progress/ProgressModal';
  import GlobalSnackbar from 'shared/views/GlobalSnackbar';
  import IconButton from 'shared/views/IconButton';
  import ToolBar from 'shared/views/ToolBar';
  import ChannelTokenModal from 'shared/views/channel/ChannelTokenModal';
  import { RouterNames as ChannelRouterNames } from 'frontend/channelList/constants';

  export default {
    name: 'ChannelEditIndex',
    components: {
      GlobalSnackbar,
      IconButton,
      ChannelNavigationDrawer,
      ToolBar,
      PublishModal,
      ProgressModal,
      ChannelTokenModal,
    },
    data() {
      return {
        drawer: false,
        showPublishModal: false,
        showTokenModal: false,
      };
    },
    computed: {
      ...mapGetters('currentChannel', ['currentChannel', 'canEdit', 'canView']),
      isChanged() {
        return true;
      },
      viewChannelDetailsLink() {
        return {
          name: ChannelRouterNames.CHANNEL_DETAILS,
          params: {
            channelId: this.currentChannel.id,
          },
        };
      },
      editChannelLink() {
        return {
          name: ChannelRouterNames.CHANNEL_EDIT,
          params: {
            channelId: this.currentChannel.id,
          },
        };
      },
      trashLink() {
        return {
          name: RouterNames.TRASH,
        };
      },
    },
    $trs: {
      channelDetails: 'View channel details',
      editChannel: 'Edit channel details',
      openTrash: 'Open trash',
      getToken: 'Get token',
      shareChannel: 'Share channel',
      syncChannel: 'Sync channel',
      publishButton: 'Publish',
      publishButtonTitle: 'Make this channel available for download into Kolibri',
      viewOnly: 'View-only',
      noChangesText: 'No changes found in channel',
    },
  };

</script>


<style lang="less" scoped>

</style><|MERGE_RESOLUTION|>--- conflicted
+++ resolved
@@ -9,11 +9,7 @@
       <VToolbarItems v-if="$vuetify.breakpoint.smAndUp" class="ml-4">
         <IconButton icon="info" :text="$tr('channelDetails')" :to="viewChannelDetailsLink" />
         <IconButton v-if="canEdit" icon="edit" :text="$tr('editChannel')" :to="editChannelLink" />
-<<<<<<< HEAD
-        <IconButton icon="delete" :text="$tr('openTrash')" :to="trashLink" />
-=======
-        <IconButton v-if="canEdit" icon="delete" :text="$tr('openTrash')" />
->>>>>>> 5cc7435b
+        <IconButton v-if="canEdit" icon="delete" :text="$tr('openTrash')" :to="trashLink" />
       </VToolbarItems>
       <VSpacer />
       <template v-if="$vuetify.breakpoint.smAndUp">
