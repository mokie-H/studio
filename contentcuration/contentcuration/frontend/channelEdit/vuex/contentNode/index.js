--- conflicted
+++ resolved
@@ -15,7 +15,15 @@
       contentNodesMap: {},
       treeNodesMap: {},
       expandedNodes,
-<<<<<<< HEAD
+
+      /*
+        Making this part of the vuex store as it seems like the cleanest solution for
+        managing moving nodes. Alternative solutions are:
+        - Using router to keep track of ids (too easy to hack url or too many validation cases)
+        - Adding component for every move option (too many instances of move modal everywhere)
+      */
+      moveNodes: [],
+
       /**
        * A map of nodes ids where keys are target ids
        * and values are ids of their next steps
@@ -29,16 +37,6 @@
        * ]
        */
       nextStepsMap: [],
-=======
-
-      /*
-        Making this part of the vuex store as it seems like the cleanest solution for
-        managing moving nodes. Alternative solutions are:
-        - Using router to keep track of ids (too easy to hack url or too many validation cases)
-        - Adding component for every move option (too many instances of move modal everywhere)
-      */
-      moveNodes: [],
->>>>>>> 29f3ad47
     };
   },
   getters,
