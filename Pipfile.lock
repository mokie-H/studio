{
    "_meta": {
        "hash": {
            "sha256": "202f49143c0ce4b8c4440c831dda17305cc50659f7747293266fb8c39a1c5819"
        },
        "pipfile-spec": 6,
        "requires": {
            "python_version": "2.7"
        },
        "sources": [
            {
                "name": "pypi",
                "url": "https://pypi.org/simple",
                "verify_ssl": true
            }
        ]
    },
    "default": {
        "alabaster": {
            "hashes": [
                "sha256:446438bdcca0e05bd45ea2de1668c1d9b032e1a9154c2c259092d77031ddd359",
                "sha256:a661d72d58e6ea8a57f7a86e37d86716863ee5e92788398526d58b26a4e4dc02"
            ],
            "version": "==0.7.12"
        },
        "amqp": {
            "hashes": [
                "sha256:6e649ca13a7df3faacdc8bbb280aa9a6602d22fd9d545336077e573a1f4ff3b8",
                "sha256:77f1aef9410698d20eaeac5b73a87817365f457a507d82edf292e12cbb83b08d"
            ],
            "version": "==2.5.2"
        },
        "argh": {
            "hashes": [
                "sha256:a9b3aaa1904eeb78e32394cd46c6f37ac0fb4af6dc488daa58971bdc7d7fcaf3",
                "sha256:e9535b8c84dc9571a48999094fda7f33e63c3f1b74f3e5f3ac0105a58405bb65"
            ],
            "version": "==0.26.2"
        },
        "babel": {
            "hashes": [
                "sha256:1aac2ae2d0d8ea368fa90906567f5c08463d98ade155c0c4bfedd6a0f7160e38",
                "sha256:d670ea0b10f8b723672d3a6abeb87b565b244da220d76b4dba1b66269ec152d4"
            ],
            "version": "==2.8.0"
        },
        "backoff": {
            "hashes": [
                "sha256:5e73e2cbe780e1915a204799dba0a01896f45f4385e636bcca7a0614d879d0cd",
                "sha256:b8fba021fac74055ac05eb7c7bfce4723aedde6cd0a504e5326bcb0bdd6d19a4"
            ],
            "index": "pypi",
            "version": "==1.10.0"
        },
        "backports-abc": {
            "hashes": [
                "sha256:033be54514a03e255df75c5aee8f9e672f663f93abb723444caec8fe43437bde",
                "sha256:52089f97fe7a9aa0d3277b220c1d730a85aefd64e1b2664696fe35317c5470a7"
            ],
            "index": "pypi",
            "version": "==0.5"
        },
        "backports.functools-lru-cache": {
            "hashes": [
                "sha256:0bada4c2f8a43d533e4ecb7a12214d9420e66eb206d54bf2d682581ca4b80848",
                "sha256:8fde5f188da2d593bd5bc0be98d9abc46c95bb8a9dde93429570192ee6cc2d4a"
            ],
            "markers": "python_version < '3'",
            "version": "==1.6.1"
        },
        "beautifulsoup4": {
            "hashes": [
                "sha256:05fd825eb01c290877657a56df4c6e4c311b3965bda790c613a3d6fb01a5462a",
                "sha256:9fbb4d6e48ecd30bcacc5b63b94088192dcda178513b2ae3c394229f8911b887",
                "sha256:e1505eeed31b0f4ce2dbb3bc8eb256c04cc2b3b72af7d551a4ab6efd5cbe5dae"
            ],
            "version": "==4.8.2"
        },
        "billiard": {
            "hashes": [
                "sha256:42d9a227401ac4fba892918bba0a0c409def5435c4b483267ebfe821afaaba0e"
            ],
            "version": "==3.5.0.5"
        },
        "boto3": {
            "hashes": [
<<<<<<< HEAD
                "sha256:5222edc5b20d5c6ab7440fc4f89f987ead05be37ff5cc5359a3b9148d9b5a51e",
                "sha256:bd3337cfc15613b0091fa567dc3065d94df88e5837ba1adbb1e35b91db728a66"
            ],
            "version": "==1.11.7"
        },
        "botocore": {
            "hashes": [
                "sha256:9a17d36ee43f1398c7db3cb29aa2216de94bcb60f058b1c645d71e72a330ddf8",
                "sha256:e4b82b1a7389f3d16732eb839240c9d3e42470100d5a71415ea2a0a35b911b23"
            ],
            "version": "==1.14.7"
=======
                "sha256:05f7ae180813fbf11cb7397b43b6bd29463abdc246bee58127836f1a8f6a9a2f",
                "sha256:3480c87b530e7f41d9264a6725dda68208de2697822cf02cd3a541b001872410"
            ],
            "version": "==1.11.9"
        },
        "botocore": {
            "hashes": [
                "sha256:1909424c9544f92142c8e551888731e32a99f9c99cfe8d21fea3ec0c32981dae",
                "sha256:e3e3c0f59dc30c86dd2116aece3bd554f8476446cf1c5770bbf5111993d676c8"
            ],
            "version": "==1.14.9"
>>>>>>> 7a08eedb
        },
        "cachetools": {
            "hashes": [
                "sha256:428266a1c0d36dc5aca63a2d7c5942e88c2c898d72139fca0e97fdd2380517ae",
                "sha256:8ea2d3ce97850f31e4a08b0e2b5e6c34997d7216a9d2c98e0f3978630d4da69a"
            ],
            "version": "==3.1.1"
        },
        "celery": {
            "hashes": [
                "sha256:6fc4678d1692af97e137b2a9f1c04efd8e7e2fb7134c5c5ad60738cdd927762f",
                "sha256:d1f2a3359bdbdfb344edce98b8e891f5fe64f8a11c5a45538ec20ac237c971f5"
            ],
            "index": "pypi",
            "version": "==4.1.1"
        },
        "certifi": {
            "hashes": [
                "sha256:017c25db2a153ce562900032d5bc68e9f191e44e9a0f762f373977de9df1fbb3",
                "sha256:25b64c7da4cd7479594d035c08c2d809eb4aab3a26e5a990ea98cc450c320f1f"
            ],
            "version": "==2019.11.28"
        },
        "chardet": {
            "hashes": [
                "sha256:84ab92ed1c4d4f16916e05906b6b75a6c0fb5db821cc65e70cbd64a3e2a5eaae",
                "sha256:fc323ffcaeaed0e0a02bf4d117757b98aed530d9ed4531e3e15460124c106691"
            ],
            "version": "==3.0.4"
        },
        "click": {
            "hashes": [
                "sha256:2335065e6395b9e67ca716de5f7526736bfa6ceead690adf616d925bdc622b13",
                "sha256:5b94b49521f6456670fdb30cd82a4eca9412788a93fa6dd6df72c94d5a8ff2d7"
            ],
            "version": "==7.0"
        },
        "contextlib2": {
            "hashes": [
                "sha256:01f490098c18b19d2bd5bb5dc445b2054d2fa97f09a4280ba2c5f3c394c8162e",
                "sha256:3355078a159fbb44ee60ea80abd0d87b80b78c248643b49aa6d94673b413609b"
            ],
            "markers": "python_version < '3.2'",
            "version": "==0.6.0.post1"
        },
        "cssutils": {
            "hashes": [
                "sha256:a2fcf06467553038e98fea9cfe36af2bf14063eb147a70958cfcaa8f5786acaf",
                "sha256:c74dbe19c92f5052774eadb15136263548dd013250f1ed1027988e7fef125c8d"
            ],
            "version": "==1.0.2"
        },
        "cycler": {
            "hashes": [
                "sha256:1d8a5ae1ff6c5cf9b93e8811e581232ad8920aeec647c37316ceac982b08cb2d",
                "sha256:cd7b2d1018258d7247a71425e9f26463dfb444d411c39569972f4ce586b0c9d8"
            ],
            "version": "==0.10.0"
        },
        "ddtrace": {
            "hashes": [
                "sha256:49d71879895e6b12c1e135057cccef10a1e011b3ded4965a90eaa69287b9c1cb"
            ],
            "index": "pypi",
            "version": "==0.8.0"
        },
        "decorator": {
            "hashes": [
                "sha256:54c38050039232e1db4ad7375cfce6748d7b41c29e95a081c8a6d2c30364a2ce",
                "sha256:5d19b92a3c8f7f101c8dd86afd86b0f061a8ce4540ab8cd401fa2542756bce6d"
            ],
            "version": "==4.4.1"
        },
        "django": {
            "hashes": [
                "sha256:0a73696e0ac71ee6177103df984f9c1e07cd297f080f8ec4dc7c6f3fb74395b5",
                "sha256:43a99da08fee329480d27860d68279945b7d8bf7b537388ee2c8938c709b2041"
            ],
            "index": "pypi",
            "version": "==1.11.20"
        },
        "django-bulk-update": {
            "hashes": [
                "sha256:49a403392ae05ea872494d74fb3dfa3515f8df5c07cc277c3dc94724c0ee6985",
                "sha256:5ab7ce8a65eac26d19143cc189c0f041d5c03b9d1b290ca240dc4f3d6aaeb337"
            ],
            "index": "pypi",
            "version": "==2.2.0"
        },
        "django-cte": {
            "hashes": [
                "sha256:54e32f19162c58d8e7c8919d7243e5a536ca7dd62bae245219a769008df5d458",
                "sha256:be29d81c6104138c19da7b994724a76e5436b9f36d1c880b3f0c5bf2d2e1b94a"
            ],
            "index": "pypi",
            "version": "==1.1.4"
        },
        "django-db-readonly": {
            "hashes": [
                "sha256:586798ceb9885246524b653b2b55c570857615a697241edd134668740eea9ac3",
                "sha256:b022d56fc80149d8d577127ad79a46f9acc370dbaf9ca16f182b3a47c7fca31f"
            ],
            "index": "pypi",
            "version": "==0.5.0"
        },
        "django-email-extras": {
            "hashes": [
                "sha256:68e41442aa23969c17c46c684506cd509ff1a618f158c3d9cd25e88bf4cfc448",
                "sha256:6d2689635b35acd293873cdd5b36a29da0305bdfa8baad27bab32a5ac50caa09"
            ],
            "index": "pypi",
            "version": "==0.3.3"
        },
        "django-filter": {
            "hashes": [
                "sha256:6ef1611aeacfda8f13a075a992ff65687afbd5cc8fcb0f3f1563a9ad4fe2d1b0",
                "sha256:e44620d4e707beaff7396ac8df765dc015a07467df813b9c1663fe4017934b58"
            ],
            "index": "pypi",
            "version": "==1.0.4"
        },
        "django-hashedfilenamestorage": {
            "hashes": [
                "sha256:81cb55c808cfd28c791e88ed446a78982b1a42ff1ca607ac6be863c0557371f9"
            ],
            "index": "pypi",
            "version": "==1.0.0"
        },
        "django-js-asset": {
            "hashes": [
                "sha256:8ec12017f26eec524cab436c64ae73033368a372970af4cf42d9354fcb166bdd",
                "sha256:c163ae80d2e0b22d8fb598047cd0dcef31f81830e127cfecae278ad574167260"
            ],
            "version": "==1.2.2"
        },
        "django-js-reverse": {
            "hashes": [
                "sha256:62c540d46b1de17adcbb80ea6ef7239b4ab9793fadae1595383b2be801b1af60",
                "sha256:928273d0cab8425af1851e9cd0de96d54b60e844163deb39bf0fe3b0585705a4"
            ],
            "index": "pypi",
            "version": "==0.6.1"
        },
        "django-mailgun": {
            "hashes": [
                "sha256:d795076d18c0aa66fbac37f8b428f036417a3ec7ecc2d6499c021d318d60bfff"
            ],
            "index": "pypi",
            "version": "==0.9.1"
        },
        "django-mathfilters": {
            "hashes": [
                "sha256:530774776e5bbf8061c95e3542166fa8a4ec4cd8992b6dc9f3cad866c71051b5",
                "sha256:e570e113a92dd54125fc2066a93b509a521d3f42a4502731775d0f7b92acc3e8"
            ],
            "index": "pypi",
            "version": "==0.4.0"
        },
        "django-mptt": {
            "hashes": [
                "sha256:18a41d1b56ca7c02a5b04d246e33ee2d18f6ee5459c02ed1d945f5abdef23a2e",
                "sha256:689a04cce0981671d6061a9928c33a16b47abb0d4cd43cf7dec31ae284fdae9d"
            ],
            "index": "pypi",
            "version": "==0.9.1"
        },
        "django-pg-utils": {
            "hashes": [
                "sha256:e7cbc1bff95d2ce929268d6f0f8293b1de6520a64f6c84d5badc7a9f9a5facab"
            ],
            "index": "pypi",
            "version": "==0.1.5"
        },
        "django-postmark": {
            "hashes": [
                "sha256:1707f15adf096f76579f97554761e74468630aba40df4a4592659ee3bcfc709d"
            ],
            "index": "pypi",
            "version": "==0.1.6"
        },
        "django-prometheus": {
            "hashes": [
                "sha256:306332698f1650a01bc3512710fcee6163a2ed91947f21dbf0e76b1b61df0063",
                "sha256:685c38ddf5ca5e04535e9c767d5a76da9acc1eca74f7a3b72e661e8f3c14ec61"
            ],
            "index": "pypi",
<<<<<<< HEAD
            "version": "==2.0.0"
=======
            "version": "==2.1.0.dev4"
>>>>>>> 7a08eedb
        },
        "django-redis": {
            "hashes": [
                "sha256:af0b393864e91228dd30d8c85b5c44d670b5524cb161b7f9e41acc98b6e5ace7",
                "sha256:f46115577063d00a890867c6964ba096057f07cb756e78e0503b89cd18e4e083"
            ],
            "index": "pypi",
            "version": "==4.10.0"
        },
        "django-registration": {
            "hashes": [
                "sha256:543ee96540c7a09ea19cfac7d4d282d921fd9a37cdd4ee2e54074d7feaea7697"
            ],
            "index": "pypi",
            "version": "==2.1.2"
        },
        "django-s3-storage": {
            "hashes": [
                "sha256:57a6b6ca3efde28b7612d4d9f6f8622c4fdd11aa933e1d9f07a5da722a54eff3"
            ],
            "index": "pypi",
            "version": "==0.12.4"
        },
        "django-webpack-loader": {
            "hashes": [
                "sha256:60bab6b9a037a5346fad12d2a70a6bc046afb33154cf75ed640b93d3ebd5f520",
                "sha256:970b968c2a8975fb7eff56a3bab5d0d90d396740852d1e0c50c5cfe2b824199a"
            ],
            "index": "pypi",
            "version": "==0.6.0"
        },
        "djangorestframework": {
            "hashes": [
                "sha256:b6714c3e4b0f8d524f193c91ecf5f5450092c2145439ac2769711f7eba89a9d9",
                "sha256:c375e4f95a3a64fccac412e36fb42ba36881e52313ec021ef410b40f67cddca4"
            ],
            "index": "pypi",
            "version": "==3.8.2"
        },
        "djangorestframework-bulk": {
            "hashes": [
                "sha256:39230d8379acebd86d313df6c9150cafecb636eae1d097c30a26389ab9fee5b1"
            ],
            "index": "pypi",
            "version": "==0.2.1"
        },
        "dnspython": {
            "hashes": [
                "sha256:36c5e8e38d4369a08b6780b7f27d790a292b2b08eea01607865bf0936c558e01",
                "sha256:f69c21288a962f4da86e56c4905b49d11aba7938d3d740e80d9e366ee4f1632d"
            ],
            "version": "==1.16.0"
        },
        "docutils": {
            "hashes": [
                "sha256:6c4f696463b79f1fb8ba0c594b63840ebd41f059e92b31957c46b74a4599b6d0",
                "sha256:9e4d7ecfc600058e07ba661411a2b7de2fd0fafa17d1a7f7361cd47b1175c827",
                "sha256:a2aeea129088da402665e92e0b25b04b073c04b2dce4ab65caaa38b7ce2e1a99"
            ],
            "version": "==0.15.2"
        },
        "enum34": {
            "hashes": [
                "sha256:2d81cbbe0e73112bdfe6ef8576f2238f2ba27dd0d55752a776c41d38b7da2850",
                "sha256:644837f692e5f550741432dd3f223bbb9852018674981b1664e5dc339387588a",
                "sha256:6bd0f6ad48ec2aa117d3d141940d484deccda84d4fcd884f5c3d93c23ecd8c79",
                "sha256:8ad8c4783bf61ded74527bffb48ed9b54166685e4230386a9ed9b1279e2df5b1"
            ],
            "markers": "python_version < '3.4'",
            "version": "==1.1.6"
        },
        "eventlet": {
            "hashes": [
                "sha256:658b1cd80937adc1a4860de2841e0528f64e2ca672885c4e00fc0e2217bde6b1",
                "sha256:6c9c625af48424c4680d89314dbe45a76cc990cf002489f9469ff214b044ffc1"
            ],
            "index": "pypi",
            "version": "==0.25.1"
        },
        "ffmpy": {
            "hashes": [
                "sha256:65abdddfa2561bb86b6c9ecfced53c7a15ea5080db4ddad08da7de5a348929f1"
            ],
            "version": "==0.2.2"
        },
        "flower": {
            "hashes": [
                "sha256:7f45acb297ab7cf3dd40140816143a2588f6938dbd70b8c46b59c7d8d1e93d55"
            ],
            "index": "pypi",
            "version": "==0.9.3"
        },
        "future": {
            "hashes": [
                "sha256:b1bead90b70cf6ec3f0710ae53a525360fa360d306a86583adc6bf83a4db537d"
            ],
            "index": "pypi",
            "version": "==0.18.2"
        },
        "futures": {
            "hashes": [
                "sha256:49b3f5b064b6e3afc3316421a3f25f66c137ae88f068abbf72830170033c5e16",
                "sha256:7e033af76a5e35f58e56da7a91e687706faf4e7bdfb2cbc3f2cca6b9bcda9794"
            ],
            "markers": "python_version < '3.2'",
            "version": "==3.3.0"
        },
        "google-api-core": {
            "extras": [
                "grpc"
            ],
            "hashes": [
                "sha256:859f7392676761f2b160c6ee030c3422135ada4458f0948c5690a6a7c8d86294",
                "sha256:92e962a087f1c4b8d1c5c88ade1c1dfd550047dcffb320c57ef6a534a20403e2"
            ],
            "version": "==1.16.0"
        },
        "google-api-python-client": {
            "hashes": [
                "sha256:3121d55d106ef1a2756e8074239512055bd99eb44da417b3dd680f9a1385adec",
                "sha256:a8a88174f66d92aed7ebbd73744c2c319b4b1ce828e565f9ec721352d2e2fb8c"
            ],
            "index": "pypi",
            "version": "==1.7.11"
        },
        "google-auth": {
            "hashes": [
<<<<<<< HEAD
                "sha256:10f280c56f58af54e88bae0471bd2a406e43144883f85b5bc6870fe3d766c0fd",
                "sha256:6c8f31b395be315e1db5a7d9fba2ea9fb6b5e75c7d5b53478a8b40871b495c44"
            ],
            "version": "==1.10.2"
=======
                "sha256:44549e69ac39acf41fdf47f3f39a06e4e68378476806760d94a2c6a361b2bb06",
                "sha256:b2d83edc02a9deeed9b1b839046671fd9eda223d21bd2dd50051559787032fd8"
            ],
            "version": "==1.11.0"
>>>>>>> 7a08eedb
        },
        "google-auth-httplib2": {
            "hashes": [
                "sha256:098fade613c25b4527b2c08fa42d11f3c2037dda8995d86de0745228e965d445",
                "sha256:f1c437842155680cf9918df9bc51c1182fda41feef88c34004bd1978c8157e08"
            ],
            "version": "==0.0.3"
        },
        "google-cloud-core": {
            "hashes": [
                "sha256:4ae0f37ece5f3b5baf9fa5b79b23482cb43a0207e380b5476cd4bd18e3ddd06d",
                "sha256:83712d41a89ab0f48769a0c2fad0e5eadf521df9bd22b83355efb79b28648027"
            ],
            "index": "pypi",
            "version": "==1.2.0"
        },
        "google-cloud-error-reporting": {
            "hashes": [
                "sha256:845c4d7252f21403a5634a4047c3d77a645df92f6724911a5faf6f5e1bba51fd",
                "sha256:a8b6bd136370bbefe799844e8b800729a96dbddc428de8ba029c2c46967ce5bb"
            ],
            "index": "pypi",
            "version": "==0.33.0"
        },
        "google-cloud-kms": {
            "hashes": [
                "sha256:283ea1d3a051f6f1dcf6a4e4ff9937e3f2d0841c0140be02bc33fba9fe0f480e",
                "sha256:3e9d9e07af8651826db5997ca0f11f02401cef42eb822d416a19df05b17c5a45"
            ],
            "index": "pypi",
            "version": "==0.2.1"
        },
        "google-cloud-logging": {
            "hashes": [
                "sha256:3c12d4421df8e4e77b5e029b1341ae80d180cfda0f9cbef417f36438630cc35f",
                "sha256:d094abf3a98462235d16f171691a9325155ae9357f683b5367dfce663162a1f6"
            ],
            "version": "==1.14.0"
        },
        "google-cloud-storage": {
            "hashes": [
                "sha256:39897db862aebbc72f7261da240ccc96890d711b93a5c2f96d08a6875fe9c54c",
                "sha256:8e9505ad7ba356c0953acefc0cdfd41de0dd5f1df520d1cd5bb31bd34ee45373"
            ],
            "index": "pypi",
            "version": "==1.25.0"
        },
        "google-resumable-media": {
            "hashes": [
                "sha256:2a8fd188afe1cbfd5998bf20602f76b0336aa892de88fe842a806b9a3ed78d2a",
                "sha256:b86140d5a0b6d290084b11bde90ee9aecad357ba0e0d67388d016b8340320927"
            ],
            "version": "==0.5.0"
        },
        "googleapis-common-protos": {
            "extras": [
                "grpc"
            ],
            "hashes": [
                "sha256:013c91704279119150e44ef770086fdbba158c1f978a6402167d47d5409e226e"
            ],
            "version": "==1.51.0"
        },
        "greenlet": {
            "hashes": [
                "sha256:000546ad01e6389e98626c1367be58efa613fa82a1be98b0c6fc24b563acc6d0",
                "sha256:0d48200bc50cbf498716712129eef819b1729339e34c3ae71656964dac907c28",
                "sha256:23d12eacffa9d0f290c0fe0c4e81ba6d5f3a5b7ac3c30a5eaf0126bf4deda5c8",
                "sha256:37c9ba82bd82eb6a23c2e5acc03055c0e45697253b2393c9a50cef76a3985304",
                "sha256:51503524dd6f152ab4ad1fbd168fc6c30b5795e8c70be4410a64940b3abb55c0",
                "sha256:8041e2de00e745c0e05a502d6e6db310db7faa7c979b3a5877123548a4c0b214",
                "sha256:81fcd96a275209ef117e9ec91f75c731fa18dcfd9ffaa1c0adbdaa3616a86043",
                "sha256:853da4f9563d982e4121fed8c92eea1a4594a2299037b3034c3c898cb8e933d6",
                "sha256:8b4572c334593d449113f9dc8d19b93b7b271bdbe90ba7509eb178923327b625",
                "sha256:9416443e219356e3c31f1f918a91badf2e37acf297e2fa13d24d1cc2380f8fbc",
                "sha256:9854f612e1b59ec66804931df5add3b2d5ef0067748ea29dc60f0efdcda9a638",
                "sha256:99a26afdb82ea83a265137a398f570402aa1f2b5dfb4ac3300c026931817b163",
                "sha256:a19bf883b3384957e4a4a13e6bd1ae3d85ae87f4beb5957e35b0be287f12f4e4",
                "sha256:a9f145660588187ff835c55a7d2ddf6abfc570c2651c276d3d4be8a2766db490",
                "sha256:ac57fcdcfb0b73bb3203b58a14501abb7e5ff9ea5e2edfa06bb03035f0cff248",
                "sha256:bcb530089ff24f6458a81ac3fa699e8c00194208a724b644ecc68422e1111939",
                "sha256:beeabe25c3b704f7d56b573f7d2ff88fc99f0138e43480cecdfcaa3b87fe4f87",
                "sha256:d634a7ea1fc3380ff96f9e44d8d22f38418c1c381d5fac680b272d7d90883720",
                "sha256:d97b0661e1aead761f0ded3b769044bb00ed5d33e1ec865e891a8b128bf7c656"
            ],
            "version": "==0.4.15"
        },
        "grpc-google-iam-v1": {
            "hashes": [
                "sha256:5009e831dcec22f3ff00e89405249d6a838d1449a46ac8224907aa5b0e0b1aec"
            ],
            "version": "==0.11.4"
        },
        "grpcio": {
            "hashes": [
                "sha256:0a6153643bd02635a388682e18d02aa62d34be0886a6c799295bd2466d9e9594",
                "sha256:179a7b8e7d19b51e540c7c5d57bede38648d59cfe50212a91162b97cee557ffc",
                "sha256:1b4e5949e4b23ac02b428fd0b0010c7ff5d3198b77093127cdf60f2dbf99a30e",
                "sha256:1beee9ae4bc046456cd5c276fa54b682ab21a972cba14e3da11dbd6383b7f15e",
                "sha256:2448d39c89e5687a877ec6a6b0603c39bceb021aa159716e9c75a666e057cce0",
                "sha256:278ba9ac04ed7f1536b915d94b898310182270e29f7ba53211d7217c1d1d7150",
                "sha256:2c262f5c523df4940f2764b3c355b65ac1a985da9f17855da400b21807b3b104",
                "sha256:31136e7f74a4c3b5c38de610c697f4eebccee5bf0d7e75fa635726145d70a143",
                "sha256:39e182bb171bb05520363e433304a7a7cdc8b08029f41176048a862dd10a6684",
                "sha256:448300c427b56407dd774c3860db878963581485a222b12129214d09a04b9ede",
                "sha256:4a54e6acc6dd1cd451ed5185af62fa8c8825590631bdcb25ae74c30b4a3c32a1",
                "sha256:4a6db9ae79e957a474bdc36565269087244ac750645e409b8e384bd88074e85c",
                "sha256:5252e07cf0cde5f6d55ae30fc4fe47704c6791c0aa8987cc57d3e3d565af3187",
                "sha256:541c320013bff0290f36b7901045133ddbb2fc1674f2bb944ee03c3195cf1134",
                "sha256:56f194bb50708fec4d2c3955cd8cb588a44b955de8ff1cedfadadcc6b2fc5d96",
                "sha256:5e3da97f0911fb131b3e046883534e9d6d240e578a016f641d25f9ccbf621ed4",
                "sha256:8194b7dadd0958cc2bc16d208d33f1788ad6ac863f0b25f29638f361959851a9",
                "sha256:84bdcce68129da5b671b94965ab0f51c3697431cffa9c9ab5ced5b591c132044",
                "sha256:8905610214933f5a17ba4afbeefc2654c01f07ce0a670a6386105e4471be2eff",
                "sha256:a4a9858000dad38361cb8ebe4521219443f8cb0114abf477a0dd5e93085d4981",
                "sha256:ad56170db10a35bcdd3a36083c1e39476df5d1e2ac543d58f96f4599411bdcae",
                "sha256:b78069939793babb11cefcba3543e1655d95f336b0de64c51a74891572122f07",
                "sha256:c1b7ca4ae50bd4e155848cda9ae65ef8d4a806404798e81b2bf65c7efe85b9f3",
                "sha256:c47120731c8317ae04015b3aa6762b34d9122004c81bbaa640139cf29405aafd",
                "sha256:d492f0882a61ad25989d7fe9206988fe169aa3b18e7e2b212d2cbc00d0ba092d",
                "sha256:d924a6a32e7bbdd7ac5c85319358ceb02d50973d12f8c38ab4cf1f8d11b60d28",
                "sha256:dcab0f5512b745c3a584bc985b9f7e3e56ba52adf725743ec8f682608f63c9ce",
                "sha256:e255c60f58118c89ffb179e217dd455555f216d246e32855d85dbfe75e6cee4e",
                "sha256:e4bbc53704df31ea230f1b907c8825dea1ba2e98ea1e33a05f6b6c3f8021927a",
                "sha256:fa06f5eacba48dd27395785f2cb64d15f2c54c8daf2c2c1f1fce78003e3e6ed8",
                "sha256:ff6f993f72413d7f76e17792ae92e6380510910222a5d5fe7956f055af41204e"
            ],
            "version": "==1.27.0rc2"
        },
        "gspread": {
            "hashes": [
                "sha256:1cc06b22c6a1b6726925defcd41c19ce6cd5ab939252e72759bdf0353e36f552",
                "sha256:d378dfcea467c0ae56b49ec223169b887e52ce25f3bafa33853b473401d92e7f"
            ],
            "index": "pypi",
            "version": "==3.0.1"
        },
        "gunicorn": {
            "hashes": [
                "sha256:723234ea1fa8dff370ab69830ba8bc37469a7cba13fd66055faeef24085e6530",
                "sha256:813f6916d18a4c8e90efde72f419308b357692f81333cb1125f80013d22fb618"
            ],
            "index": "pypi",
            "version": "==19.6.0"
        },
        "html5lib": {
            "hashes": [
                "sha256:08a3efc117a4fc8c82c3c6d10d6f58ae266428d57ed50258a1466d2cd88de745",
                "sha256:0d5fd54d5b2b79b876007a70c033a4023577768d18022c15681c00561432a0f9"
            ],
            "version": "==1.0b10"
        },
        "httplib2": {
            "hashes": [
                "sha256:79751cc040229ec896aa01dced54de0cd0bf042f928e84d5761294422dde4454",
                "sha256:de96d0a49f46d0ee7e0aae80141d37b8fcd6a68fb05d02e0b82c128592dd8261"
            ],
            "version": "==0.17.0"
        },
        "idna": {
            "hashes": [
                "sha256:c357b3f628cf53ae2c4c05627ecc484553142ca23264e593d327bcde5e9c3407",
                "sha256:ea8b7f6188e6fa117537c3df7da9fc686d485087abf6ac197f9c46432f7e4a3c"
            ],
            "version": "==2.8"
        },
        "imagesize": {
            "hashes": [
                "sha256:6965f19a6a2039c7d48bca7dba2473069ff854c36ae6f19d2cde309d998228a1",
                "sha256:b1f6b5a4eab1f73479a50fb79fcf729514a900c341d8503d62a62dbc4127a2b1"
            ],
            "version": "==1.2.0"
        },
        "jinja2": {
            "hashes": [
                "sha256:6e7a3c2934694d59ad334c93dd1b6c96699cf24c53fdb8ec848ac6b23e685734",
                "sha256:d6609ae5ec3d56212ca7d802eda654eaf2310000816ce815361041465b108be4"
            ],
            "version": "==2.11.0"
        },
        "jmespath": {
            "hashes": [
                "sha256:3720a4b1bd659dd2eecad0666459b9788813e032b83e7ba58578e48254e0a0e6",
                "sha256:bde2aef6f44302dfb30320115b17d030798de8c4110e28d5cf6cf91a7a31074c"
            ],
            "version": "==0.9.4"
        },
        "jsonfield": {
            "hashes": [
                "sha256:a0a7fdee736ff049059409752b045281a225610fecbda9b9bd588ba976493c12",
                "sha256:beb1cd4850d6d6351c32daefcb826c01757744e9c863228a642f87a1a4acb834"
            ],
            "index": "pypi",
            "version": "==2.0.2"
        },
        "kiwisolver": {
            "hashes": [
                "sha256:05b5b061e09f60f56244adc885c4a7867da25ca387376b02c1efc29cc16bcd0f",
                "sha256:210d8c39d01758d76c2b9a693567e1657ec661229bc32eac30761fa79b2474b0",
                "sha256:26f4fbd6f5e1dabff70a9ba0d2c4bd30761086454aa30dddc5b52764ee4852b7",
                "sha256:3b15d56a9cd40c52d7ab763ff0bc700edbb4e1a298dc43715ecccd605002cf11",
                "sha256:3b2378ad387f49cbb328205bda569b9f87288d6bc1bf4cd683c34523a2341efe",
                "sha256:400599c0fe58d21522cae0e8b22318e09d9729451b17ee61ba8e1e7c0346565c",
                "sha256:47b8cb81a7d18dbaf4fed6a61c3cecdb5adec7b4ac292bddb0d016d57e8507d5",
                "sha256:53eaed412477c836e1b9522c19858a8557d6e595077830146182225613b11a75",
                "sha256:58e626e1f7dfbb620d08d457325a4cdac65d1809680009f46bf41eaf74ad0187",
                "sha256:5a52e1b006bfa5be04fe4debbcdd2688432a9af4b207a3f429c74ad625022641",
                "sha256:5c7ca4e449ac9f99b3b9d4693debb1d6d237d1542dd6a56b3305fe8a9620f883",
                "sha256:682e54f0ce8f45981878756d7203fd01e188cc6c8b2c5e2cf03675390b4534d5",
                "sha256:76275ee077772c8dde04fb6c5bc24b91af1bb3e7f4816fd1852f1495a64dad93",
                "sha256:79bfb2f0bd7cbf9ea256612c9523367e5ec51d7cd616ae20ca2c90f575d839a2",
                "sha256:7f4dd50874177d2bb060d74769210f3bce1af87a8c7cf5b37d032ebf94f0aca3",
                "sha256:8944a16020c07b682df861207b7e0efcd2f46c7488619cb55f65882279119389",
                "sha256:8aa7009437640beb2768bfd06da049bad0df85f47ff18426261acecd1cf00897",
                "sha256:9105ce82dcc32c73eb53a04c869b6a4bc756b43e4385f76ea7943e827f529e4d",
                "sha256:933df612c453928f1c6faa9236161a1d999a26cd40abf1dc5d7ebbc6dbfb8fca",
                "sha256:939f36f21a8c571686eb491acfffa9c7f1ac345087281b412d63ea39ca14ec4a",
                "sha256:9491578147849b93e70d7c1d23cb1229458f71fc79c51d52dce0809b2ca44eea",
                "sha256:9733b7f64bd9f807832d673355f79703f81f0b3e52bfce420fc00d8cb28c6a6c",
                "sha256:a02f6c3e229d0b7220bd74600e9351e18bc0c361b05f29adae0d10599ae0e326",
                "sha256:a0c0a9f06872330d0dd31b45607197caab3c22777600e88031bfe66799e70bb0",
                "sha256:aa716b9122307c50686356cfb47bfbc66541868078d0c801341df31dca1232a9",
                "sha256:acc4df99308111585121db217681f1ce0eecb48d3a828a2f9bbf9773f4937e9e",
                "sha256:b64916959e4ae0ac78af7c3e8cef4becee0c0e9694ad477b4c6b3a536de6a544",
                "sha256:d22702cadb86b6fcba0e6b907d9f84a312db9cd6934ee728144ce3018e715ee1",
                "sha256:d3fcf0819dc3fea58be1fd1ca390851bdb719a549850e708ed858503ff25d995",
                "sha256:d52e3b1868a4e8fd18b5cb15055c76820df514e26aa84cc02f593d99fef6707f",
                "sha256:db1a5d3cc4ae943d674718d6c47d2d82488ddd94b93b9e12d24aabdbfe48caee",
                "sha256:e3a21a720791712ed721c7b95d433e036134de6f18c77dbe96119eaf7aa08004",
                "sha256:e8bf074363ce2babeb4764d94f8e65efd22e6a7c74860a4f05a6947afc020ff2",
                "sha256:f16814a4a96dc04bf1da7d53ee8d5b1d6decfc1a92a63349bb15d37b6a263dd9",
                "sha256:f2b22153870ca5cf2ab9c940d7bc38e8e9089fa0f7e5856ea195e1cf4ff43d5a",
                "sha256:f790f8b3dff3d53453de6a7b7ddd173d2e020fb160baff578d578065b108a05f",
                "sha256:fe51b79da0062f8e9d49ed0182a626a7dc7a0cbca0328f612c6ee5e4711c81e4"
            ],
            "version": "==1.1.0"
        },
        "kolibri": {
            "hashes": [
                "sha256:4b71ec004162c0c579ba46dadbccc92163cf5926faf2e06c1cfa2c579fb53acd",
                "sha256:ef191cfc94b64240c8f1a9b8376d8e63921a0f216dadc501dd160972c52d8502"
            ],
            "index": "pypi",
            "version": "==0.7.0"
        },
        "kombu": {
            "hashes": [
                "sha256:529df9e0ecc0bad9fc2b376c3ce4796c41b482cf697b78b71aea6ebe7ca353c8",
                "sha256:7a2cbed551103db9a4e2efafe9b63222e012a61a18a881160ad797b9d4e1d0a1"
            ],
            "index": "pypi",
            "version": "==4.3.0"
        },
        "le-pycaption": {
            "hashes": [
                "sha256:3781f49d90529427c5feda808233cbbc997eef8800e2183dadc563c9e01fde73",
                "sha256:e4add60775316324b7ce0c316c55a6d0483eedf4b4736068533ec5973d4b3c7c"
            ],
            "version": "==2.0.0a3"
        },
        "le-utils": {
            "hashes": [
                "sha256:1d8d1d7f7ded96ae12e21de5f32b70e978fd15e79dc23d43dc60e3d3045d8c71"
            ],
            "index": "pypi",
            "version": "==0.1.24"
        },
        "livereload": {
            "hashes": [
                "sha256:78d55f2c268a8823ba499305dcac64e28ddeb9a92571e12d543cd304faf5817b",
                "sha256:89254f78d7529d7ea0a3417d224c34287ebfe266b05e67e51facaf82c27f0f66"
            ],
            "version": "==2.6.1"
        },
        "lxml": {
            "hashes": [
                "sha256:007f17642a338c4db6107a9bc129fb9fa8cf3d5389b61679014a17db31f814f1",
                "sha256:0a2e54e9b6c597cb8aa0935b47c73e22857d5a6f12013675478ed2b49fb560f2",
                "sha256:0be67a53aac192390958dcc83fc200cbba552c11be3f2e1a46b895fcc8c259c7",
                "sha256:161e945ebdeac9a7641b1623004e6e7c24b303172dfe6324c89e40c700d41a6a",
                "sha256:2b0bb7cd10686fd21d3360780f5d410ddb506377cf17823b4858951d53c92283",
                "sha256:2b160c1ef64c23c3206e8741d16343d8e780663a7b4521c14fd2de8772d581c0",
                "sha256:628e5f8cfa1d34c78fb713a813be23669622ea3d538b9b43f4f66f56c647de34",
                "sha256:7133831d22e315bff2ca3bab9a2cbe7eb12b3c70773bfa64636fbcc7aebf93ab",
                "sha256:729b3858425e4ac695772bb41b455f7c4862f9e4579775debc781fffd8e7e8f2",
                "sha256:738862e9724d201f1aa8394cb666d8136d666198e97d6e1e5c9876ad884a86b3",
                "sha256:77c4425a5e1b9bb3b545061fe5261b20e4db4c4f395aba1455459f837da2ab8f",
                "sha256:7e6a735d2f910ee9e505eed09fd444f9ce0799c03e9657a4bf546ac132b8176b",
                "sha256:85cb9c6d8fd7e7385900a7d573639c72354b812212649e4be6956acaa2effa3a",
                "sha256:92c7e1496672f9cd978888da8364bc3e16781b115e05db9ba593b706e749a68a",
                "sha256:930364d203138054d70708a662782e8bb6649c4682adc6a32e6c9c7acca1624a",
                "sha256:9595ddceb8ea33899760e3c64750aa49ea6111ae86d91e262f0957fc25f7f45a",
                "sha256:a5f62b84704b6d21fbc827535845f4830f669dd3983730b8cdd305233355dd00",
                "sha256:a61a4cd53d9af8403185697e54b7fc2870c4aaab5c17d5732c320eab4e534ab4",
                "sha256:b26f1aba578f0ddbcb7fcc54b66baf3b510a9702251239038839dc547e07f6b6",
                "sha256:b39ea490516253e25e68ec6556e4dd2c2dbc3b612b74fca6c00a7c1c66ff0aaf",
                "sha256:d1525c941d34677d64b219255613fd0e871890f9ebd933936069d50dd2ea0967",
                "sha256:d7db4f58fc1bc80ccf2b23bb1e0e6a176044b804e40dffb40c7995bd07046fdf",
                "sha256:e2d2d7038c068c3d8a4ab858306ba959b014b203b7063ceb6b75f2ff8b32ee5f",
                "sha256:f1161af10ff61dcaacc2d669e577b48a39d5fb21e4cc8f87c9f034eebc076faa"
            ],
            "version": "==4.3.5"
        },
        "markdown": {
            "hashes": [
                "sha256:30ff37bf64245c5fe4c6fbb6967efacd03bef9abbd0fc1de3c888d26a9dbc85b",
                "sha256:df3bbae578f29767571b5ce67a4702fe14ed6710b97bab59251a5113b6bec3a3",
                "sha256:ee17d0d7dc091e645dd48302a2e21301cc68f188505c2069d8635f94554170bf"
            ],
            "index": "pypi",
            "version": "==2.6.2"
        },
        "markupsafe": {
            "hashes": [
                "sha256:00bc623926325b26bb9605ae9eae8a215691f33cae5df11ca5424f06f2d1f473",
                "sha256:09027a7803a62ca78792ad89403b1b7a73a01c8cb65909cd876f7fcebd79b161",
                "sha256:09c4b7f37d6c648cb13f9230d847adf22f8171b1ccc4d5682398e77f40309235",
                "sha256:1027c282dad077d0bae18be6794e6b6b8c91d58ed8a8d89a89d59693b9131db5",
                "sha256:13d3144e1e340870b25e7b10b98d779608c02016d5184cfb9927a9f10c689f42",
                "sha256:24982cc2533820871eba85ba648cd53d8623687ff11cbb805be4ff7b4c971aff",
                "sha256:29872e92839765e546828bb7754a68c418d927cd064fd4708fab9fe9c8bb116b",
                "sha256:43a55c2930bbc139570ac2452adf3d70cdbb3cfe5912c71cdce1c2c6bbd9c5d1",
                "sha256:46c99d2de99945ec5cb54f23c8cd5689f6d7177305ebff350a58ce5f8de1669e",
                "sha256:500d4957e52ddc3351cabf489e79c91c17f6e0899158447047588650b5e69183",
                "sha256:535f6fc4d397c1563d08b88e485c3496cf5784e927af890fb3c3aac7f933ec66",
                "sha256:596510de112c685489095da617b5bcbbac7dd6384aeebeda4df6025d0256a81b",
                "sha256:62fe6c95e3ec8a7fad637b7f3d372c15ec1caa01ab47926cfdf7a75b40e0eac1",
                "sha256:6788b695d50a51edb699cb55e35487e430fa21f1ed838122d722e0ff0ac5ba15",
                "sha256:6dd73240d2af64df90aa7c4e7481e23825ea70af4b4922f8ede5b9e35f78a3b1",
                "sha256:717ba8fe3ae9cc0006d7c451f0bb265ee07739daf76355d06366154ee68d221e",
                "sha256:79855e1c5b8da654cf486b830bd42c06e8780cea587384cf6545b7d9ac013a0b",
                "sha256:7c1699dfe0cf8ff607dbdcc1e9b9af1755371f92a68f706051cc8c37d447c905",
                "sha256:88e5fcfb52ee7b911e8bb6d6aa2fd21fbecc674eadd44118a9cc3863f938e735",
                "sha256:8defac2f2ccd6805ebf65f5eeb132adcf2ab57aa11fdf4c0dd5169a004710e7d",
                "sha256:98c7086708b163d425c67c7a91bad6e466bb99d797aa64f965e9d25c12111a5e",
                "sha256:9add70b36c5666a2ed02b43b335fe19002ee5235efd4b8a89bfcf9005bebac0d",
                "sha256:9bf40443012702a1d2070043cb6291650a0841ece432556f784f004937f0f32c",
                "sha256:ade5e387d2ad0d7ebf59146cc00c8044acbd863725f887353a10df825fc8ae21",
                "sha256:b00c1de48212e4cc9603895652c5c410df699856a2853135b3967591e4beebc2",
                "sha256:b1282f8c00509d99fef04d8ba936b156d419be841854fe901d8ae224c59f0be5",
                "sha256:b2051432115498d3562c084a49bba65d97cf251f5a331c64a12ee7e04dacc51b",
                "sha256:ba59edeaa2fc6114428f1637ffff42da1e311e29382d81b339c1817d37ec93c6",
                "sha256:c8716a48d94b06bb3b2524c2b77e055fb313aeb4ea620c8dd03a105574ba704f",
                "sha256:cd5df75523866410809ca100dc9681e301e3c27567cf498077e8551b6d20e42f",
                "sha256:cdb132fc825c38e1aeec2c8aa9338310d29d337bebbd7baa06889d09a60a1fa2",
                "sha256:e249096428b3ae81b08327a63a485ad0878de3fb939049038579ac0ef61e17e7",
                "sha256:e8313f01ba26fbbe36c7be1966a7b7424942f670f38e666995b88d012765b9be"
            ],
            "version": "==1.1.1"
        },
        "matplotlib": {
            "hashes": [
                "sha256:0ba8e3ec1b0feddc6b068fe70dc38dcf2917e301ad8d2b3f848c14ad463a4157",
                "sha256:10a48e33e64dbd95f0776ba162f379c5cc55301c2d155506e79ce0c26b52f2ce",
                "sha256:1376535fe731adbba55ab9e48896de226b7e89dbb55390c5fbd8f7161b7ae3be",
                "sha256:16f0f8ba22df1e2c9f06c87088de45742322fde282a93b5c744c0f969cf7932e",
                "sha256:1c6c999f2212858021329537f8e0f98f3f29086ec3683511dd1ecec84409f51d",
                "sha256:2316dc177fc7b3d8848b49365498de0c385b4c9bba511edddd24c34fbe3d37a4",
                "sha256:3398bfb533482bf21974cecf28224dd23784ad4e4848be582903f7a2436ec12e",
                "sha256:3477cb1e1061b34210acc43d20050be8444478ff50b8adfac5fe2b45fc97df01",
                "sha256:3cc06333b8264428d02231804e2e726b902e9161dc16f573183dee6cb7ef621f",
                "sha256:4259ea7cb2c238355ee13275eddd261d869cefbdeb18a65f35459589d6d17def",
                "sha256:4addcf93234b6122f530f90f485fd3d00d158911fbc1ed24db3fa66cd49fe565",
                "sha256:50c0e24bcbce9c54346f4a2f4e97b0ed111f0413ac3fe9954061ae1c8aa7021f",
                "sha256:62ed7597d9e54db6e133420d779c642503c25eba390e1178d85dfb2ba0d05948",
                "sha256:69f6d51e41a17f6a5f70c56bb10b8ded9f299609204495a7fa2782a3a755ffc5",
                "sha256:6d232e49b74e3d2db22c63c25a9a0166d965e87e2b057f795487f1f244b61d9d",
                "sha256:7355bf757ecacd5f0ac9dd9523c8e1a1103faadf8d33c22664178e17533f8ce5",
                "sha256:886b1045c5105631f10c1cbc999f910e44d33af3e9c7efd68c2123efc06ab636",
                "sha256:9e1f353edd7fc7e5e9101abd5bc0201946f77a1b59e0da49095086c03db856ed",
                "sha256:b3a343dfcbe296dbe0f26c731beee72a792ff948407e6979524298ae7bc3234e",
                "sha256:d93675af09ca497a25f4f8d62f3313cf0f21e45427a87487049fe84898b99909",
                "sha256:e2409ef9d37804dfb566f39c962e6ed70f281ff516b8131b3e6b4e6442711ff1",
                "sha256:f8b653b0f89938ba72e92ab080c2f3aa24c1b72e2f61add22880cd1b9a6e3cdd"
            ],
            "version": "==2.2.3"
        },
        "metaphone": {
            "hashes": [
                "sha256:ad0beadca66cb7ec6ede71ef72bb02da097c493ddf159930d6340bc83f53da27"
            ],
            "index": "pypi",
            "version": "==0.6"
        },
        "minio": {
            "hashes": [
                "sha256:019c1021e0488b9c1917cc8866c4974660e9b5226e3fb17c11eca679ee3f5936",
                "sha256:19b27a30d2c3c4e46af4bd880b24b9ecdd8c45c644234838b71218e596df71a1"
            ],
            "index": "pypi",
            "version": "==3.0.3"
        },
        "monotonic": {
            "hashes": [
                "sha256:23953d55076df038541e648a53676fb24980f7a1be290cdda21300b3bc21dfb0",
                "sha256:552a91f381532e33cbd07c6a2655a21908088962bb8fa7239ecbcc6ad1140cc7"
            ],
            "version": "==1.5"
        },
        "msgpack-python": {
            "hashes": [
                "sha256:378cc8a6d3545b532dfd149da715abae4fda2a3adb6d74e525d0d5e51f46909b"
            ],
            "version": "==0.5.6"
        },
        "newrelic": {
            "hashes": [
                "sha256:0e651f2ff48dd1fc538fc1297892cf726d1ad4fc0b2578aae6a47f10f16afb2c"
            ],
            "index": "pypi",
            "version": "==5.4.1.134"
        },
        "numpy": {
            "hashes": [
                "sha256:0df89ca13c25eaa1621a3f09af4c8ba20da849692dcae184cb55e80952c453fb",
                "sha256:154c35f195fd3e1fad2569930ca51907057ae35e03938f89a8aedae91dd1b7c7",
                "sha256:18e84323cdb8de3325e741a7a8dd4a82db74fde363dce32b625324c7b32aa6d7",
                "sha256:1e8956c37fc138d65ded2d96ab3949bd49038cc6e8a4494b1515b0ba88c91565",
                "sha256:23557bdbca3ccbde3abaa12a6e82299bc92d2b9139011f8c16ca1bb8c75d1e95",
                "sha256:24fd645a5e5d224aa6e39d93e4a722fafa9160154f296fd5ef9580191c755053",
                "sha256:36e36b6868e4440760d4b9b44587ea1dc1f06532858d10abba98e851e154ca70",
                "sha256:3d734559db35aa3697dadcea492a423118c5c55d176da2f3be9c98d4803fc2a7",
                "sha256:416a2070acf3a2b5d586f9a6507bb97e33574df5bd7508ea970bbf4fc563fa52",
                "sha256:4a22dc3f5221a644dfe4a63bf990052cc674ef12a157b1056969079985c92816",
                "sha256:4d8d3e5aa6087490912c14a3c10fbdd380b40b421c13920ff468163bc50e016f",
                "sha256:4f41fd159fba1245e1958a99d349df49c616b133636e0cf668f169bce2aeac2d",
                "sha256:561ef098c50f91fbac2cc9305b68c915e9eb915a74d9038ecf8af274d748f76f",
                "sha256:56994e14b386b5c0a9b875a76d22d707b315fa037affc7819cda08b6d0489756",
                "sha256:73a1f2a529604c50c262179fcca59c87a05ff4614fe8a15c186934d84d09d9a5",
                "sha256:7da99445fd890206bfcc7419f79871ba8e73d9d9e6b82fe09980bc5bb4efc35f",
                "sha256:99d59e0bcadac4aa3280616591fb7bcd560e2218f5e31d5223a2e12a1425d495",
                "sha256:a4cc09489843c70b22e8373ca3dfa52b3fab778b57cf81462f1203b0852e95e3",
                "sha256:a61dc29cfca9831a03442a21d4b5fd77e3067beca4b5f81f1a89a04a71cf93fa",
                "sha256:b1853df739b32fa913cc59ad9137caa9cc3d97ff871e2bbd89c2a2a1d4a69451",
                "sha256:b1f44c335532c0581b77491b7715a871d0dd72e97487ac0f57337ccf3ab3469b",
                "sha256:b261e0cb0d6faa8fd6863af26d30351fd2ffdb15b82e51e81e96b9e9e2e7ba16",
                "sha256:c857ae5dba375ea26a6228f98c195fec0898a0fd91bcf0e8a0cae6d9faf3eca7",
                "sha256:cf5bb4a7d53a71bb6a0144d31df784a973b36d8687d615ef6a7e9b1809917a9b",
                "sha256:db9814ff0457b46f2e1d494c1efa4111ca089e08c8b983635ebffb9c1573361f",
                "sha256:df04f4bad8a359daa2ff74f8108ea051670cafbca533bb2636c58b16e962989e",
                "sha256:ecf81720934a0e18526177e645cbd6a8a21bb0ddc887ff9738de07a1df5c6b61",
                "sha256:edfa6fba9157e0e3be0f40168eb142511012683ac3dc82420bee4a3f3981b30e"
            ],
            "version": "==1.15.4"
        },
        "oauth2client": {
            "hashes": [
                "sha256:b8a81cc5d60e2d364f0b1b98f958dbd472887acaf1a5b05e21c28c31a2d6d3ac",
                "sha256:d486741e451287f69568a4d26d70d9acd73a2bbfa275746c535b4209891cccc6"
            ],
            "index": "pypi",
            "version": "==4.1.3"
        },
        "pathlib": {
            "hashes": [
                "sha256:6940718dfc3eff4258203ad5021090933e5c04707d5ca8cc9e73c94a7894ea9f"
            ],
            "index": "pypi",
            "version": "==1.0.1"
        },
        "pathtools": {
            "hashes": [
                "sha256:7c35c5421a39bb82e58018febd90e3b6e5db34c5443aaaf742b3f33d4655f1c0"
            ],
            "version": "==0.1.2"
        },
        "pdf2image": {
            "hashes": [
                "sha256:787f6dd77dc02786913fd4ee5766bb9241fe807e3c6ee90e3cff18bcf2f23555"
            ],
            "version": "==1.11.0"
        },
        "pdfkit": {
            "hashes": [
                "sha256:05f1c631e8d9ab877886955da825e48b459e097886a21448ab17b34c60cfd66c",
                "sha256:6a866c9659e62a81abd72cdb32b400762d76085b964beb0b15106d573a539677",
                "sha256:ef1da35b78d534197e7ce4a604a4a190e9aa769e56634957535f3479a50d8cd1"
            ],
            "index": "pypi",
            "version": "==0.6.1"
        },
        "pillow": {
            "hashes": [
                "sha256:051de330a06c99d6f84bcf582960487835bcae3fc99365185dc2d4f65a390c0e",
                "sha256:0ae5289948c5e0a16574750021bd8be921c27d4e3527800dc9c2c1d2abc81bf7",
                "sha256:0b1efce03619cdbf8bcc61cfae81fcda59249a469f31c6735ea59badd4a6f58a",
                "sha256:163136e09bd1d6c6c6026b0a662976e86c58b932b964f255ff384ecc8c3cefa3",
                "sha256:18e912a6ccddf28defa196bd2021fe33600cbe5da1aa2f2e2c6df15f720b73d1",
                "sha256:24ec3dea52339a610d34401d2d53d0fb3c7fd08e34b20c95d2ad3973193591f1",
                "sha256:267f8e4c0a1d7e36e97c6a604f5b03ef58e2b81c1becb4fccecddcb37e063cc7",
                "sha256:3273a28734175feebbe4d0a4cde04d4ed20f620b9b506d26f44379d3c72304e1",
                "sha256:4c678e23006798fc8b6f4cef2eaad267d53ff4c1779bd1af8725cc11b72a63f3",
                "sha256:4d4bc2e6bb6861103ea4655d6b6f67af8e5336e7216e20fff3e18ffa95d7a055",
                "sha256:505738076350a337c1740a31646e1de09a164c62c07db3b996abdc0f9d2e50cf",
                "sha256:5233664eadfa342c639b9b9977190d64ad7aca4edc51a966394d7e08e7f38a9f",
                "sha256:5d95cb9f6cced2628f3e4de7e795e98b2659dfcc7176ab4a01a8b48c2c2f488f",
                "sha256:7eda4c737637af74bac4b23aa82ea6fbb19002552be85f0b89bc27e3a762d239",
                "sha256:801ddaa69659b36abf4694fed5aa9f61d1ecf2daaa6c92541bbbbb775d97b9fe",
                "sha256:825aa6d222ce2c2b90d34a0ea31914e141a85edefc07e17342f1d2fdf121c07c",
                "sha256:9c215442ff8249d41ff58700e91ef61d74f47dfd431a50253e1a1ca9436b0697",
                "sha256:a3d90022f2202bbb14da991f26ca7a30b7e4c62bf0f8bf9825603b22d7e87494",
                "sha256:a631fd36a9823638fe700d9225f9698fb59d049c942d322d4c09544dc2115356",
                "sha256:a6523a23a205be0fe664b6b8747a5c86d55da960d9586db039eec9f5c269c0e6",
                "sha256:a756ecf9f4b9b3ed49a680a649af45a8767ad038de39e6c030919c2f443eb000",
                "sha256:b117287a5bdc81f1bac891187275ec7e829e961b8032c9e5ff38b70fd036c78f",
                "sha256:ba04f57d1715ca5ff74bb7f8a818bf929a204b3b3c2c2826d1e1cc3b1c13398c",
                "sha256:cd878195166723f30865e05d87cbaf9421614501a4bd48792c5ed28f90fd36ca",
                "sha256:cee815cc62d136e96cf76771b9d3eb58e0777ec18ea50de5cfcede8a7c429aa8",
                "sha256:d1722b7aa4b40cf93ac3c80d3edd48bf93b9208241d166a14ad8e7a20ee1d4f3",
                "sha256:d7c1c06246b05529f9984435fc4fa5a545ea26606e7f450bdbe00c153f5aeaad",
                "sha256:e9c8066249c040efdda84793a2a669076f92a301ceabe69202446abb4c5c5ef9",
                "sha256:f227d7e574d050ff3996049e086e1f18c7bd2d067ef24131e50a1d3fe5831fbc",
                "sha256:fc9a12aad714af36cf3ad0275a96a733526571e52710319855628f476dcb144e"
            ],
            "version": "==5.4.1"
        },
        "port-for": {
            "hashes": [
                "sha256:b16a84bb29c2954db44c29be38b17c659c9c27e33918dec16b90d375cc596f1c"
            ],
            "version": "==0.3.1"
        },
        "porter2stemmer": {
            "hashes": [
                "sha256:ba478ad6550258a1fd8e102e554387dd9ac73f73059483eefee98211f0ad5244"
            ],
            "index": "pypi",
            "version": "==1.0"
        },
        "pressurecooker": {
            "hashes": [
                "sha256:503826bff3586d99d2cecc30555b553ca633048070fb5798a0466d03df819f68"
            ],
            "index": "pypi",
            "version": "==0.0.25"
        },
        "progressbar2": {
            "hashes": [
                "sha256:84cb2b81274e9d83a952dc4517f953fbaf1e040b90638e68d54fc18e7dd47030",
                "sha256:d209f8c13672724bbb7bbf76e7ffedaa0bcdac32dc8db68a627bbabfd6c75de0"
            ],
            "index": "pypi",
            "version": "==3.38.0"
        },
        "prometheus-client": {
            "hashes": [
                "sha256:71cd24a2b3eb335cb800c7159f423df1bd4dcd5171b234be15e3f31ec9f622da"
            ],
            "version": "==0.7.1"
        },
        "protobuf": {
            "hashes": [
                "sha256:0329e86a397db2a83f9dcbe21d9be55a47f963cdabc893c3a24f4d3a8f117c37",
                "sha256:0a7219254afec0d488211f3d482d8ed57e80ae735394e584a98d8f30a8c88a36",
                "sha256:14d6ac53df9cb5bb87c4f91b677c1bc5cec9c0fd44327f367a3c9562de2877c4",
                "sha256:180fc364b42907a1d2afa183ccbeffafe659378c236b1ec3daca524950bb918d",
                "sha256:3d7a7d8d20b4e7a8f63f62de2d192cfd8b7a53c56caba7ece95367ca2b80c574",
                "sha256:3f509f7e50d806a434fe4a5fbf602516002a0f092889209fff7db82060efffc0",
                "sha256:4571da974019849201fc1ec6626b9cea54bd11b6bed140f8f737c0a33ea37de5",
                "sha256:56bd1d84fbf4505c7b73f04de987eef5682e5752c811141b0186a3809bfb396f",
                "sha256:680c668d00b5eff08b86aef9e5ba9a705e621ea05d39071cfea8e28cb2400946",
                "sha256:6b5b947dc8b3f2aec0eaad65b0b5113fcd642c358c31357c647da6281ee31104",
                "sha256:6e96dffaf4d0a9a329e528b353ba62fd9ef13599688723d96bc9c165d0b6871e",
                "sha256:919f0d6f6addc836d08658eba3b52be2e92fd3e76da3ce00c325d8e9826d17c7",
                "sha256:9c7b19c30cf0644afd0e4218b13f637ce54382fdcb1c8f75bf3e84e49a5f6d0a",
                "sha256:a2e6f57114933882ec701807f217df2fb4588d47f71f227c0a163446b930d507",
                "sha256:a6b970a2eccfcbabe1acf230fbf112face1c4700036c95e195f3554d7bcb04c1",
                "sha256:bc45641cbcdea068b67438244c926f9fd3e5cbdd824448a4a64370610df7c593",
                "sha256:d61b14a9090da77fe87e38ba4c6c43d3533dcbeb5d84f5474e7ac63c532dcc9c",
                "sha256:d6faf5dbefb593e127463f58076b62fcfe0784187be8fe1aa9167388f24a22a1"
            ],
            "version": "==3.11.2"
        },
        "psutil": {
            "hashes": [
                "sha256:13a6377cc8d2859f846058170830127822877e05229c4a43aea893cdcb504d65",
                "sha256:4be182c273758dcdbd30827fdeecd889e27cb6a30238798e91bddeebc29cdc4f",
                "sha256:5b7228cb69fdaea5aeb901704f5ecd21b7846aa60c2c8d408f22573fcbaa7e6f",
                "sha256:8f25aad572bde88d5ee0b3a11a75ff2ae3c8b0a334c4128d6f8eb4fc95172734",
                "sha256:d3290bd4a027fa0b3a2e2ee87728056fe49d4112640e2b8c2ea4dd94ba0cf057",
                "sha256:da7650e2f3fcf06419d5ad75123e6c68b9bf5ff2a6c91d4c77aaed8e6f444fc4",
                "sha256:f3d68eb44ba49e24a18d6f7934463478294a49152f97fea2eefe1e1e1ee957f3",
                "sha256:f9be0ae975b55a3b5d5a8b769560096d76184b60a56c6e88ff6b7ebecf1bc684"
            ],
            "index": "pypi",
            "version": "==3.1.1"
        },
        "psycopg2-binary": {
            "hashes": [
                "sha256:02eb674e3d5810e19b4d5d00720b17130e182da1ba259dda608aaf33d787347d",
                "sha256:3a14baeabcebd4662f12f4bff03e0574a2369a2e41baf829e6fb4a24c95cf88b",
                "sha256:436a503eda41f6adb08f292f40a3784fce0a5f351b6ae7b19a911904db53af93",
                "sha256:465ff1d427ed42c31e456dbbd9edab3552be18a0edaef7450c5b3e6fee745052",
                "sha256:4a1a5ea2fa4b53191637b162873a82822d92a85a08beefe28296b8eb5cf2fea5",
                "sha256:4a4f23a08fbccbe40ecdb5384d807bcb469ea71dd87e6be2e80b036b8e6d47df",
                "sha256:77a2fc622a1f2d08a707673c9be5769d521f03d867d305f172bb417fa7882754",
                "sha256:8014c06a9ed7b78ba81beff3ae71acd78c212390f8ed839e9ce22735880bd5b4",
                "sha256:83af04029bcb4b56c852e5876fef71340dcb465fa44fc99f80bac72e10fb0b74",
                "sha256:86c0d2587f56776f25d52cca8e275adf495c8e01933fbfc2ca23b124610ab761",
                "sha256:9305d7cbc802aaefac5c75a3df725f2654797369f32b18d4d0adb382dfab6c09",
                "sha256:9b5ddbed85ec73293695d7116589d956ef0dd3fcf7bf3b2a3bc1e8e54c1d543a",
                "sha256:a3d2cc0cb0b988dbfd0d11f7fac34058b25a6ce533ed5b8e88d6cb315e77d54a",
                "sha256:ab1db8f3e96570d9f7ebc45133ce2574804b2280499baade178e163d022107b5",
                "sha256:b039f51bca1ddd70234cc3f84f94f42ad43861b931bdfb497f887c60c39a6565",
                "sha256:b287ddf4cafcfb632974907d1e7862119e36bb758228bdb07dd247553e4cdfc0",
                "sha256:b6b2b26590304d97ef2af28d153ee99ace6fe0806934f4618edfc87216c77f91",
                "sha256:c4c6004d410c77bfa5389ae9485498ce32805447a67afbfe8db0d247a5c88fa1",
                "sha256:c606bff0978ee4858d86d40f6b6ab0c4cac4474f627bd054683dc03a4fc1a366",
                "sha256:c8220c521a408b41c4f14036004a621ed0d965941286b978cd2ea2623fabd755",
                "sha256:cb07184a4bfad304831f0a88b1c13fbd8cf9fcdf1f11e71c477dd6d7b1b078a0",
                "sha256:cf3911fba0c47fc1313b5783183cda301032b14637a0b7a336766ae46998c7ee",
                "sha256:d0972f062c73956332e9681dfdb133168618f0abfecc96e89f0205ac89cd454b",
                "sha256:d1dd3eb8edd354083f5d27b968c5a17854c41347ba5a480b520be85ec1a8495c",
                "sha256:d51c7ed810fce1e50464088c37cc8da05534de8afb12a732500827ebcc480081",
                "sha256:d8940b5104588d6313315e037f0f5ed68d2e5f62ccc1c429d3cff11d2ba6de3f",
                "sha256:de4f88f823037a71ea5ef3c1041d96b8a68d73343133edda684fd42f575bd9d7"
            ],
            "index": "pypi",
            "version": "==2.7.4"
        },
        "pyasn1": {
            "hashes": [
                "sha256:39c7e2ec30515947ff4e87fb6f456dfc6e84857d34be479c9d4a4ba4bf46aa5d",
                "sha256:aef77c9fb94a3ac588e87841208bdec464471d9871bd5050a287cc9a475cd0ba"
            ],
            "version": "==0.4.8"
        },
        "pyasn1-modules": {
            "hashes": [
                "sha256:905f84c712230b2c592c19470d3ca8d552de726050d1d1716282a1f6146be65e",
                "sha256:a50b808ffeb97cb3601dd25981f6b016cbb3d31fbf57a8b8a87428e6158d0c74"
            ],
            "version": "==0.2.8"
        },
        "pycountry": {
            "hashes": [
                "sha256:d31321e59a134aac326ac07d4b2595d63f7e7f755bcb503bdecca2bd1b54ff2f"
            ],
            "index": "pypi",
            "version": "==17.5.14"
        },
        "pygments": {
            "hashes": [
                "sha256:2a3fe295e54a20164a9df49c75fa58526d3be48e14aceba6d6b1e8ac0bfd6f1b",
                "sha256:98c8aa5a9f778fcd1026a17361ddaf7330d1b7c62ae97c3bb0ae73e0b9b6b0fe"
            ],
            "version": "==2.5.2"
        },
        "pyparsing": {
            "hashes": [
                "sha256:4c830582a84fb022400b85429791bc551f1f4871c33f23e44f353119e92f969f",
                "sha256:c342dccb5250c08d45fd6f8b4a559613ca603b57498511740e65cd11a2e7dcec"
            ],
            "version": "==2.4.6"
        },
        "pypdf2": {
            "hashes": [
                "sha256:e28f902f2f0a1603ea95ebe21dff311ef09be3d0f0ef29a3e44a932729564385"
            ],
            "version": "==1.26.0"
        },
        "python-dateutil": {
            "hashes": [
                "sha256:73ebfe9dbf22e832286dafa60473e4cd239f8592f699aa5adaf10050e6e1823c",
                "sha256:75bb3f31ea686f1197762692a9ee6a7550b59fc6ca3a1f4b5d7e32fb98e2da2a"
            ],
            "version": "==2.8.1"
        },
        "python-gnupg": {
            "hashes": [
                "sha256:3353e59949cd2c15efbf1fca45e347d8a22f4bed0d93e9b89b2657bda19cec05",
                "sha256:c095a41f310ad7a4fd393406660ac9bd6c175ccaa0f072f9c18f33be8130a27a"
            ],
            "version": "==0.4.5"
        },
        "python-postmark": {
            "hashes": [
                "sha256:83de7c3abc4e46d1d5c0a759325df8d1f4a4c61a5c3ad4f5f3056cdb5a971dc2"
            ],
            "index": "pypi",
            "version": "==0.5.0"
        },
        "python-pptx": {
            "hashes": [
                "sha256:a857d69e52d7e8a8fb32fca8182fdd4a3c68c689de8d4e4460e9b4a95efa7bc4"
            ],
            "index": "pypi",
            "version": "==0.6.18"
        },
        "python-resize-image": {
            "hashes": [
                "sha256:41fb4420db20451d26e59441de4f9e59e02e4fff34fb0ba7216b045d1cf10cdd"
            ],
            "index": "pypi",
            "version": "==1.1.11"
        },
        "python-utils": {
            "hashes": [
                "sha256:34aaf26b39b0b86628008f2ae0ac001b30e7986a8d303b61e1357dfcdad4f6d3",
                "sha256:e25f840564554eaded56eaa395bca507b0b9e9f0ae5ecb13a8cb785305c56d25"
            ],
            "version": "==2.3.0"
        },
        "pytz": {
            "hashes": [
                "sha256:1c557d7d0e871de1f5ccd5833f60fb2550652da6be2693c1e02300743d21500d",
                "sha256:b02c06db6cf09c12dd25137e563b31700d3b80fcc4ad23abb7a315f2789819be"
            ],
            "version": "==2019.3"
        },
        "pyyaml": {
            "hashes": [
                "sha256:059b2ee3194d718896c0ad077dd8c043e5e909d9180f387ce42012662a4946d6",
                "sha256:1cf708e2ac57f3aabc87405f04b86354f66799c8e62c28c5fc5f88b5521b2dbf",
                "sha256:24521fa2890642614558b492b473bee0ac1f8057a7263156b02e8b14c88ce6f5",
                "sha256:4fee71aa5bc6ed9d5f116327c04273e25ae31a3020386916905767ec4fc5317e",
                "sha256:70024e02197337533eef7b85b068212420f950319cc8c580261963aefc75f811",
                "sha256:74782fbd4d4f87ff04159e986886931456a1894c61229be9eaf4de6f6e44b99e",
                "sha256:940532b111b1952befd7db542c370887a8611660d2b9becff75d39355303d82d",
                "sha256:cb1f2f5e426dc9f07a7681419fe39cee823bb74f723f36f70399123f439e9b20",
                "sha256:dbbb2379c19ed6042e8f11f2a2c66d39cceb8aeace421bfc29d085d93eda3689",
                "sha256:e3a057b7a64f1222b56e47bcff5e4b94c4f61faac04c7c4ecb1985e18caa3994",
                "sha256:e9f45bd5b92c7974e59bcd2dcc8631a6b6cc380a904725fce7bc08872e691615"
            ],
            "version": "==5.3"
        },
        "raven": {
            "hashes": [
                "sha256:3fa6de6efa2493a7c827472e984ce9b020797d0da16f1db67197bcc23c8fae54",
                "sha256:44a13f87670836e153951af9a3c80405d36b43097db869a36e92809673692ce4"
            ],
            "index": "pypi",
            "version": "==6.10.0"
        },
        "redis": {
            "hashes": [
                "sha256:5dfbae6acfc54edf0a7a415b99e0b21c0a3c27a7f787b292eea727b1facc5533",
                "sha256:97156b37d7cda4e7d8658be1148c983984e1a975090ba458cc7e244025191dbd"
            ],
            "index": "pypi",
            "version": "==2.10.5"
        },
        "reportlab": {
            "hashes": [
                "sha256:0474d275d83d850f24e3ccdacab1e81393cd43504a30808651ea909e52792624",
                "sha256:108b59f384bcdeb64147be778c700083cc5e81d1e15d7ab1980c92f177421087",
                "sha256:2d39db61b6d7d003e10bd170698fffef3e12b2ed86e14e3e57112ac448e9d8cb",
                "sha256:3adaca93567100236ecf0027f4fca5738cc26cc333438853d3d5f3f88d024b6f",
                "sha256:539fb522fb5717f7c11388f474c1cfb2958b4b94774eecffab7a40eeb8ba797c",
                "sha256:554438f00e83b16302f84db06f3b18b0ebef85c57becc873155f388cdd22e2b5",
                "sha256:582cf2acc6665e082bf7b2d9a78c6217a54fc666679d413c32b9c8f43ba6ee26",
                "sha256:5beaf35e59dfd5ebd814fdefd76908292e818c982bd7332b5d347dfd2f01c343",
                "sha256:64bb24267ae4f35436f04913fcffb84f9f40d86545cc1dcce78df0f49451d0af",
                "sha256:6b019655ec42ea1fb7e1ae2017de5a6ad5ce3ed74e510fa4bbcba2afe3e836a4",
                "sha256:7198c012a6e706dbae349a36f2e599a4a1a01e37cbfc86fb137d79614c5a5011",
                "sha256:775259f56d9ec8715c64542fa3504d8ccb37dab7e0814a1949895f8f1412198c",
                "sha256:86cb27afdee2e767255c2563402e64a6e0b15c3d4fc6b270a7ed79bad7582b8e",
                "sha256:917c38d256422d3a8d17cff3de05e425c3ffeb6d535174ce9b2c7d04ce5eadd1",
                "sha256:98e8d49597b2611b4cfe8c4c80abe7885c1e0dac2b458f4ca4b4d8ce58319815",
                "sha256:a71b183f34a55bbf127ef9b30a00400559fcb68d677bb63c9eda1094a09c2b01",
                "sha256:a7c38d4dbfaea4685fb40bdf8a35caee94633ab66ffa951c845c78d3b288a693",
                "sha256:ab610aa2e80051d54eca8f8fb1f00fc995624dc5a44c10a4740397b66aedf915",
                "sha256:b2931888c135151f1eaacfccd7df3a7701404c2741470f75827f01e6a576c2d3",
                "sha256:cdf8df8123b510b9ad3ec7f80e83fc7dbc4c16640264080966789190b27af04e",
                "sha256:d54b1a4ab3ac016dd0fc5ffb495ce8a174e0601d9f8ff9e023924c661400b629",
                "sha256:fa5d0f881d107d7e7528f16462a19419f8da1da9ceb801974f05fd2d211f336d",
                "sha256:fdc6d44d7881259bb2bc7d85fea5d6e4965844f94391b07e5b3c899a9b5c2baa"
            ],
            "index": "pypi",
            "version": "==3.4.0"
        },
        "requests": {
            "hashes": [
                "sha256:11e007a8a2aa0323f5a921e9e6a2d7e4e67d9877e85773fba9ba6419025cbeb4",
                "sha256:9cf5292fcd0f598c671cfc1e0d7d1a7f13bb8085e9a590f48c010551dc6c4b31"
            ],
            "index": "pypi",
            "version": "==2.22.0"
        },
        "rsa": {
            "hashes": [
                "sha256:14ba45700ff1ec9eeb206a2ce76b32814958a98e372006c8fb76ba820211be66",
                "sha256:1a836406405730121ae9823e19c6e806c62bbad73f890574fff50efa4122c487"
            ],
            "version": "==4.0"
        },
        "s3transfer": {
            "hashes": [
                "sha256:2525bae2a530195576da53671bae8ca8c55ee8e33bc2225a65e804476611ea5a",
                "sha256:4924e10451cc37901945806423d16c2c2040a6530645a614ed87e995ccec764c"
            ],
            "version": "==0.3.2"
        },
        "sentry-sdk": {
            "hashes": [
                "sha256:b06dd27391fd11fb32f84fe054e6a64736c469514a718a99fb5ce1dff95d6b28",
                "sha256:e023da07cfbead3868e1e2ba994160517885a32dfd994fc455b118e37989479b"
            ],
            "index": "pypi",
            "version": "==0.14.1"
        },
        "singledispatch": {
            "hashes": [
                "sha256:5b06af87df13818d14f08a028e42f566640aef80805c3b50c5056b086e3c2b9c",
                "sha256:833b46966687b3de7f438c761ac475213e53b306740f1abfaa86e1d1aae56aa8"
            ],
            "index": "pypi",
            "version": "==3.4.0.3"
        },
        "six": {
            "hashes": [
                "sha256:236bdbdce46e6e6a3d61a337c0f8b763ca1e8717c03b369e87a7ec7ce1319c0a",
                "sha256:8f3cd2e254d8f793e7f3d6d9df77b92252b52637291d0f0da013c76ea2724b6c"
            ],
            "version": "==1.14.0"
        },
        "snowballstemmer": {
            "hashes": [
                "sha256:209f257d7533fdb3cb73bdbd24f436239ca3b2fa67d56f6ff88e86be08cc5ef0",
                "sha256:df3bac3df4c2c01363f3dd2cfa78cce2840a79b9f1c2d2de9ce8d31683992f52"
            ],
            "version": "==2.0.0"
        },
        "soupsieve": {
            "hashes": [
                "sha256:bdb0d917b03a1369ce964056fc195cfdff8819c40de04695a80bc813c3cfa1f5",
                "sha256:e2c1c5dee4a1c36bcb790e0fabd5492d874b8ebd4617622c4f6a731701060dda"
            ],
            "version": "==1.9.5"
        },
        "sphinx": {
            "hashes": [
                "sha256:3e70eb94f7e81b47e0545ebc26b758193b6c8b222e152ded99b9c972e971c731",
                "sha256:f101efd87fbffed8d8aca6ef307fec57693334f39d32efcbc2fc96ed129f4a3e"
            ],
            "index": "pypi",
            "version": "==1.6.4"
        },
        "sphinx-autobuild": {
            "hashes": [
                "sha256:66388f81884666e3821edbe05dd53a0cfb68093873d17320d0610de8db28c74e",
                "sha256:e60aea0789cab02fa32ee63c7acae5ef41c06f1434d9fd0a74250a61f5994692"
            ],
            "index": "pypi",
            "version": "==0.7.1"
        },
        "sphinx-intl": {
            "hashes": [
                "sha256:6db956814d64380583e47a27e984d182be0e3abc980ba5263498e730635cc1b2",
                "sha256:99b55a29a20a03d353790261e82ef724939928126672e853cd0719b295ca6790"
            ],
            "index": "pypi",
            "version": "==1.0.0"
        },
        "sphinx-me": {
            "hashes": [
                "sha256:2c67a6bbf9d60631a84b687f0bafbfe2cb16e2663deee28ce03d5f07c7d89807",
                "sha256:98bef823a4053ca1ccbbe2322bd855a3c5e98797c50bcfeeb630fe11c47d5f1a"
            ],
            "version": "==0.3"
        },
        "sphinx-rtd-theme": {
            "hashes": [
                "sha256:00cf895504a7895ee433807c62094cf1e95f065843bf3acd17037c3e9a2becd4",
                "sha256:728607e34d60456d736cc7991fd236afb828b21b82f956c5ea75f94c8414040a"
            ],
            "index": "pypi",
            "version": "==0.4.3"
        },
        "sphinxcontrib-websupport": {
            "hashes": [
                "sha256:1501befb0fdf1d1c29a800fdbf4ef5dc5369377300ddbdd16d2cd40e54c6eefc",
                "sha256:e02f717baf02d0b6c3dd62cf81232ffca4c9d5c331e03766982e3ff9f1d2bc3f"
            ],
            "version": "==1.1.2"
        },
        "sqlalchemy": {
            "hashes": [
                "sha256:64b4720f0a8e033db0154d3824f5bf677cf2797e11d44743cf0aebd2a0499d9d"
            ],
            "index": "pypi",
            "version": "==1.2.2"
        },
        "subprocess32": {
            "hashes": [
                "sha256:88e37c1aac5388df41cc8a8456bb49ebffd321a3ad4d70358e3518176de3a56b",
                "sha256:eb2937c80497978d181efa1b839ec2d9622cf9600a039a79d0e108d1f9aec79d"
            ],
            "version": "==3.5.4"
        },
        "tornado": {
            "hashes": [
                "sha256:0662d28b1ca9f67108c7e3b77afabfb9c7e87bde174fbda78186ecedc2499a9d",
                "sha256:4e5158d97583502a7e2739951553cbd88a72076f152b4b11b64b9a10c4c49409",
                "sha256:732e836008c708de2e89a31cb2fa6c0e5a70cb60492bee6f1ea1047500feaf7f",
                "sha256:8154ec22c450df4e06b35f131adc4f2f3a12ec85981a203301d310abf580500f",
                "sha256:8e9d728c4579682e837c92fdd98036bd5cdefa1da2aaf6acf26947e6dd0c01c5",
                "sha256:d4b3e5329f572f055b587efc57d29bd051589fb5a43ec8898c77a47ec2fa2bbb",
                "sha256:e5f2585afccbff22390cddac29849df463b252b711aa2ce7c5f3f342a5b3b444"
            ],
            "version": "==5.1.1"
        },
        "typing": {
            "hashes": [
                "sha256:91dfe6f3f706ee8cc32d38edbbf304e9b7583fb37108fef38229617f8b3eba23",
                "sha256:c8cabb5ab8945cd2f54917be357d134db9cc1eb039e59d1606dc1e60cb1d9d36",
                "sha256:f38d83c5a7a7086543a0f649564d661859c5146a85775ab90c0d2f93ffaa9714"
            ],
            "markers": "python_version < '3.5'",
            "version": "==3.7.4.1"
        },
        "uritemplate": {
            "hashes": [
                "sha256:07620c3f3f8eed1f12600845892b0e036a2420acf513c53f7de0abd911a5894f",
                "sha256:5af8ad10cec94f215e3f48112de2022e1d5a37ed427fbd88652fa908f2ab7cae"
            ],
            "version": "==3.0.1"
        },
        "urllib3": {
            "hashes": [
                "sha256:2f3db8b19923a873b3e5256dc9c2dedfa883e33d87c690d9c7913e1f40673cdc",
                "sha256:87716c2d2a7121198ebcb7ce7cccf6ce5e9ba539041cfbaeecfb641dc0bf6acc"
            ],
            "version": "==1.25.8"
        },
        "validators": {
            "hashes": [
                "sha256:b192e6bde7d617811d59f50584ed240b580375648cd032d106edeb3164099508"
            ],
            "index": "pypi",
<<<<<<< HEAD
            "version": "==0.14.1"
=======
            "version": "==0.14.2"
>>>>>>> 7a08eedb
        },
        "vine": {
            "hashes": [
                "sha256:133ee6d7a9016f177ddeaf191c1f58421a1dcc6ee9a42c58b34bed40e1d2cd87",
                "sha256:ea4947cc56d1fd6f2095c8d543ee25dad966f78692528e68b4fada11ba3f98af"
            ],
            "version": "==1.3.0"
        },
        "watchdog": {
            "hashes": [
                "sha256:8e800496cdfb921cfdc62b58a11966d0d2203a35dc005b4b5b8e1ab3097b2eb5"
            ],
            "version": "==0.10.0"
        },
        "webencodings": {
            "hashes": [
                "sha256:a0af1213f3c2226497a97e2b3aa01a7e4bee4f403f95be16fc9acd2947514a78",
                "sha256:b36a1c245f2d304965eb4e0a82848379241dc04b865afcc4aab16748587e1923"
            ],
            "version": "==0.5.1"
        },
        "whitenoise": {
            "hashes": [
                "sha256:22f79cf8f1f509639330f93886acaece8ec5ac5e9600c3b981d33c34e8a42dfd",
                "sha256:6dfea214b7c12efd689007abf9afa87a426586e9dbc051873ad2c8e535e2a1ac"
            ],
            "index": "pypi",
            "version": "==4.1.4"
        },
        "wordcloud": {
            "hashes": [
                "sha256:1ba7de6e3179f77f390fa70a363fcd8a3708dd79df7994738f0ba20e6b4eec4a",
                "sha256:2804995d361438fde75114543d5e48cf4b9f6bc74327c7ed6973ccba0e11221d",
                "sha256:2c67ae08992ced6ee465b31e307e2d686c593fd5d25459b7bf79effd08e5b797",
                "sha256:5259f04f0e06a58c313e4c9c145a11ca8c4443bb5d9195414160c0f359d047d8",
                "sha256:5425b176d9d8a634130db398400a830aa1f43a2bd1d60e16801764ae2b44ed4a",
                "sha256:578996a2ac83d2199f96661e66af587f010ffb472744fd834186cdfd060d5e38",
                "sha256:5a90670745e346e468ec0e203e329e8c44392a4e9aae38dcceb4d313ac0dc939",
                "sha256:6ceed30c943b49e8e8b222a4d5a6725bbeca180fada7a04c4121ed238d6896e6",
                "sha256:78a856ca60be4c912cd27c3050dd4ad79e34ca021cd83fd61b77bbb10a84a089",
                "sha256:80b6646a821537faa88b4bba78e35c20f9056bd7227b76fcf065b6627709c089",
                "sha256:9b87d3ccb7829f8e5fbe1847126f9d232bd7d8d299475e5fc8e5331c5cd52fa6",
                "sha256:a0e70a23de1e978059a35a1fda976d921b802f0ef7cd145283be7a0772f46b11",
                "sha256:a8b7b896e7c767afc4d195d0c1657320d6e3db1e02a919eeb2d895b0c277afd9",
                "sha256:c567d8d5e6743932f1748ac0db6235dc8948fdf34c4819dffebc4914b9e37d3c",
                "sha256:c7c0de04c68bef168d51ece614e979b19a22287101efbf86ad0b23e91a9f8405",
                "sha256:d13cce1ad31d5dc6d9d276a5745fe1067d40b680901fad45527bad660f28232e",
                "sha256:f2df3140b4355b589316f4bc80e08f4385cd74a57d6de6e97d2f85847e2161c5"
            ],
            "index": "pypi",
            "version": "==1.5.0"
        },
        "wrapt": {
            "hashes": [
                "sha256:565a021fd19419476b9362b05eeaa094178de64f8361e44468f9e9d7843901e1"
            ],
            "version": "==1.11.2"
        },
        "xhtml2pdf": {
            "hashes": [
                "sha256:61a6af82aa5bda6175fde83c246f0c82b4fa355cc0609746e982bd34db4739d9"
            ],
            "index": "pypi",
            "version": "==0.2.1"
        },
        "xlsxwriter": {
            "hashes": [
                "sha256:18fe8f891a4adf7556c05d56059e136f9fbce5b19f9335f6d7b42c389c4592bc",
                "sha256:5d3630ff9b2a277c939bd5053d0e7466499593abebbab9ce1dc9b1481a8ebbb6"
            ],
            "version": "==1.2.7"
        },
        "youtube-dl": {
            "hashes": [
                "sha256:3ba838c943744cd4f1669f74328b9c0f7814145b92dfcf59c3278caf8175886f",
                "sha256:82189f971fbe3f4b2e66a9aba7fb5bdd1b4b8c0876d7cd55382045f5555a5e44"
            ],
            "version": "==2020.1.24"
        }
    },
    "develop": {
<<<<<<< HEAD
        "argh": {
=======
        "appdirs": {
>>>>>>> 7a08eedb
            "hashes": [
                "sha256:9e5896d1372858f8dd3344faf4e5014d21849c756c8d5701f78f8a103b372d92",
                "sha256:d8b24664561d0d34ddfaec54636d502d7cea6e29c3eaf68f3df6180863e2166e"
            ],
            "version": "==1.4.3"
        },
        "aspy.yaml": {
            "hashes": [
                "sha256:463372c043f70160a9ec950c3f1e4c3a82db5fca01d334b6bc89c7164d744bdc",
                "sha256:e7c742382eff2caed61f87a39d13f99109088e5e93f04d76eb8d4b28aa143f45"
            ],
            "version": "==1.3.0"
        },
        "astroid": {
            "hashes": [
                "sha256:87de48a92e29cedf7210ffa853d11441e7ad94cb47bacd91b023499b51cbc756",
                "sha256:d25869fc7f44f1d9fb7d24fd7ea0639656f5355fc3089cd1f3d18c6ec6b124c7"
            ],
            "version": "==1.6.6"
        },
        "atomicwrites": {
            "hashes": [
                "sha256:03472c30eb2c5d1ba9227e4c2ca66ab8287fbfbbda3888aa93dc2e28fc6811b4",
                "sha256:75a9445bac02d8d058d5e1fe689654ba5a6556a1dfd8ce6ec55a0ed79866cfa6"
            ],
            "version": "==1.3.0"
        },
        "attrs": {
            "hashes": [
                "sha256:08a96c641c3a74e44eb59afb61a24f2cb9f4d7188748e76ba4bb5edfa3cb7d1c",
                "sha256:f7b7ce16570fe9965acd6d30101a28f62fb4a7f9e926b3bbc9b61f8b04247e72"
            ],
            "version": "==19.3.0"
        },
        "autoflake": {
            "hashes": [
                "sha256:680cb9dade101ed647488238ccb8b8bfb4369b53d58ba2c8cdf7d5d54e01f95b"
            ],
            "index": "pypi",
            "version": "==1.3.1"
        },
        "autopep8": {
            "hashes": [
                "sha256:655e3ee8b4545be6cfed18985f581ee9ecc74a232550ee46e9797b6fbf4f336d"
            ],
            "index": "pypi",
            "version": "==1.4"
        },
        "backports.functools-lru-cache": {
            "hashes": [
                "sha256:0bada4c2f8a43d533e4ecb7a12214d9420e66eb206d54bf2d682581ca4b80848",
                "sha256:8fde5f188da2d593bd5bc0be98d9abc46c95bb8a9dde93429570192ee6cc2d4a"
            ],
            "markers": "python_version < '3'",
            "version": "==1.6.1"
        },
        "backports.shutil-get-terminal-size": {
            "hashes": [
                "sha256:0975ba55054c15e346944b38956a4c9cbee9009391e41b86c68990effb8c1f64",
                "sha256:713e7a8228ae80341c70586d1cc0a8caa5207346927e23d09dcbcaf18eadec80"
            ],
            "markers": "python_version == '2.7'",
            "version": "==1.0.0"
        },
        "certifi": {
            "hashes": [
                "sha256:017c25db2a153ce562900032d5bc68e9f191e44e9a0f762f373977de9df1fbb3",
                "sha256:25b64c7da4cd7479594d035c08c2d809eb4aab3a26e5a990ea98cc450c320f1f"
            ],
            "version": "==2019.11.28"
        },
        "cfgv": {
            "hashes": [
                "sha256:edb387943b665bf9c434f717bf630fa78aecd53d5900d2e05da6ad6048553144",
                "sha256:fbd93c9ab0a523bf7daec408f3be2ed99a980e20b2d19b50fc184ca6b820d289"
            ],
            "version": "==2.0.1"
        },
        "chardet": {
            "hashes": [
                "sha256:84ab92ed1c4d4f16916e05906b6b75a6c0fb5db821cc65e70cbd64a3e2a5eaae",
                "sha256:fc323ffcaeaed0e0a02bf4d117757b98aed530d9ed4531e3e15460124c106691"
            ],
            "version": "==3.0.4"
        },
        "codecov": {
            "hashes": [
                "sha256:8ed8b7c6791010d359baed66f84f061bba5bd41174bf324c31311e8737602788",
                "sha256:ae00d68e18d8a20e9c3288ba3875ae03db3a8e892115bf9b83ef20507732bed4"
            ],
            "index": "pypi",
            "version": "==2.0.15"
        },
        "colorama": {
            "hashes": [
                "sha256:7d73d2a99753107a36ac6b455ee49046802e59d9d076ef8e47b61499fa29afff",
                "sha256:e96da0d330793e2cb9485e9ddfd918d456036c7149416295932478192f4436a1"
            ],
            "version": "==0.4.3"
        },
        "configparser": {
            "hashes": [
                "sha256:254c1d9c79f60c45dfde850850883d5aaa7f19a23f13561243a050d5a7c3fe4c",
                "sha256:c7d282687a5308319bf3d2e7706e575c635b0a470342641c93bea0ea3b5331df"
            ],
            "markers": "python_version == '2.7'",
            "version": "==4.0.2"
        },
        "contextlib2": {
            "hashes": [
                "sha256:01f490098c18b19d2bd5bb5dc445b2054d2fa97f09a4280ba2c5f3c394c8162e",
                "sha256:3355078a159fbb44ee60ea80abd0d87b80b78c248643b49aa6d94673b413609b"
            ],
            "markers": "python_version < '3.2'",
            "version": "==0.6.0.post1"
        },
        "coverage": {
            "hashes": [
                "sha256:15cf13a6896048d6d947bf7d222f36e4809ab926894beb748fc9caa14605d9c3",
                "sha256:1daa3eceed220f9fdb80d5ff950dd95112cd27f70d004c7918ca6dfc6c47054c",
                "sha256:1e44a022500d944d42f94df76727ba3fc0a5c0b672c358b61067abb88caee7a0",
                "sha256:25dbf1110d70bab68a74b4b9d74f30e99b177cde3388e07cc7272f2168bd1477",
                "sha256:3230d1003eec018ad4a472d254991e34241e0bbd513e97a29727c7c2f637bd2a",
                "sha256:3dbb72eaeea5763676a1a1efd9b427a048c97c39ed92e13336e726117d0b72bf",
                "sha256:5012d3b8d5a500834783689a5d2292fe06ec75dc86ee1ccdad04b6f5bf231691",
                "sha256:51bc7710b13a2ae0c726f69756cf7ffd4362f4ac36546e243136187cfcc8aa73",
                "sha256:527b4f316e6bf7755082a783726da20671a0cc388b786a64417780b90565b987",
                "sha256:722e4557c8039aad9592c6a4213db75da08c2cd9945320220634f637251c3894",
                "sha256:76e2057e8ffba5472fd28a3a010431fd9e928885ff480cb278877c6e9943cc2e",
                "sha256:77afca04240c40450c331fa796b3eab6f1e15c5ecf8bf2b8bee9706cd5452fef",
                "sha256:7afad9835e7a651d3551eab18cbc0fdb888f0a6136169fbef0662d9cdc9987cf",
                "sha256:9bea19ac2f08672636350f203db89382121c9c2ade85d945953ef3c8cf9d2a68",
                "sha256:a8b8ac7876bc3598e43e2603f772d2353d9931709345ad6c1149009fd1bc81b8",
                "sha256:b0840b45187699affd4c6588286d429cd79a99d509fe3de0f209594669bb0954",
                "sha256:b26aaf69713e5674efbde4d728fb7124e429c9466aeaf5f4a7e9e699b12c9fe2",
                "sha256:b63dd43f455ba878e5e9f80ba4f748c0a2156dde6e0e6e690310e24d6e8caf40",
                "sha256:be18f4ae5a9e46edae3f329de2191747966a34a3d93046dbdf897319923923bc",
                "sha256:c312e57847db2526bc92b9bfa78266bfbaabac3fdcd751df4d062cd4c23e46dc",
                "sha256:c60097190fe9dc2b329a0eb03393e2e0829156a589bd732e70794c0dd804258e",
                "sha256:c62a2143e1313944bf4a5ab34fd3b4be15367a02e9478b0ce800cb510e3bbb9d",
                "sha256:cc1109f54a14d940b8512ee9f1c3975c181bbb200306c6d8b87d93376538782f",
                "sha256:cd60f507c125ac0ad83f05803063bed27e50fa903b9c2cfee3f8a6867ca600fc",
                "sha256:d513cc3db248e566e07a0da99c230aca3556d9b09ed02f420664e2da97eac301",
                "sha256:d649dc0bcace6fcdb446ae02b98798a856593b19b637c1b9af8edadf2b150bea",
                "sha256:d7008a6796095a79544f4da1ee49418901961c97ca9e9d44904205ff7d6aa8cb",
                "sha256:da93027835164b8223e8e5af2cf902a4c80ed93cb0909417234f4a9df3bcd9af",
                "sha256:e69215621707119c6baf99bda014a45b999d37602cb7043d943c76a59b05bf52",
                "sha256:ea9525e0fef2de9208250d6c5aeeee0138921057cd67fcef90fbed49c4d62d37",
                "sha256:fca1669d464f0c9831fd10be2eef6b86f5ebd76c724d1e0706ebdff86bb4adf0"
            ],
            "index": "pypi",
            "version": "==5.0.3"
        },
        "decorator": {
            "hashes": [
                "sha256:54c38050039232e1db4ad7375cfce6748d7b41c29e95a081c8a6d2c30364a2ce",
                "sha256:5d19b92a3c8f7f101c8dd86afd86b0f061a8ce4540ab8cd401fa2542756bce6d"
            ],
            "version": "==4.4.1"
        },
        "django": {
            "hashes": [
                "sha256:0a73696e0ac71ee6177103df984f9c1e07cd297f080f8ec4dc7c6f3fb74395b5",
                "sha256:43a99da08fee329480d27860d68279945b7d8bf7b537388ee2c8938c709b2041"
            ],
            "index": "pypi",
            "version": "==1.11.20"
        },
        "django-debug-panel": {
            "hashes": [
                "sha256:51fac401a76c5481d2599b9c30b3a89c5ddabbe1ff3d941f0e17d588ad5fcefb"
            ],
            "index": "pypi",
            "version": "==0.8.3"
        },
        "django-debug-toolbar": {
            "hashes": [
                "sha256:89d75b60c65db363fb24688d977e5fbf0e73386c67acf562d278402a10fc3736",
                "sha256:c2b0134119a624f4ac9398b44f8e28a01c7686ac350a12a74793f3dd57a9eea0"
            ],
            "index": "pypi",
            "version": "==1.11"
        },
        "docopt": {
            "hashes": [
                "sha256:49b3a825280bd66b3aa83585ef59c4a8c82f2c8a522dbe754a8bc8d08c85c491"
            ],
            "version": "==0.6.2"
        },
        "enum34": {
            "hashes": [
                "sha256:2d81cbbe0e73112bdfe6ef8576f2238f2ba27dd0d55752a776c41d38b7da2850",
                "sha256:644837f692e5f550741432dd3f223bbb9852018674981b1664e5dc339387588a",
                "sha256:6bd0f6ad48ec2aa117d3d141940d484deccda84d4fcd884f5c3d93c23ecd8c79",
                "sha256:8ad8c4783bf61ded74527bffb48ed9b54166685e4230386a9ed9b1279e2df5b1"
            ],
            "markers": "python_version < '3.4'",
            "version": "==1.1.6"
        },
        "faker": {
            "hashes": [
                "sha256:ad46c741aa5002835b06fc110b6674e36c2c047e1cb1a0808009b30384a3c976",
                "sha256:ae668144379c56f3f1cb4d4abb2369a7e2d4028890f882b0445686745ccb4a84"
            ],
            "index": "pypi",
            "version": "==0.7.3"
        },
        "filelock": {
            "hashes": [
                "sha256:18d82244ee114f543149c66a6e0c14e9c4f8a1044b5cdaadd0f82159d6a6ff59",
                "sha256:929b7d63ec5b7d6b71b0fa5ac14e030b3f70b75747cef1b10da9b879fef15836"
            ],
            "version": "==3.0.12"
        },
        "flake8": {
            "hashes": [
                "sha256:c20044779ff848f67f89c56a0e4624c04298cd476e25253ac0c36f910a1a11d8",
                "sha256:f1a9d8886a9cbefb52485f4f4c770832c7fb569c084a9a314fb1eaa37c0c2c86"
            ],
            "index": "pypi",
            "version": "==3.4.1"
        },
        "funcsigs": {
            "hashes": [
                "sha256:330cc27ccbf7f1e992e69fef78261dc7c6569012cf397db8d3de0234e6c937ca",
                "sha256:a7bb0f2cf3a3fd1ab2732cb49eba4252c2af4240442415b4abce3b87022a8f50"
            ],
            "markers": "python_version < '3.3'",
            "version": "==1.0.2"
        },
        "future": {
            "hashes": [
                "sha256:b1bead90b70cf6ec3f0710ae53a525360fa360d306a86583adc6bf83a4db537d"
            ],
            "index": "pypi",
            "version": "==0.18.2"
        },
        "futures": {
            "hashes": [
                "sha256:49b3f5b064b6e3afc3316421a3f25f66c137ae88f068abbf72830170033c5e16",
                "sha256:7e033af76a5e35f58e56da7a91e687706faf4e7bdfb2cbc3f2cca6b9bcda9794"
            ],
            "markers": "python_version < '3.2'",
            "version": "==3.3.0"
        },
        "identify": {
            "hashes": [
                "sha256:1222b648251bdcb8deb240b294f450fbf704c7984e08baa92507e4ea10b436d5",
                "sha256:d824ebe21f38325c771c41b08a95a761db1982f1fc0eee37c6c97df3f1636b96"
            ],
            "version": "==1.4.11"
        },
        "idna": {
            "hashes": [
                "sha256:c357b3f628cf53ae2c4c05627ecc484553142ca23264e593d327bcde5e9c3407",
                "sha256:ea8b7f6188e6fa117537c3df7da9fc686d485087abf6ac197f9c46432f7e4a3c"
            ],
            "version": "==2.8"
        },
        "importlib-metadata": {
            "hashes": [
                "sha256:06f5b3a99029c7134207dd882428a66992a9de2bef7c2b699b5641f9886c3302",
                "sha256:b97607a1a18a5100839aec1dc26a1ea17ee0d93b20b0f008d80a5a050afb200b"
            ],
            "markers": "python_version < '3.8'",
            "version": "==1.5.0"
        },
        "importlib-resources": {
            "hashes": [
                "sha256:6e2783b2538bd5a14678284a3962b0660c715e5a0f10243fd5e00a4b5974f50b",
                "sha256:d3279fd0f6f847cced9f7acc19bd3e5df54d34f93a2e7bb5f238f81545787078"
            ],
            "markers": "python_version < '3.7'",
            "version": "==1.0.2"
        },
        "importmagic": {
            "hashes": [
                "sha256:3f7757a5b74c9a291e20e12023bb3bf71bc2fa3adfb15a08570648ab83eaf8d8"
            ],
            "index": "pypi",
            "version": "==0.1.7"
        },
        "ipaddress": {
            "hashes": [
                "sha256:6e0f4a39e66cb5bb9a137b00276a2eff74f93b71dcbdad6f10ff7df9d3557fcc",
                "sha256:b7f8e0369580bb4a24d5ba1d7cc29660a4a6987763faf1d8a8046830e020e7e2"
            ],
            "markers": "python_version == '2.7'",
            "version": "==1.0.23"
        },
        "ipdb": {
            "hashes": [
                "sha256:5d9a4a0e3b7027a158fc6f2929934341045b9c3b0b86ed5d7e84e409653f72fd"
            ],
            "index": "pypi",
            "version": "==0.12.3"
        },
        "ipython": {
            "hashes": [
                "sha256:0371b7e4bd74954a35086eac949beeac5b1c9f5ce231e2e77df2286a293765e3",
                "sha256:37101b8cbe072fe17bff100bc03d096404e4a9a0357097aeb5b61677c042cab1",
                "sha256:4bac649857611baaaf76bc82c173aa542f7486446c335fe1a6c05d0d491c8906"
            ],
            "markers": "python_version == '2.7'",
            "version": "==5.8.0"
        },
        "ipython-genutils": {
            "hashes": [
                "sha256:72dd37233799e619666c9f639a9da83c34013a73e8bbc79a7a6348d93c61fab8",
                "sha256:eb2e116e75ecef9d4d228fdc66af54269afa26ab4463042e33785b887c628ba8"
            ],
            "version": "==0.2.0"
        },
        "isort": {
            "hashes": [
                "sha256:54da7e92468955c4fceacd0c86bd0ec997b0e1ee80d97f67c35a78b719dccab1",
                "sha256:6e811fcb295968434526407adb8796944f1988c5b65e8139058f2014cbe100fd"
            ],
            "index": "pypi",
            "version": "==4.3.21"
        },
        "jedi": {
            "hashes": [
                "sha256:1349c1e8c107095a55386628bb3b2a79422f3a2cab8381e34ce19909e0cf5064",
                "sha256:e909527104a903606dd63bea6e8e888833f0ef087057829b89a18364a856f807"
            ],
            "index": "pypi",
            "version": "==0.15.2"
        },
        "json-rpc": {
            "hashes": [
                "sha256:84b45058e5ba95f49c7b6afcf7e03ab86bee89bf2c01f3ad8dd41fe114fc1f84",
                "sha256:def0dbcf5b7084fc31d677f2f5990d988d06497f2f47f13024274cfb2d5d7589"
            ],
            "index": "pypi",
            "version": "==1.13.0"
        },
        "lazy-object-proxy": {
            "hashes": [
                "sha256:0c4b206227a8097f05c4dbdd323c50edf81f15db3b8dc064d08c62d37e1a504d",
                "sha256:194d092e6f246b906e8f70884e620e459fc54db3259e60cf69a4d66c3fda3449",
                "sha256:1be7e4c9f96948003609aa6c974ae59830a6baecc5376c25c92d7d697e684c08",
                "sha256:4677f594e474c91da97f489fea5b7daa17b5517190899cf213697e48d3902f5a",
                "sha256:48dab84ebd4831077b150572aec802f303117c8cc5c871e182447281ebf3ac50",
                "sha256:5541cada25cd173702dbd99f8e22434105456314462326f06dba3e180f203dfd",
                "sha256:59f79fef100b09564bc2df42ea2d8d21a64fdcda64979c0fa3db7bdaabaf6239",
                "sha256:8d859b89baf8ef7f8bc6b00aa20316483d67f0b1cbf422f5b4dc56701c8f2ffb",
                "sha256:9254f4358b9b541e3441b007a0ea0764b9d056afdeafc1a5569eee1cc6c1b9ea",
                "sha256:9651375199045a358eb6741df3e02a651e0330be090b3bc79f6d0de31a80ec3e",
                "sha256:97bb5884f6f1cdce0099f86b907aa41c970c3c672ac8b9c8352789e103cf3156",
                "sha256:9b15f3f4c0f35727d3a0fba4b770b3c4ebbb1fa907dbcc046a1d2799f3edd142",
                "sha256:a2238e9d1bb71a56cd710611a1614d1194dc10a175c1e08d75e1a7bcc250d442",
                "sha256:a6ae12d08c0bf9909ce12385803a543bfe99b95fe01e752536a60af2b7797c62",
                "sha256:ca0a928a3ddbc5725be2dd1cf895ec0a254798915fb3a36af0964a0a4149e3db",
                "sha256:cb2c7c57005a6804ab66f106ceb8482da55f5314b7fcb06551db1edae4ad1531",
                "sha256:d74bb8693bf9cf75ac3b47a54d716bbb1a92648d5f781fc799347cfc95952383",
                "sha256:d945239a5639b3ff35b70a88c5f2f491913eb94871780ebfabb2568bd58afc5a",
                "sha256:eba7011090323c1dadf18b3b689845fd96a61ba0a1dfbd7f24b921398affc357",
                "sha256:efa1909120ce98bbb3777e8b6f92237f5d5c8ea6758efea36a473e1d38f7d3e4",
                "sha256:f3900e8a5de27447acbf900b4750b0ddfd7ec1ea7fbaf11dfa911141bc522af0"
            ],
            "version": "==1.4.3"
        },
        "mccabe": {
            "hashes": [
                "sha256:ab8a6258860da4b6677da4bd2fe5dc2c659cff31b3ee4f7f5d64e79735b80d42",
                "sha256:dd8d182285a0fe56bace7f45b5e7d1a6ebcbf524e8f3bd87eb0f125271b8831f"
            ],
            "version": "==0.6.1"
        },
        "mixer": {
            "hashes": [
                "sha256:02e23d3b3698f5831d7cbaaaeeaedb760322254ae99c543f0ad43a87fa36cb7a",
                "sha256:12482f1f1b512668795cd3bb93199267e05bcef16a9fc7158df6e52fb8529f02"
            ],
            "index": "pypi",
            "version": "==5.6.6"
        },
        "mock": {
            "hashes": [
                "sha256:83657d894c90d5681d62155c82bda9c1187827525880eda8ff5df4ec813437c3",
                "sha256:d157e52d4e5b938c550f39eb2fd15610db062441a9c2747d3dbfa9298211d0f8"
            ],
            "index": "pypi",
            "version": "==3.0.5"
        },
        "more-itertools": {
            "hashes": [
                "sha256:38a936c0a6d98a38bcc2d03fdaaedaba9f412879461dd2ceff8d37564d6522e4",
                "sha256:c0a5785b1109a6bd7fac76d6837fd1feca158e54e521ccd2ae8bfe393cc9d4fc",
                "sha256:fe7a7cae1ccb57d33952113ff4fa1bc5f879963600ed74918f1236e212ee50b9"
            ],
            "markers": "python_version <= '2.7'",
            "version": "==5.0.0"
        },
        "nodeenv": {
            "hashes": [
                "sha256:561057acd4ae3809e665a9aaaf214afff110bbb6a6d5c8a96121aea6878408b3"
            ],
            "index": "pypi",
            "version": "==1.3.4"
        },
        "packaging": {
            "hashes": [
                "sha256:170748228214b70b672c581a3dd610ee51f733018650740e98c7df862a583f73",
                "sha256:e665345f9eef0c621aa0bf2f8d78cf6d21904eef16a93f020240b704a57f1334"
            ],
            "version": "==20.1"
        },
        "parso": {
            "hashes": [
                "sha256:1376bdc8cb81377ca481976933773295218a2df47d3e1182ba76d372b1acb128",
                "sha256:597f36de5102a8db05ffdf7ecdc761838b86565a4a111604c6e78beaedf1b045"
            ],
            "version": "==0.6.0"
        },
        "pathlib2": {
            "hashes": [
                "sha256:0ec8205a157c80d7acc301c0b18fbd5d44fe655968f5d947b6ecef5290fc35db",
                "sha256:6cd9a47b597b37cc57de1c05e56fb1a1c9cc9fab04fe78c29acd090418529868"
            ],
            "markers": "python_version < '3.4'",
            "version": "==2.3.5"
        },
        "pathtools": {
            "hashes": [
                "sha256:7c35c5421a39bb82e58018febd90e3b6e5db34c5443aaaf742b3f33d4655f1c0"
            ],
            "version": "==0.1.2"
        },
        "pexpect": {
            "hashes": [
                "sha256:0b48a55dcb3c05f3329815901ea4fc1537514d6ba867a152b581d69ae3710937",
                "sha256:fc65a43959d153d0114afe13997d439c22823a27cefceb5ff35c2178c6784c0c"
            ],
            "markers": "sys_platform != 'win32'",
            "version": "==4.8.0"
        },
        "pickleshare": {
            "hashes": [
                "sha256:87683d47965c1da65cdacaf31c8441d12b8044cdec9aca500cd78fc2c683afca",
                "sha256:9649af414d74d4df115d5d718f82acb59c9d418196b7b4290ed47a12ce62df56"
            ],
            "version": "==0.7.5"
        },
        "pluggy": {
            "hashes": [
                "sha256:15b2acde666561e1298d71b523007ed7364de07029219b604cf808bfa1c765b0",
                "sha256:966c145cd83c96502c3c3868f50408687b38434af77734af1e9ca461a4081d2d"
            ],
            "version": "==0.13.1"
        },
        "pre-commit": {
            "hashes": [
                "sha256:75a9110eae00d009c913616c0fc8a6a02e7716c4a29a14cac9b313d2c7338ab0",
                "sha256:f882c65316eb5b705fe4613e92a7c91055c1800102e4d291cfd18912ec9cf90e"
            ],
            "index": "pypi",
            "version": "==1.15.1"
        },
        "prompt-toolkit": {
            "hashes": [
                "sha256:37925b37a4af1f6448c76b7606e0285f79f434ad246dda007a27411cca730c6d",
                "sha256:dd4fca02c8069497ad931a2d09914c6b0d1b50151ce876bc15bde4c747090126",
                "sha256:f7eec66105baf40eda9ab026cd8b2e251337eea8d111196695d82e0c5f0af852"
            ],
            "version": "==1.0.18"
        },
        "ptyprocess": {
            "hashes": [
                "sha256:923f299cc5ad920c68f2bc0bc98b75b9f838b93b599941a6b63ddbc2476394c0",
                "sha256:d7cc528d76e76342423ca640335bd3633420dc1366f258cb31d05e865ef5ca1f"
            ],
            "version": "==0.6.0"
        },
        "py": {
            "hashes": [
                "sha256:5e27081401262157467ad6e7f851b7aa402c5852dbcb3dae06768434de5752aa",
                "sha256:c20fdd83a5dbc0af9efd622bee9a5564e278f6380fffcacc43ba6f43db2813b0"
            ],
            "version": "==1.8.1"
        },
        "pycodestyle": {
            "hashes": [
                "sha256:682256a5b318149ca0d2a9185d365d8864a768a28db66a84a2ea946bcc426766",
                "sha256:6c4245ade1edfad79c3446fadfc96b0de2759662dc29d07d80a6f27ad1ca6ba9"
            ],
            "version": "==2.3.1"
        },
        "pyflakes": {
            "hashes": [
                "sha256:aa0d4dff45c0cc2214ba158d29280f8fa1129f3e87858ef825930845146337f4",
                "sha256:cc5eadfb38041f8366128786b4ca12700ed05bbf1403d808e89d57d67a3875a7"
            ],
            "version": "==1.5.0"
        },
        "pygments": {
            "hashes": [
                "sha256:2a3fe295e54a20164a9df49c75fa58526d3be48e14aceba6d6b1e8ac0bfd6f1b",
                "sha256:98c8aa5a9f778fcd1026a17361ddaf7330d1b7c62ae97c3bb0ae73e0b9b6b0fe"
            ],
            "version": "==2.5.2"
        },
        "pylint": {
            "hashes": [
                "sha256:367e3d49813d349a905390ac27989eff82ab84958731c5ef0bef867452cfdc42",
                "sha256:97a42df23d436c70132971d1dcb9efad2fe5c0c6add55b90161e773caf729300"
            ],
            "index": "pypi",
            "version": "==1.9.5"
        },
        "pyls-isort": {
            "hashes": [
                "sha256:5bad833dab833c4e8d61172428c6ff16e4d334d986fe5dd809aa55c2e7e4fb7f",
                "sha256:eaf323e12d652ed4ccf8365c1f65d55923e5ee5a9cbfa27bdd5f2941a14d16e6"
            ],
            "index": "pypi",
            "version": "==0.1.1"
        },
        "pympler": {
            "hashes": [
                "sha256:f74cd2982c5cd92ded55561191945616f2bb904a0ae5cdacdb566c6696bdb922"
            ],
            "index": "pypi",
            "version": "==0.8"
        },
        "pyparsing": {
            "hashes": [
                "sha256:4c830582a84fb022400b85429791bc551f1f4871c33f23e44f353119e92f969f",
                "sha256:c342dccb5250c08d45fd6f8b4a559613ca603b57498511740e65cd11a2e7dcec"
            ],
            "version": "==2.4.6"
        },
        "pytest": {
            "hashes": [
                "sha256:19e8f75eac01dd3f211edd465b39efbcbdc8fc5f7866d7dd49fedb30d8adf339",
                "sha256:c77a5f30a90e0ce24db9eaa14ddfd38d4afb5ea159309bdd2dae55b931bc9324"
            ],
            "index": "pypi",
            "version": "==4.6.9"
        },
        "pytest-cov": {
            "hashes": [
                "sha256:cc6742d8bac45070217169f5f72ceee1e0e55b0221f54bcf24845972d3a47f2b",
                "sha256:cdbdef4f870408ebdbfeb44e63e07eb18bb4619fae852f6e760645fa36172626"
            ],
            "index": "pypi",
            "version": "==2.8.1"
        },
        "pytest-django": {
            "hashes": [
                "sha256:456fa6854d04ee625d6bbb8b38ca2259e7040a6f93333bfe8bc8159b7e987203",
                "sha256:489b904f695f9fb880ce591cf5a4979880afb467763b1f180c07574554bdfd26"
            ],
            "index": "pypi",
            "version": "==3.8.0"
        },
        "pytest-logging": {
            "hashes": [
                "sha256:cec5c85ecf18aab7b2ead5498a31b9f758680ef5a902b9054ab3f2bdbb77c896"
            ],
            "index": "pypi",
            "version": "==2015.11.4"
        },
        "pytest-watch": {
            "hashes": [
                "sha256:06136f03d5b361718b8d0d234042f7b2f203910d8568f63df2f866b547b3d4b9"
            ],
            "index": "pypi",
            "version": "==4.2.0"
        },
        "python-dateutil": {
            "hashes": [
                "sha256:73ebfe9dbf22e832286dafa60473e4cd239f8592f699aa5adaf10050e6e1823c",
                "sha256:75bb3f31ea686f1197762692a9ee6a7550b59fc6ca3a1f4b5d7e32fb98e2da2a"
            ],
            "version": "==2.8.1"
        },
        "python-jsonrpc-server": {
            "hashes": [
                "sha256:1f85f75f37f923149cc0aa078474b6df55b708e82ed819ca8846a65d7d0ada7f",
                "sha256:c73bf5495c9dd4d2f902755bedeb6da5afe778e0beee82f0e195c4655352fe37"
            ],
            "version": "==0.3.4"
        },
        "python-language-server": {
            "hashes": [
                "sha256:6927abe945c49340ab22a496b959b8111709c826e0e3c28fae2d720b642e4406",
                "sha256:b05786202f91659098a9a7fd34dab76744d5d57956252b6af24a40e29ca41939"
            ],
            "index": "pypi",
            "version": "==0.31.7"
        },
        "pytz": {
            "hashes": [
                "sha256:1c557d7d0e871de1f5ccd5833f60fb2550652da6be2693c1e02300743d21500d",
                "sha256:b02c06db6cf09c12dd25137e563b31700d3b80fcc4ad23abb7a315f2789819be"
            ],
            "version": "==2019.3"
        },
        "pyyaml": {
            "hashes": [
                "sha256:059b2ee3194d718896c0ad077dd8c043e5e909d9180f387ce42012662a4946d6",
                "sha256:1cf708e2ac57f3aabc87405f04b86354f66799c8e62c28c5fc5f88b5521b2dbf",
                "sha256:24521fa2890642614558b492b473bee0ac1f8057a7263156b02e8b14c88ce6f5",
                "sha256:4fee71aa5bc6ed9d5f116327c04273e25ae31a3020386916905767ec4fc5317e",
                "sha256:70024e02197337533eef7b85b068212420f950319cc8c580261963aefc75f811",
                "sha256:74782fbd4d4f87ff04159e986886931456a1894c61229be9eaf4de6f6e44b99e",
                "sha256:940532b111b1952befd7db542c370887a8611660d2b9becff75d39355303d82d",
                "sha256:cb1f2f5e426dc9f07a7681419fe39cee823bb74f723f36f70399123f439e9b20",
                "sha256:dbbb2379c19ed6042e8f11f2a2c66d39cceb8aeace421bfc29d085d93eda3689",
                "sha256:e3a057b7a64f1222b56e47bcff5e4b94c4f61faac04c7c4ecb1985e18caa3994",
                "sha256:e9f45bd5b92c7974e59bcd2dcc8631a6b6cc380a904725fce7bc08872e691615"
            ],
            "version": "==5.3"
        },
        "requests": {
            "hashes": [
                "sha256:11e007a8a2aa0323f5a921e9e6a2d7e4e67d9877e85773fba9ba6419025cbeb4",
                "sha256:9cf5292fcd0f598c671cfc1e0d7d1a7f13bb8085e9a590f48c010551dc6c4b31"
            ],
            "index": "pypi",
            "version": "==2.22.0"
        },
        "rope": {
            "hashes": [
                "sha256:52423a7eebb5306a6d63bdc91a7c657db51ac9babfb8341c9a1440831ecf3203",
                "sha256:ae1fa2fd56f64f4cc9be46493ce54bed0dd12dee03980c61a4393d89d84029ad",
                "sha256:d2830142c2e046f5fc26a022fe680675b6f48f81c7fc1f03a950706e746e9dfe"
            ],
            "index": "pypi",
            "version": "==0.16.0"
        },
        "scandir": {
            "hashes": [
                "sha256:2586c94e907d99617887daed6c1d102b5ca28f1085f90446554abf1faf73123e",
                "sha256:2ae41f43797ca0c11591c0c35f2f5875fa99f8797cb1a1fd440497ec0ae4b022",
                "sha256:2b8e3888b11abb2217a32af0766bc06b65cc4a928d8727828ee68af5a967fa6f",
                "sha256:2c712840c2e2ee8dfaf36034080108d30060d759c7b73a01a52251cc8989f11f",
                "sha256:4d4631f6062e658e9007ab3149a9b914f3548cb38bfb021c64f39a025ce578ae",
                "sha256:67f15b6f83e6507fdc6fca22fedf6ef8b334b399ca27c6b568cbfaa82a364173",
                "sha256:7d2d7a06a252764061a020407b997dd036f7bd6a175a5ba2b345f0a357f0b3f4",
                "sha256:8c5922863e44ffc00c5c693190648daa6d15e7c1207ed02d6f46a8dcc2869d32",
                "sha256:92c85ac42f41ffdc35b6da57ed991575bdbe69db895507af88b9f499b701c188",
                "sha256:b24086f2375c4a094a6b51e78b4cf7ca16c721dcee2eddd7aa6494b42d6d519d",
                "sha256:cb925555f43060a1745d0a321cca94bcea927c50114b623d73179189a4e100ac"
            ],
            "markers": "python_version < '3.5'",
            "version": "==1.10.0"
        },
        "service-factory": {
            "hashes": [
                "sha256:19a69f7bd68de5d503313419a34048c138eade272a7c681828c13360087b5bba",
                "sha256:3f23f6e1a59eb2657eff48be5ee42e4cbd8f90eb3d134eab0017e13c54f6e3f7",
                "sha256:d466a7b1e1f0e196abdc27a69aef6afdaff3b1814146068573e9c46ae8be2658"
            ],
            "index": "pypi",
            "version": "==0.1.5"
        },
        "simplegeneric": {
            "hashes": [
                "sha256:dc972e06094b9af5b855b3df4a646395e43d1c9d0d39ed345b7393560d0b9173"
            ],
            "version": "==0.8.1"
        },
        "singledispatch": {
            "hashes": [
                "sha256:5b06af87df13818d14f08a028e42f566640aef80805c3b50c5056b086e3c2b9c",
                "sha256:833b46966687b3de7f438c761ac475213e53b306740f1abfaa86e1d1aae56aa8"
            ],
            "index": "pypi",
            "version": "==3.4.0.3"
        },
        "six": {
            "hashes": [
                "sha256:236bdbdce46e6e6a3d61a337c0f8b763ca1e8717c03b369e87a7ec7ce1319c0a",
                "sha256:8f3cd2e254d8f793e7f3d6d9df77b92252b52637291d0f0da013c76ea2724b6c"
            ],
            "version": "==1.14.0"
        },
        "sqlparse": {
            "hashes": [
                "sha256:40afe6b8d4b1117e7dff5504d7a8ce07d9a1b15aeeade8a2d10f130a834f8177",
                "sha256:7c3dca29c022744e95b547e867cee89f4fce4373f3549ccd8797d8eb52cdb873"
            ],
            "version": "==0.3.0"
        },
        "toml": {
            "hashes": [
                "sha256:229f81c57791a41d65e399fc06bf0848bab550a9dfd5ed66df18ce5f05e73d5c",
                "sha256:235682dd292d5899d361a811df37e04a8828a5b1da3115886b73cf81ebc9100e"
            ],
            "version": "==0.10.0"
        },
        "traitlets": {
            "hashes": [
                "sha256:70b4c6a1d9019d7b4f6846832288f86998aa3b9207c6821f3578a6a6a467fe44",
                "sha256:d023ee369ddd2763310e4c3eae1ff649689440d4ae59d7485eb4cfbbe3e359f7"
            ],
            "version": "==4.3.3"
        },
        "typing": {
            "hashes": [
                "sha256:91dfe6f3f706ee8cc32d38edbbf304e9b7583fb37108fef38229617f8b3eba23",
                "sha256:c8cabb5ab8945cd2f54917be357d134db9cc1eb039e59d1606dc1e60cb1d9d36",
                "sha256:f38d83c5a7a7086543a0f649564d661859c5146a85775ab90c0d2f93ffaa9714"
            ],
            "markers": "python_version < '3.5'",
            "version": "==3.7.4.1"
        },
        "ujson": {
            "hashes": [
                "sha256:f66073e5506e91d204ab0c614a148d5aa938bdbf104751be66f8ad7a222f5f86"
            ],
            "markers": "platform_system != 'Windows'",
            "version": "==1.35"
        },
        "urllib3": {
            "hashes": [
                "sha256:2f3db8b19923a873b3e5256dc9c2dedfa883e33d87c690d9c7913e1f40673cdc",
                "sha256:87716c2d2a7121198ebcb7ce7cccf6ce5e9ba539041cfbaeecfb641dc0bf6acc"
            ],
            "version": "==1.25.8"
        },
        "virtualenv": {
            "hashes": [
                "sha256:916497082376027a387c49af092a4316c0e9db753f95ea1af22eba569f107cfe",
                "sha256:9a87270123622593ad454a81055b771a8898590ff3d6f3abbe48c4111ff49e79"
            ],
            "version": "==20.0.0b1"
        },
        "watchdog": {
            "hashes": [
                "sha256:8e800496cdfb921cfdc62b58a11966d0d2203a35dc005b4b5b8e1ab3097b2eb5"
            ],
            "version": "==0.10.0"
        },
        "wcwidth": {
            "hashes": [
                "sha256:8fd29383f539be45b20bd4df0dc29c20ba48654a41e661925e612311e9f3c603",
                "sha256:f28b3e8a6483e5d49e7f8949ac1a78314e740333ae305b4ba5defd3e74fb37a8"
            ],
            "version": "==0.1.8"
        },
        "wrapt": {
            "hashes": [
                "sha256:565a021fd19419476b9362b05eeaa094178de64f8361e44468f9e9d7843901e1"
            ],
            "version": "==1.11.2"
        },
        "yapf": {
            "hashes": [
                "sha256:712e23c468506bf12cadd10169f852572ecc61b266258422d45aaf4ad7ef43de",
                "sha256:cad8a272c6001b3401de3278238fdc54997b6c2e56baa751788915f879a52fca"
            ],
            "index": "pypi",
            "version": "==0.29.0"
        },
        "zipp": {
            "hashes": [
                "sha256:15428d652e993b6ce86694c3cccf0d71aa7afdc6ef1807fa25a920e9444e0281",
                "sha256:d9d2efe11d3a3fb9184da550d35bd1319dc8e30a63255927c82bb42fca1f4f7c"
            ],
            "version": "==1.1.0"
        }
    }
}<|MERGE_RESOLUTION|>--- conflicted
+++ resolved
@@ -84,31 +84,17 @@
         },
         "boto3": {
             "hashes": [
-<<<<<<< HEAD
-                "sha256:5222edc5b20d5c6ab7440fc4f89f987ead05be37ff5cc5359a3b9148d9b5a51e",
-                "sha256:bd3337cfc15613b0091fa567dc3065d94df88e5837ba1adbb1e35b91db728a66"
-            ],
-            "version": "==1.11.7"
+                "sha256:d89ee91f199f7b6c8840a40ccd0b6abef7925775f8606de268bb9688cc14bd70",
+                "sha256:f9def3c5c871291a2b4dbc1f3520e35573fce3783ff1c904a97dd3a4539b0e5b"
+            ],
+            "version": "==1.11.12"
         },
         "botocore": {
             "hashes": [
-                "sha256:9a17d36ee43f1398c7db3cb29aa2216de94bcb60f058b1c645d71e72a330ddf8",
-                "sha256:e4b82b1a7389f3d16732eb839240c9d3e42470100d5a71415ea2a0a35b911b23"
-            ],
-            "version": "==1.14.7"
-=======
-                "sha256:05f7ae180813fbf11cb7397b43b6bd29463abdc246bee58127836f1a8f6a9a2f",
-                "sha256:3480c87b530e7f41d9264a6725dda68208de2697822cf02cd3a541b001872410"
-            ],
-            "version": "==1.11.9"
-        },
-        "botocore": {
-            "hashes": [
-                "sha256:1909424c9544f92142c8e551888731e32a99f9c99cfe8d21fea3ec0c32981dae",
-                "sha256:e3e3c0f59dc30c86dd2116aece3bd554f8476446cf1c5770bbf5111993d676c8"
-            ],
-            "version": "==1.14.9"
->>>>>>> 7a08eedb
+                "sha256:054b195d7afee491a472e1462826042c805b4ab60c2ffd7137b90f41d52fd127",
+                "sha256:e20a7fa4bc3803b64bc59f9af1c86d13c825f209bed0edbf1b6da06bcf213212"
+            ],
+            "version": "==1.14.12"
         },
         "cachetools": {
             "hashes": [
@@ -295,11 +281,7 @@
                 "sha256:685c38ddf5ca5e04535e9c767d5a76da9acc1eca74f7a3b72e661e8f3c14ec61"
             ],
             "index": "pypi",
-<<<<<<< HEAD
-            "version": "==2.0.0"
-=======
             "version": "==2.1.0.dev4"
->>>>>>> 7a08eedb
         },
         "django-redis": {
             "hashes": [
@@ -360,6 +342,12 @@
                 "sha256:a2aeea129088da402665e92e0b25b04b073c04b2dce4ab65caaa38b7ce2e1a99"
             ],
             "version": "==0.15.2"
+        },
+        "ebooklib": {
+            "hashes": [
+                "sha256:fe23e22c28050196c68db3e7b13b257bf39426d927cb395c6f2cc13ac11327f1"
+            ],
+            "version": "==0.17.1"
         },
         "enum34": {
             "hashes": [
@@ -427,17 +415,10 @@
         },
         "google-auth": {
             "hashes": [
-<<<<<<< HEAD
-                "sha256:10f280c56f58af54e88bae0471bd2a406e43144883f85b5bc6870fe3d766c0fd",
-                "sha256:6c8f31b395be315e1db5a7d9fba2ea9fb6b5e75c7d5b53478a8b40871b495c44"
-            ],
-            "version": "==1.10.2"
-=======
                 "sha256:44549e69ac39acf41fdf47f3f39a06e4e68378476806760d94a2c6a361b2bb06",
                 "sha256:b2d83edc02a9deeed9b1b839046671fd9eda223d21bd2dd50051559787032fd8"
             ],
             "version": "==1.11.0"
->>>>>>> 7a08eedb
         },
         "google-auth-httplib2": {
             "hashes": [
@@ -448,11 +429,11 @@
         },
         "google-cloud-core": {
             "hashes": [
-                "sha256:4ae0f37ece5f3b5baf9fa5b79b23482cb43a0207e380b5476cd4bd18e3ddd06d",
-                "sha256:83712d41a89ab0f48769a0c2fad0e5eadf521df9bd22b83355efb79b28648027"
-            ],
-            "index": "pypi",
-            "version": "==1.2.0"
+                "sha256:6ae5c62931e8345692241ac1939b85a10d6c38dc9e2854bdbacb7e5ac3033229",
+                "sha256:878f9ad080a40cdcec85b92242c4b5819eeb8f120ebc5c9f640935e24fc129d8"
+            ],
+            "index": "pypi",
+            "version": "==1.3.0"
         },
         "google-cloud-error-reporting": {
             "hashes": [
@@ -507,7 +488,9 @@
                 "sha256:0d48200bc50cbf498716712129eef819b1729339e34c3ae71656964dac907c28",
                 "sha256:23d12eacffa9d0f290c0fe0c4e81ba6d5f3a5b7ac3c30a5eaf0126bf4deda5c8",
                 "sha256:37c9ba82bd82eb6a23c2e5acc03055c0e45697253b2393c9a50cef76a3985304",
+                "sha256:51155342eb4d6058a0ffcd98a798fe6ba21195517da97e15fca3db12ab201e6e",
                 "sha256:51503524dd6f152ab4ad1fbd168fc6c30b5795e8c70be4410a64940b3abb55c0",
+                "sha256:7457d685158522df483196b16ec648b28f8e847861adb01a55d41134e7734122",
                 "sha256:8041e2de00e745c0e05a502d6e6db310db7faa7c979b3a5877123548a4c0b214",
                 "sha256:81fcd96a275209ef117e9ec91f75c731fa18dcfd9ffaa1c0adbdaa3616a86043",
                 "sha256:853da4f9563d982e4121fed8c92eea1a4594a2299037b3034c3c898cb8e933d6",
@@ -521,7 +504,8 @@
                 "sha256:bcb530089ff24f6458a81ac3fa699e8c00194208a724b644ecc68422e1111939",
                 "sha256:beeabe25c3b704f7d56b573f7d2ff88fc99f0138e43480cecdfcaa3b87fe4f87",
                 "sha256:d634a7ea1fc3380ff96f9e44d8d22f38418c1c381d5fac680b272d7d90883720",
-                "sha256:d97b0661e1aead761f0ded3b769044bb00ed5d33e1ec865e891a8b128bf7c656"
+                "sha256:d97b0661e1aead761f0ded3b769044bb00ed5d33e1ec865e891a8b128bf7c656",
+                "sha256:e538b8dae561080b542b0f5af64d47ef859f22517f7eca617bb314e0e03fd7ef"
             ],
             "version": "==0.4.15"
         },
@@ -613,10 +597,10 @@
         },
         "jinja2": {
             "hashes": [
-                "sha256:6e7a3c2934694d59ad334c93dd1b6c96699cf24c53fdb8ec848ac6b23e685734",
-                "sha256:d6609ae5ec3d56212ca7d802eda654eaf2310000816ce815361041465b108be4"
-            ],
-            "version": "==2.11.0"
+                "sha256:93187ffbc7808079673ef52771baa950426fd664d3aad1d0fa3e95644360e250",
+                "sha256:b0eaf100007721b5c16c1fc1eecb87409464edc10469ddc9a22a27a99123be49"
+            ],
+            "version": "==2.11.1"
         },
         "jmespath": {
             "hashes": [
@@ -845,10 +829,10 @@
         },
         "newrelic": {
             "hashes": [
-                "sha256:0e651f2ff48dd1fc538fc1297892cf726d1ad4fc0b2578aae6a47f10f16afb2c"
-            ],
-            "index": "pypi",
-            "version": "==5.4.1.134"
+                "sha256:8283dd54299b3fd2818a262f38f9193a2ee52b2a02fecca1a1d04764be533c92"
+            ],
+            "index": "pypi",
+            "version": "==5.6.0.135"
         },
         "numpy": {
             "hashes": [
@@ -969,10 +953,10 @@
         },
         "pressurecooker": {
             "hashes": [
-                "sha256:503826bff3586d99d2cecc30555b553ca633048070fb5798a0466d03df819f68"
-            ],
-            "index": "pypi",
-            "version": "==0.0.25"
+                "sha256:be07fa93870c35fc2e96f3584a04f65b3597fabf421de7b2424bc94a11d83e71"
+            ],
+            "index": "pypi",
+            "version": "==0.0.26"
         },
         "progressbar2": {
             "hashes": [
@@ -990,26 +974,26 @@
         },
         "protobuf": {
             "hashes": [
-                "sha256:0329e86a397db2a83f9dcbe21d9be55a47f963cdabc893c3a24f4d3a8f117c37",
-                "sha256:0a7219254afec0d488211f3d482d8ed57e80ae735394e584a98d8f30a8c88a36",
-                "sha256:14d6ac53df9cb5bb87c4f91b677c1bc5cec9c0fd44327f367a3c9562de2877c4",
-                "sha256:180fc364b42907a1d2afa183ccbeffafe659378c236b1ec3daca524950bb918d",
-                "sha256:3d7a7d8d20b4e7a8f63f62de2d192cfd8b7a53c56caba7ece95367ca2b80c574",
-                "sha256:3f509f7e50d806a434fe4a5fbf602516002a0f092889209fff7db82060efffc0",
-                "sha256:4571da974019849201fc1ec6626b9cea54bd11b6bed140f8f737c0a33ea37de5",
-                "sha256:56bd1d84fbf4505c7b73f04de987eef5682e5752c811141b0186a3809bfb396f",
-                "sha256:680c668d00b5eff08b86aef9e5ba9a705e621ea05d39071cfea8e28cb2400946",
-                "sha256:6b5b947dc8b3f2aec0eaad65b0b5113fcd642c358c31357c647da6281ee31104",
-                "sha256:6e96dffaf4d0a9a329e528b353ba62fd9ef13599688723d96bc9c165d0b6871e",
-                "sha256:919f0d6f6addc836d08658eba3b52be2e92fd3e76da3ce00c325d8e9826d17c7",
-                "sha256:9c7b19c30cf0644afd0e4218b13f637ce54382fdcb1c8f75bf3e84e49a5f6d0a",
-                "sha256:a2e6f57114933882ec701807f217df2fb4588d47f71f227c0a163446b930d507",
-                "sha256:a6b970a2eccfcbabe1acf230fbf112face1c4700036c95e195f3554d7bcb04c1",
-                "sha256:bc45641cbcdea068b67438244c926f9fd3e5cbdd824448a4a64370610df7c593",
-                "sha256:d61b14a9090da77fe87e38ba4c6c43d3533dcbeb5d84f5474e7ac63c532dcc9c",
-                "sha256:d6faf5dbefb593e127463f58076b62fcfe0784187be8fe1aa9167388f24a22a1"
-            ],
-            "version": "==3.11.2"
+                "sha256:0bae429443cc4748be2aadfdaf9633297cfaeb24a9a02d0ab15849175ce90fab",
+                "sha256:24e3b6ad259544d717902777b33966a1a069208c885576254c112663e6a5bb0f",
+                "sha256:310a7aca6e7f257510d0c750364774034272538d51796ca31d42c3925d12a52a",
+                "sha256:52e586072612c1eec18e1174f8e3bb19d08f075fc2e3f91d3b16c919078469d0",
+                "sha256:73152776dc75f335c476d11d52ec6f0f6925774802cd48d6189f4d5d7fe753f4",
+                "sha256:7774bbbaac81d3ba86de646c39f154afc8156717972bf0450c9dbfa1dc8dbea2",
+                "sha256:82d7ac987715d8d1eb4068bf997f3053468e0ce0287e2729c30601feb6602fee",
+                "sha256:8eb9c93798b904f141d9de36a0ba9f9b73cc382869e67c9e642c0aba53b0fc07",
+                "sha256:adf0e4d57b33881d0c63bb11e7f9038f98ee0c3e334c221f0858f826e8fb0151",
+                "sha256:c40973a0aee65422d8cb4e7d7cbded95dfeee0199caab54d5ab25b63bce8135a",
+                "sha256:c77c974d1dadf246d789f6dad1c24426137c9091e930dbf50e0a29c1fcf00b1f",
+                "sha256:dd9aa4401c36785ea1b6fff0552c674bdd1b641319cb07ed1fe2392388e9b0d7",
+                "sha256:e11df1ac6905e81b815ab6fd518e79be0a58b5dc427a2cf7208980f30694b956",
+                "sha256:e2f8a75261c26b2f5f3442b0525d50fd79a71aeca04b5ec270fc123536188306",
+                "sha256:e512b7f3a4dd780f59f1bf22c302740e27b10b5c97e858a6061772668cd6f961",
+                "sha256:ef2c2e56aaf9ee914d3dccc3408d42661aaf7d9bb78eaa8f17b2e6282f214481",
+                "sha256:fac513a9dc2a74b99abd2e17109b53945e364649ca03d9f7a0b96aa8d1807d0a",
+                "sha256:fdfb6ad138dbbf92b5dbea3576d7c8ba7463173f7d2cb0ca1bd336ec88ddbd80"
+            ],
+            "version": "==3.11.3"
         },
         "psutil": {
             "hashes": [
@@ -1226,10 +1210,10 @@
         },
         "s3transfer": {
             "hashes": [
-                "sha256:2525bae2a530195576da53671bae8ca8c55ee8e33bc2225a65e804476611ea5a",
-                "sha256:4924e10451cc37901945806423d16c2c2040a6530645a614ed87e995ccec764c"
-            ],
-            "version": "==0.3.2"
+                "sha256:2482b4259524933a022d59da830f51bd746db62f047d6eb213f2f8855dcb8a13",
+                "sha256:921a37e2aefc64145e7b73d50c71bb4f26f46e4c9f414dc648c6245ff92cf7db"
+            ],
+            "version": "==0.3.3"
         },
         "sentry-sdk": {
             "hashes": [
@@ -1361,6 +1345,7 @@
                 "sha256:2f3db8b19923a873b3e5256dc9c2dedfa883e33d87c690d9c7913e1f40673cdc",
                 "sha256:87716c2d2a7121198ebcb7ce7cccf6ce5e9ba539041cfbaeecfb641dc0bf6acc"
             ],
+            "markers": "python_version != '3.4'",
             "version": "==1.25.8"
         },
         "validators": {
@@ -1368,11 +1353,7 @@
                 "sha256:b192e6bde7d617811d59f50584ed240b580375648cd032d106edeb3164099508"
             ],
             "index": "pypi",
-<<<<<<< HEAD
-            "version": "==0.14.1"
-=======
             "version": "==0.14.2"
->>>>>>> 7a08eedb
         },
         "vine": {
             "hashes": [
@@ -1383,9 +1364,9 @@
         },
         "watchdog": {
             "hashes": [
-                "sha256:8e800496cdfb921cfdc62b58a11966d0d2203a35dc005b4b5b8e1ab3097b2eb5"
-            ],
-            "version": "==0.10.0"
+                "sha256:d64786787b14c8c6a71a8cc014056776ba6b52e85d1164ef2ab50aec02723a3d"
+            ],
+            "version": "==0.10.1"
         },
         "webencodings": {
             "hashes": [
@@ -1454,11 +1435,7 @@
         }
     },
     "develop": {
-<<<<<<< HEAD
-        "argh": {
-=======
         "appdirs": {
->>>>>>> 7a08eedb
             "hashes": [
                 "sha256:9e5896d1372858f8dd3344faf4e5014d21849c756c8d5701f78f8a103b372d92",
                 "sha256:d8b24664561d0d34ddfaec54636d502d7cea6e29c3eaf68f3df6180863e2166e"
@@ -1564,7 +1541,7 @@
                 "sha256:254c1d9c79f60c45dfde850850883d5aaa7f19a23f13561243a050d5a7c3fe4c",
                 "sha256:c7d282687a5308319bf3d2e7706e575c635b0a470342641c93bea0ea3b5331df"
             ],
-            "markers": "python_version == '2.7'",
+            "markers": "python_version < '3.2'",
             "version": "==4.0.2"
         },
         "contextlib2": {
@@ -1758,12 +1735,11 @@
         },
         "ipython": {
             "hashes": [
-                "sha256:0371b7e4bd74954a35086eac949beeac5b1c9f5ce231e2e77df2286a293765e3",
-                "sha256:37101b8cbe072fe17bff100bc03d096404e4a9a0357097aeb5b61677c042cab1",
-                "sha256:4bac649857611baaaf76bc82c173aa542f7486446c335fe1a6c05d0d491c8906"
-            ],
-            "markers": "python_version == '2.7'",
-            "version": "==5.8.0"
+                "sha256:54526d92db62bedd872c18131ac7d753fcf054ea34752e1e6ef8eb26391fb1f0",
+                "sha256:8ac83f3a6232b7a5ee4d3535193e782d3de8c260e7b034b968a9cd1e1580f789",
+                "sha256:fbeb7b8344dbb7f4939227ed9b2816ac6028db1775521365619b77f3c943ba74"
+            ],
+            "version": "==5.9.0"
         },
         "ipython-genutils": {
             "hashes": [
@@ -1856,10 +1832,10 @@
         },
         "nodeenv": {
             "hashes": [
-                "sha256:561057acd4ae3809e665a9aaaf214afff110bbb6a6d5c8a96121aea6878408b3"
-            ],
-            "index": "pypi",
-            "version": "==1.3.4"
+                "sha256:5b2438f2e42af54ca968dd1b374d14a1194848955187b0e5e4be1f73813a5212"
+            ],
+            "index": "pypi",
+            "version": "==1.3.5"
         },
         "packaging": {
             "hashes": [
@@ -1870,17 +1846,17 @@
         },
         "parso": {
             "hashes": [
-                "sha256:1376bdc8cb81377ca481976933773295218a2df47d3e1182ba76d372b1acb128",
-                "sha256:597f36de5102a8db05ffdf7ecdc761838b86565a4a111604c6e78beaedf1b045"
-            ],
-            "version": "==0.6.0"
+                "sha256:56b2105a80e9c4df49de85e125feb6be69f49920e121406f15e7acde6c9dfc57",
+                "sha256:951af01f61e6dccd04159042a0706a31ad437864ec6e25d0d7a96a9fbb9b0095"
+            ],
+            "version": "==0.6.1"
         },
         "pathlib2": {
             "hashes": [
                 "sha256:0ec8205a157c80d7acc301c0b18fbd5d44fe655968f5d947b6ecef5290fc35db",
                 "sha256:6cd9a47b597b37cc57de1c05e56fb1a1c9cc9fab04fe78c29acd090418529868"
             ],
-            "markers": "python_version < '3.4'",
+            "markers": "python_version < '3'",
             "version": "==2.3.5"
         },
         "pathtools": {
@@ -2046,11 +2022,11 @@
         },
         "python-language-server": {
             "hashes": [
-                "sha256:6927abe945c49340ab22a496b959b8111709c826e0e3c28fae2d720b642e4406",
-                "sha256:b05786202f91659098a9a7fd34dab76744d5d57956252b6af24a40e29ca41939"
-            ],
-            "index": "pypi",
-            "version": "==0.31.7"
+                "sha256:c95470de6da223cdad7e60121bf5d220c292146caf2712eaef47a515c879e29d",
+                "sha256:f5685e1a6a3f6a2529ff75ea0676c59e769024302b2434564a5e7005d056eb82"
+            ],
+            "index": "pypi",
+            "version": "==0.31.8"
         },
         "pytz": {
             "hashes": [
@@ -2173,7 +2149,6 @@
             "hashes": [
                 "sha256:f66073e5506e91d204ab0c614a148d5aa938bdbf104751be66f8ad7a222f5f86"
             ],
-            "markers": "platform_system != 'Windows'",
             "version": "==1.35"
         },
         "urllib3": {
@@ -2181,20 +2156,21 @@
                 "sha256:2f3db8b19923a873b3e5256dc9c2dedfa883e33d87c690d9c7913e1f40673cdc",
                 "sha256:87716c2d2a7121198ebcb7ce7cccf6ce5e9ba539041cfbaeecfb641dc0bf6acc"
             ],
+            "markers": "python_version != '3.4'",
             "version": "==1.25.8"
         },
         "virtualenv": {
             "hashes": [
-                "sha256:916497082376027a387c49af092a4316c0e9db753f95ea1af22eba569f107cfe",
-                "sha256:9a87270123622593ad454a81055b771a8898590ff3d6f3abbe48c4111ff49e79"
-            ],
-            "version": "==20.0.0b1"
+                "sha256:a7a7f272882815c2f84b9a5bfd75ab4e32eea257bc3169a9c139310c064ebbeb",
+                "sha256:d98aa9ae72aa2f892e697e38c0314cd835c8f44d7f38b2fe27d11a6aa084dd2c"
+            ],
+            "version": "==20.0.0b2"
         },
         "watchdog": {
             "hashes": [
-                "sha256:8e800496cdfb921cfdc62b58a11966d0d2203a35dc005b4b5b8e1ab3097b2eb5"
-            ],
-            "version": "==0.10.0"
+                "sha256:d64786787b14c8c6a71a8cc014056776ba6b52e85d1164ef2ab50aec02723a3d"
+            ],
+            "version": "==0.10.1"
         },
         "wcwidth": {
             "hashes": [
