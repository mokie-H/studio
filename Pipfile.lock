{
    "_meta": {
        "hash": {
<<<<<<< HEAD
            "sha256": "6c375cc5c329396b6d55ef773905f053e71824a1d0ad1c2c727fc6e590a6fe46"
=======
            "sha256": "9db724032fdd4c9d21d57e21e5a769ceaa8b87ee82e52b537fc251b377b5f8dc"
>>>>>>> 67eaa439
        },
        "pipfile-spec": 6,
        "requires": {
            "python_version": "2.7"
        },
        "sources": [
            {
                "name": "pypi",
                "url": "https://pypi.org/simple",
                "verify_ssl": true
            }
        ]
    },
    "default": {
        "alabaster": {
            "hashes": [
                "sha256:446438bdcca0e05bd45ea2de1668c1d9b032e1a9154c2c259092d77031ddd359",
                "sha256:a661d72d58e6ea8a57f7a86e37d86716863ee5e92788398526d58b26a4e4dc02"
            ],
            "version": "==0.7.12"
        },
        "amqp": {
            "hashes": [
<<<<<<< HEAD
                "sha256:19a917e260178b8d410122712bac69cb3e6db010d68f6101e7307508aded5e68",
                "sha256:19d851b879a471fcfdcf01df9936cff924f422baa77653289f7095dedd5fb26a"
            ],
            "version": "==2.5.1"
=======
                "sha256:6e649ca13a7df3faacdc8bbb280aa9a6602d22fd9d545336077e573a1f4ff3b8",
                "sha256:77f1aef9410698d20eaeac5b73a87817365f457a507d82edf292e12cbb83b08d"
            ],
            "version": "==2.5.2"
>>>>>>> 67eaa439
        },
        "argh": {
            "hashes": [
                "sha256:a9b3aaa1904eeb78e32394cd46c6f37ac0fb4af6dc488daa58971bdc7d7fcaf3",
                "sha256:e9535b8c84dc9571a48999094fda7f33e63c3f1b74f3e5f3ac0105a58405bb65"
            ],
            "version": "==0.26.2"
        },
        "babel": {
            "hashes": [
                "sha256:af92e6106cb7c55286b25b38ad7695f8b4efb36a90ba483d7f7a6628c46158ab",
                "sha256:e86135ae101e31e2c8ec20a4e0c5220f4eed12487d5cf3f78be7e98d3a57fc28"
            ],
            "version": "==2.7.0"
        },
        "backoff": {
            "hashes": [
                "sha256:76224b65f1808fd61dc14129e3e9de50cb1f7efaef608b657f7b108863ee15a7",
                "sha256:794e9765eb4acb5014c7e1e1fc4f69abc4d176a7c2b6753b8dae2f2e69af4df9"
            ],
            "index": "pypi",
            "version": "==1.9.2"
        },
        "backports-abc": {
            "hashes": [
                "sha256:033be54514a03e255df75c5aee8f9e672f663f93abb723444caec8fe43437bde",
                "sha256:52089f97fe7a9aa0d3277b220c1d730a85aefd64e1b2664696fe35317c5470a7"
            ],
            "index": "pypi",
            "version": "==0.5"
        },
        "backports.functools-lru-cache": {
            "hashes": [
                "sha256:0bada4c2f8a43d533e4ecb7a12214d9420e66eb206d54bf2d682581ca4b80848",
                "sha256:8fde5f188da2d593bd5bc0be98d9abc46c95bb8a9dde93429570192ee6cc2d4a"
            ],
            "markers": "python_version < '3'",
            "version": "==1.6.1"
        },
        "beautifulsoup4": {
            "hashes": [
<<<<<<< HEAD
                "sha256:05668158c7b85b791c5abde53e50265e16f98ad601c402ba44d70f96c4159612",
                "sha256:25288c9e176f354bf277c0a10aa96c782a6a18a17122dba2e8cec4a97e03343b",
                "sha256:f040590be10520f2ea4c2ae8c3dae441c7cfff5308ec9d58a0ec0c1b8f81d469"
            ],
            "version": "==4.8.0"
=======
                "sha256:5279c36b4b2ec2cb4298d723791467e3000e5384a43ea0cdf5d45207c7e97169",
                "sha256:6135db2ba678168c07950f9a16c4031822c6f4aec75a65e0a97bc5ca09789931",
                "sha256:dcdef580e18a76d54002088602eba453eec38ebbcafafeaabd8cab12b6155d57"
            ],
            "version": "==4.8.1"
>>>>>>> 67eaa439
        },
        "billiard": {
            "hashes": [
                "sha256:42d9a227401ac4fba892918bba0a0c409def5435c4b483267ebfe821afaaba0e"
            ],
            "version": "==3.5.0.5"
        },
        "boto3": {
            "hashes": [
<<<<<<< HEAD
                "sha256:8d934fcfca83c6ce40d53043cc94b1de6eef1d2dbe2a196343941587717ad1b7",
                "sha256:e221f6867282266e06aec2213f0ea5fdbd4eb3facbca4fcbf96886073350bc5e"
            ],
            "version": "==1.9.210"
        },
        "botocore": {
            "hashes": [
                "sha256:0db52327f8d2891cca4c86dfc5cb3b4821d37b84c34804c26b82e775668490f5",
                "sha256:7983b7624b3f71648a7101fbcb437e3d599b4f79b754e89220e574482a2f8298"
            ],
            "version": "==1.12.210"
=======
                "sha256:13d86ffe00748e6a5f692a14e6ff17c4db8e504aba6d510764feb765112892b8",
                "sha256:1f5fb0a34259924f532567368979c9086a80cc96994387f82e5e131f53d6195d"
            ],
            "version": "==1.10.31"
        },
        "botocore": {
            "hashes": [
                "sha256:12899801ed9d829dcb61b5ec8c43392ce74372a3e81a179ba56a671c9b6af2e5",
                "sha256:b0ea71542c74cea5688581e0646c6d19158d98a8fb9d6ebf68f9000343d37a94"
            ],
            "version": "==1.13.31"
>>>>>>> 67eaa439
        },
        "cachetools": {
            "hashes": [
                "sha256:428266a1c0d36dc5aca63a2d7c5942e88c2c898d72139fca0e97fdd2380517ae",
                "sha256:8ea2d3ce97850f31e4a08b0e2b5e6c34997d7216a9d2c98e0f3978630d4da69a"
            ],
            "version": "==3.1.1"
        },
        "celery": {
            "hashes": [
                "sha256:6fc4678d1692af97e137b2a9f1c04efd8e7e2fb7134c5c5ad60738cdd927762f",
                "sha256:d1f2a3359bdbdfb344edce98b8e891f5fe64f8a11c5a45538ec20ac237c971f5"
            ],
            "index": "pypi",
            "version": "==4.1.1"
        },
        "certifi": {
            "hashes": [
                "sha256:017c25db2a153ce562900032d5bc68e9f191e44e9a0f762f373977de9df1fbb3",
                "sha256:25b64c7da4cd7479594d035c08c2d809eb4aab3a26e5a990ea98cc450c320f1f"
            ],
            "version": "==2019.11.28"
        },
        "chardet": {
            "hashes": [
                "sha256:84ab92ed1c4d4f16916e05906b6b75a6c0fb5db821cc65e70cbd64a3e2a5eaae",
                "sha256:fc323ffcaeaed0e0a02bf4d117757b98aed530d9ed4531e3e15460124c106691"
            ],
            "version": "==3.0.4"
        },
        "click": {
            "hashes": [
                "sha256:2335065e6395b9e67ca716de5f7526736bfa6ceead690adf616d925bdc622b13",
                "sha256:5b94b49521f6456670fdb30cd82a4eca9412788a93fa6dd6df72c94d5a8ff2d7"
            ],
            "version": "==7.0"
        },
        "contextlib2": {
            "hashes": [
                "sha256:01f490098c18b19d2bd5bb5dc445b2054d2fa97f09a4280ba2c5f3c394c8162e",
                "sha256:3355078a159fbb44ee60ea80abd0d87b80b78c248643b49aa6d94673b413609b"
            ],
            "markers": "python_version < '3.2'",
            "version": "==0.6.0.post1"
        },
        "cssutils": {
            "hashes": [
                "sha256:a2fcf06467553038e98fea9cfe36af2bf14063eb147a70958cfcaa8f5786acaf",
                "sha256:c74dbe19c92f5052774eadb15136263548dd013250f1ed1027988e7fef125c8d"
            ],
            "version": "==1.0.2"
        },
        "cycler": {
            "hashes": [
                "sha256:1d8a5ae1ff6c5cf9b93e8811e581232ad8920aeec647c37316ceac982b08cb2d",
                "sha256:cd7b2d1018258d7247a71425e9f26463dfb444d411c39569972f4ce586b0c9d8"
            ],
            "version": "==0.10.0"
        },
        "ddtrace": {
            "hashes": [
                "sha256:49d71879895e6b12c1e135057cccef10a1e011b3ded4965a90eaa69287b9c1cb"
            ],
            "index": "pypi",
            "version": "==0.8.0"
        },
        "decorator": {
            "hashes": [
                "sha256:54c38050039232e1db4ad7375cfce6748d7b41c29e95a081c8a6d2c30364a2ce",
                "sha256:5d19b92a3c8f7f101c8dd86afd86b0f061a8ce4540ab8cd401fa2542756bce6d"
            ],
            "version": "==4.4.1"
        },
        "django": {
            "hashes": [
                "sha256:0a73696e0ac71ee6177103df984f9c1e07cd297f080f8ec4dc7c6f3fb74395b5",
                "sha256:43a99da08fee329480d27860d68279945b7d8bf7b537388ee2c8938c709b2041"
            ],
            "index": "pypi",
            "version": "==1.11.20"
        },
        "django-db-readonly": {
            "hashes": [
                "sha256:586798ceb9885246524b653b2b55c570857615a697241edd134668740eea9ac3",
                "sha256:b022d56fc80149d8d577127ad79a46f9acc370dbaf9ca16f182b3a47c7fca31f"
            ],
            "index": "pypi",
            "version": "==0.5.0"
        },
        "django-email-extras": {
            "hashes": [
                "sha256:68e41442aa23969c17c46c684506cd509ff1a618f158c3d9cd25e88bf4cfc448",
                "sha256:6d2689635b35acd293873cdd5b36a29da0305bdfa8baad27bab32a5ac50caa09"
            ],
            "index": "pypi",
            "version": "==0.3.3"
        },
        "django-filter": {
            "hashes": [
                "sha256:6ef1611aeacfda8f13a075a992ff65687afbd5cc8fcb0f3f1563a9ad4fe2d1b0",
                "sha256:e44620d4e707beaff7396ac8df765dc015a07467df813b9c1663fe4017934b58"
            ],
            "index": "pypi",
            "version": "==1.0.4"
        },
        "django-hashedfilenamestorage": {
            "hashes": [
                "sha256:81cb55c808cfd28c791e88ed446a78982b1a42ff1ca607ac6be863c0557371f9"
            ],
            "index": "pypi",
            "version": "==1.0.0"
        },
        "django-js-asset": {
            "hashes": [
                "sha256:8ec12017f26eec524cab436c64ae73033368a372970af4cf42d9354fcb166bdd",
                "sha256:c163ae80d2e0b22d8fb598047cd0dcef31f81830e127cfecae278ad574167260"
            ],
            "version": "==1.2.2"
        },
        "django-js-reverse": {
            "hashes": [
                "sha256:62c540d46b1de17adcbb80ea6ef7239b4ab9793fadae1595383b2be801b1af60",
                "sha256:928273d0cab8425af1851e9cd0de96d54b60e844163deb39bf0fe3b0585705a4"
            ],
            "index": "pypi",
            "version": "==0.6.1"
        },
        "django-mailgun": {
            "hashes": [
                "sha256:d795076d18c0aa66fbac37f8b428f036417a3ec7ecc2d6499c021d318d60bfff"
            ],
            "index": "pypi",
            "version": "==0.9.1"
        },
        "django-mathfilters": {
            "hashes": [
                "sha256:530774776e5bbf8061c95e3542166fa8a4ec4cd8992b6dc9f3cad866c71051b5",
                "sha256:e570e113a92dd54125fc2066a93b509a521d3f42a4502731775d0f7b92acc3e8"
            ],
            "index": "pypi",
            "version": "==0.4.0"
        },
        "django-mptt": {
            "hashes": [
                "sha256:18a41d1b56ca7c02a5b04d246e33ee2d18f6ee5459c02ed1d945f5abdef23a2e",
                "sha256:689a04cce0981671d6061a9928c33a16b47abb0d4cd43cf7dec31ae284fdae9d"
            ],
            "index": "pypi",
            "version": "==0.9.1"
        },
        "django-pg-utils": {
            "hashes": [
                "sha256:e7cbc1bff95d2ce929268d6f0f8293b1de6520a64f6c84d5badc7a9f9a5facab"
            ],
            "index": "pypi",
            "version": "==0.1.5"
        },
        "django-postmark": {
            "hashes": [
                "sha256:1707f15adf096f76579f97554761e74468630aba40df4a4592659ee3bcfc709d"
            ],
            "index": "pypi",
            "version": "==0.1.6"
        },
        "django-prometheus": {
            "hashes": [
                "sha256:5d8ba6a761950e3b7e9f3da60aebbc6dc06a87f3a1a93277015489a55732929a",
                "sha256:76785683a8107e660a7082bfbd1a448fa54463bd0e38ca0ef043341dddaf9ad8"
            ],
            "index": "pypi",
            "version": "==2.0.0.dev120"
        },
        "django-redis": {
            "hashes": [
                "sha256:af0b393864e91228dd30d8c85b5c44d670b5524cb161b7f9e41acc98b6e5ace7",
                "sha256:f46115577063d00a890867c6964ba096057f07cb756e78e0503b89cd18e4e083"
            ],
            "index": "pypi",
            "version": "==4.10.0"
        },
        "django-registration": {
            "hashes": [
                "sha256:543ee96540c7a09ea19cfac7d4d282d921fd9a37cdd4ee2e54074d7feaea7697"
            ],
            "index": "pypi",
            "version": "==2.1.2"
        },
        "django-s3-storage": {
            "hashes": [
                "sha256:57a6b6ca3efde28b7612d4d9f6f8622c4fdd11aa933e1d9f07a5da722a54eff3"
            ],
            "index": "pypi",
            "version": "==0.12.4"
        },
        "django-webpack-loader": {
            "hashes": [
                "sha256:60bab6b9a037a5346fad12d2a70a6bc046afb33154cf75ed640b93d3ebd5f520",
                "sha256:970b968c2a8975fb7eff56a3bab5d0d90d396740852d1e0c50c5cfe2b824199a"
            ],
            "index": "pypi",
            "version": "==0.6.0"
        },
        "djangorestframework": {
            "hashes": [
                "sha256:b6714c3e4b0f8d524f193c91ecf5f5450092c2145439ac2769711f7eba89a9d9",
                "sha256:c375e4f95a3a64fccac412e36fb42ba36881e52313ec021ef410b40f67cddca4"
            ],
            "index": "pypi",
            "version": "==3.8.2"
        },
        "djangorestframework-bulk": {
            "hashes": [
                "sha256:39230d8379acebd86d313df6c9150cafecb636eae1d097c30a26389ab9fee5b1"
            ],
            "index": "pypi",
            "version": "==0.2.1"
        },
        "dnspython": {
            "hashes": [
                "sha256:36c5e8e38d4369a08b6780b7f27d790a292b2b08eea01607865bf0936c558e01",
                "sha256:f69c21288a962f4da86e56c4905b49d11aba7938d3d740e80d9e366ee4f1632d"
            ],
            "version": "==1.16.0"
        },
        "docutils": {
            "hashes": [
                "sha256:6c4f696463b79f1fb8ba0c594b63840ebd41f059e92b31957c46b74a4599b6d0",
                "sha256:9e4d7ecfc600058e07ba661411a2b7de2fd0fafa17d1a7f7361cd47b1175c827",
                "sha256:a2aeea129088da402665e92e0b25b04b073c04b2dce4ab65caaa38b7ce2e1a99"
            ],
            "version": "==0.15.2"
        },
        "enum34": {
            "hashes": [
                "sha256:2d81cbbe0e73112bdfe6ef8576f2238f2ba27dd0d55752a776c41d38b7da2850",
                "sha256:644837f692e5f550741432dd3f223bbb9852018674981b1664e5dc339387588a",
                "sha256:6bd0f6ad48ec2aa117d3d141940d484deccda84d4fcd884f5c3d93c23ecd8c79",
                "sha256:8ad8c4783bf61ded74527bffb48ed9b54166685e4230386a9ed9b1279e2df5b1"
            ],
            "markers": "python_version < '3.4'",
            "version": "==1.1.6"
        },
        "eventlet": {
            "hashes": [
                "sha256:658b1cd80937adc1a4860de2841e0528f64e2ca672885c4e00fc0e2217bde6b1",
                "sha256:6c9c625af48424c4680d89314dbe45a76cc990cf002489f9469ff214b044ffc1"
            ],
            "index": "pypi",
            "version": "==0.25.1"
        },
        "ffmpy": {
            "hashes": [
                "sha256:65abdddfa2561bb86b6c9ecfced53c7a15ea5080db4ddad08da7de5a348929f1"
            ],
            "version": "==0.2.2"
        },
        "flower": {
            "hashes": [
                "sha256:7f45acb297ab7cf3dd40140816143a2588f6938dbd70b8c46b59c7d8d1e93d55"
            ],
            "index": "pypi",
            "version": "==0.9.3"
        },
        "future": {
            "hashes": [
                "sha256:b1bead90b70cf6ec3f0710ae53a525360fa360d306a86583adc6bf83a4db537d"
            ],
<<<<<<< HEAD
            "index": "pypi",
            "version": "==0.17.1"
=======
            "version": "==0.18.2"
>>>>>>> 67eaa439
        },
        "futures": {
            "hashes": [
                "sha256:49b3f5b064b6e3afc3316421a3f25f66c137ae88f068abbf72830170033c5e16",
                "sha256:7e033af76a5e35f58e56da7a91e687706faf4e7bdfb2cbc3f2cca6b9bcda9794"
            ],
            "markers": "python_version < '3.2'",
            "version": "==3.3.0"
        },
        "google-api-core": {
            "extras": [
                "grpc"
            ],
            "hashes": [
<<<<<<< HEAD
                "sha256:2c23fbc81c76b941ffb71301bb975ed66a610e9b03f918feacd1ed59cf43a6ec",
                "sha256:b2b91107bcc3b981633c89602b46451f6474973089febab3ee51c49cb7ae6a1f"
            ],
            "version": "==1.14.2"
=======
                "sha256:b95895a9398026bc0500cf9b4a3f82c3f72c3f9150b26ff53af40c74e91c264a",
                "sha256:df8adc4b97f5ab4328a0e745bee77877cf4a7d4601cb1cd5959d2bbf8fba57aa"
            ],
            "version": "==1.14.3"
>>>>>>> 67eaa439
        },
        "google-api-python-client": {
            "hashes": [
                "sha256:3121d55d106ef1a2756e8074239512055bd99eb44da417b3dd680f9a1385adec",
                "sha256:a8a88174f66d92aed7ebbd73744c2c319b4b1ce828e565f9ec721352d2e2fb8c"
            ],
            "index": "pypi",
            "version": "==1.7.11"
        },
        "google-auth": {
            "hashes": [
                "sha256:84105be98837fb8436e9d0bcb7a279fd85fa1d97bb35a077e70ba2fb95bcc983",
                "sha256:baf1b3f8b29a5f96f66753ad848473699322b63f4d68964e510554b12d002443"
            ],
            "version": "==1.7.1"
        },
        "google-auth-httplib2": {
            "hashes": [
                "sha256:098fade613c25b4527b2c08fa42d11f3c2037dda8995d86de0745228e965d445",
                "sha256:f1c437842155680cf9918df9bc51c1182fda41feef88c34004bd1978c8157e08"
            ],
            "version": "==0.0.3"
        },
        "google-cloud-core": {
            "hashes": [
                "sha256:0ee17abc74ff02176bee221d4896a00a3c202f3fb07125a7d814ccabd20d7eb5",
                "sha256:10750207c1a9ad6f6e082d91dbff3920443bdaf1c344a782730489a9efa802f1"
            ],
            "index": "pypi",
            "version": "==1.0.3"
        },
        "google-cloud-error-reporting": {
            "hashes": [
<<<<<<< HEAD
                "sha256:442fa350c67b4e667e3585399c4d834b1fb5f3085f3974177c3acd2513e3fed2",
                "sha256:c3c5c278cf31cecddab733663549955554e24c2a5dba73c409bfba9f34a4c081"
            ],
            "index": "pypi",
            "version": "==0.32.0"
=======
                "sha256:845c4d7252f21403a5634a4047c3d77a645df92f6724911a5faf6f5e1bba51fd",
                "sha256:a8b6bd136370bbefe799844e8b800729a96dbddc428de8ba029c2c46967ce5bb"
            ],
            "index": "pypi",
            "version": "==0.33.0"
>>>>>>> 67eaa439
        },
        "google-cloud-kms": {
            "hashes": [
                "sha256:283ea1d3a051f6f1dcf6a4e4ff9937e3f2d0841c0140be02bc33fba9fe0f480e",
                "sha256:3e9d9e07af8651826db5997ca0f11f02401cef42eb822d416a19df05b17c5a45"
            ],
            "index": "pypi",
            "version": "==0.2.1"
        },
        "google-cloud-logging": {
            "hashes": [
<<<<<<< HEAD
                "sha256:b6f9ec96ee8b6ebcdb8ed668203781e1ee154d96035cf2dce0328cbe2f8633b4",
                "sha256:c7cc02d029f8e66d194a3165ca0a33e2f4b93c1b062ed3261586e2e9dd5f62b0"
            ],
            "version": "==1.12.1"
        },
        "google-cloud-storage": {
            "hashes": [
                "sha256:6be20fdfb51b857174e2c859b8b2fde85aefd61464909f3959c0e2f259edd694",
                "sha256:9fb3dc68948f4c893c2b16f5a3db3daea2d2f3b8e9d5c2d505fe1523758009b6"
            ],
            "index": "pypi",
            "version": "==1.18.0"
=======
                "sha256:3c12d4421df8e4e77b5e029b1341ae80d180cfda0f9cbef417f36438630cc35f",
                "sha256:d094abf3a98462235d16f171691a9325155ae9357f683b5367dfce663162a1f6"
            ],
            "version": "==1.14.0"
        },
        "google-cloud-storage": {
            "hashes": [
                "sha256:9f59c100d3940e38567c48d54cf1a2e7591a2f38e9693dfc11a242d5e54a1626",
                "sha256:c66e876ae9547884fa42566a2ebfec51d280f488d7a058af9611ba90c78bed78"
            ],
            "index": "pypi",
            "version": "==1.23.0"
>>>>>>> 67eaa439
        },
        "google-resumable-media": {
            "hashes": [
                "sha256:2a8fd188afe1cbfd5998bf20602f76b0336aa892de88fe842a806b9a3ed78d2a",
                "sha256:b86140d5a0b6d290084b11bde90ee9aecad357ba0e0d67388d016b8340320927"
            ],
            "version": "==0.5.0"
        },
        "googleapis-common-protos": {
            "extras": [
                "grpc"
            ],
            "hashes": [
                "sha256:e61b8ed5e36b976b487c6e7b15f31bb10c7a0ca7bd5c0e837f4afab64b53a0c6"
            ],
            "version": "==1.6.0"
        },
        "greenlet": {
            "hashes": [
                "sha256:000546ad01e6389e98626c1367be58efa613fa82a1be98b0c6fc24b563acc6d0",
                "sha256:0d48200bc50cbf498716712129eef819b1729339e34c3ae71656964dac907c28",
                "sha256:23d12eacffa9d0f290c0fe0c4e81ba6d5f3a5b7ac3c30a5eaf0126bf4deda5c8",
                "sha256:37c9ba82bd82eb6a23c2e5acc03055c0e45697253b2393c9a50cef76a3985304",
                "sha256:51503524dd6f152ab4ad1fbd168fc6c30b5795e8c70be4410a64940b3abb55c0",
                "sha256:8041e2de00e745c0e05a502d6e6db310db7faa7c979b3a5877123548a4c0b214",
                "sha256:81fcd96a275209ef117e9ec91f75c731fa18dcfd9ffaa1c0adbdaa3616a86043",
                "sha256:853da4f9563d982e4121fed8c92eea1a4594a2299037b3034c3c898cb8e933d6",
                "sha256:8b4572c334593d449113f9dc8d19b93b7b271bdbe90ba7509eb178923327b625",
                "sha256:9416443e219356e3c31f1f918a91badf2e37acf297e2fa13d24d1cc2380f8fbc",
                "sha256:9854f612e1b59ec66804931df5add3b2d5ef0067748ea29dc60f0efdcda9a638",
                "sha256:99a26afdb82ea83a265137a398f570402aa1f2b5dfb4ac3300c026931817b163",
                "sha256:a19bf883b3384957e4a4a13e6bd1ae3d85ae87f4beb5957e35b0be287f12f4e4",
                "sha256:a9f145660588187ff835c55a7d2ddf6abfc570c2651c276d3d4be8a2766db490",
                "sha256:ac57fcdcfb0b73bb3203b58a14501abb7e5ff9ea5e2edfa06bb03035f0cff248",
                "sha256:bcb530089ff24f6458a81ac3fa699e8c00194208a724b644ecc68422e1111939",
                "sha256:beeabe25c3b704f7d56b573f7d2ff88fc99f0138e43480cecdfcaa3b87fe4f87",
                "sha256:d634a7ea1fc3380ff96f9e44d8d22f38418c1c381d5fac680b272d7d90883720",
                "sha256:d97b0661e1aead761f0ded3b769044bb00ed5d33e1ec865e891a8b128bf7c656"
            ],
            "version": "==0.4.15"
        },
        "grpc-google-iam-v1": {
            "hashes": [
                "sha256:5009e831dcec22f3ff00e89405249d6a838d1449a46ac8224907aa5b0e0b1aec"
            ],
            "version": "==0.11.4"
        },
        "grpcio": {
            "hashes": [
<<<<<<< HEAD
                "sha256:1303578092f1f6e4bfbc354c04ac422856c393723d3ffa032fff0f7cb5cfd693",
                "sha256:229c6b313cd82bec8f979b059d87f03cc1a48939b543fe170b5a9c5cf6a6bc69",
                "sha256:3cd3d99a8b5568d0d186f9520c16121a0f2a4bcad8e2b9884b76fb88a85a7774",
                "sha256:41cfb222db358227521f9638a6fbc397f310042a4db5539a19dea01547c621cd",
                "sha256:43330501660f636fd6547d1e196e395cd1e2c2ae57d62219d6184a668ffebda0",
                "sha256:45d7a2bd8b4f25a013296683f4140d636cdbb507d94a382ea5029a21e76b1648",
                "sha256:47dc935658a13b25108823dabd010194ddea9610357c5c1ef1ad7b3f5157ebee",
                "sha256:480aa7e2b56238badce0b9413a96d5b4c90c3bfbd79eba5a0501e92328d9669e",
                "sha256:4a0934c8b0f97e1d8c18e76c45afc0d02d33ab03125258179f2ac6c7a13f3626",
                "sha256:5624dab19e950f99e560400c59d87b685809e4cfcb2c724103f1ab14c06071f7",
                "sha256:60515b1405bb3dadc55e6ca99429072dad3e736afcf5048db5452df5572231ff",
                "sha256:610f97ebae742a57d336a69b09a9c7d7de1f62aa54aaa8adc635b38f55ba4382",
                "sha256:64ea189b2b0859d1f7b411a09185028744d494ef09029630200cc892e366f169",
                "sha256:686090c6c1e09e4f49585b8508d0a31d58bc3895e4049ea55b197d1381e9f70f",
                "sha256:7745c365195bb0605e3d47b480a2a4d1baa8a41a5fd0a20de5fa48900e2c886a",
                "sha256:79491e0d2b77a1c438116bf9e5f9e2e04e78b78524615e2ce453eff62db59a09",
                "sha256:825177dd4c601c487836b7d6b4ba268db59787157911c623ba59a7c03c8d3adc",
                "sha256:8a060e1f72fb94eee8a035ed29f1201ce903ad14cbe27bda56b4a22a8abda045",
                "sha256:90168cc6353e2766e47b650c963f21cfff294654b10b3a14c67e26a4e3683634",
                "sha256:94b7742734bceeff6d8db5edb31ac844cb68fc7f13617eca859ff1b78bb20ba1",
                "sha256:962aebf2dd01bbb2cdb64580e61760f1afc470781f9ecd5fe8f3d8dcd8cf4556",
                "sha256:9c8d9eacdce840b72eee7924c752c31b675f8aec74790e08cff184a4ea8aa9c1",
                "sha256:af5b929debc336f6bab9b0da6915f9ee5e41444012aed6a79a3c7e80d7662fdf",
                "sha256:b9cdb87fc77e9a3eabdc42a512368538d648fa0760ad30cf97788076985c790a",
                "sha256:c5e6380b90b389454669dc67d0a39fb4dc166416e01308fcddd694236b8329ef",
                "sha256:d60c90fe2bfbee735397bf75a2f2c4e70c5deab51cd40c6e4fa98fae018c8db6",
                "sha256:d8582c8b1b1063249da1588854251d8a91df1e210a328aeb0ece39da2b2b763b",
                "sha256:ddbf86ba3aa0ad8fed2867910d2913ee237d55920b55f1d619049b3399f04efc",
                "sha256:e46bc0664c5c8a0545857aa7a096289f8db148e7f9cca2d0b760113e8994bddc",
                "sha256:f6437f70ec7fed0ca3a0eef1146591bb754b418bb6c6b21db74f0333d624e135",
                "sha256:f71693c3396530c6b00773b029ea85e59272557e9bd6077195a6593e4229892a",
                "sha256:f79f7455f8fbd43e8e9d61914ecf7f48ba1c8e271801996fef8d6a8f3cc9f39f"
            ],
            "version": "==1.23.0"
=======
                "sha256:0419ae5a45f49c7c40d9ae77ae4de9442431b7822851dfbbe56ee0eacb5e5654",
                "sha256:1e8631eeee0fb0b4230aeb135e4890035f6ef9159c2a3555fa184468e325691a",
                "sha256:24db2fa5438f3815a4edb7a189035051760ca6aa2b0b70a6a948b28bfc63c76b",
                "sha256:2adb1cdb7d33e91069517b41249622710a94a1faece1fed31cd36904e4201cde",
                "sha256:2cd51f35692b551aeb1fdeb7a256c7c558f6d78fcddff00640942d42f7aeba5f",
                "sha256:3247834d24964589f8c2b121b40cd61319b3c2e8d744a6a82008643ef8a378b1",
                "sha256:3433cb848b4209717722b62392e575a77a52a34d67c6730138102abc0a441685",
                "sha256:39671b7ff77a962bd745746d9d2292c8ed227c5748f16598d16d8631d17dd7e5",
                "sha256:40a0b8b2e6f6dd630f8b267eede2f40a848963d0f3c40b1b1f453a4a870f679e",
                "sha256:40f9a74c7aa210b3e76eb1c9d56aa8d08722b73426a77626967019df9bbac287",
                "sha256:423f76aa504c84cb94594fb88b8a24027c887f1c488cf58f2173f22f4fbd046c",
                "sha256:43bd04cec72281a96eb361e1b0232f0f542b46da50bcfe72ef7e5a1b41d00cb3",
                "sha256:43e38762635c09e24885d15e3a8e374b72d105d4178ee2cc9491855a8da9c380",
                "sha256:4413b11c2385180d7de03add6c8845dd66692b148d36e27ec8c9ef537b2553a1",
                "sha256:4450352a87094fd58daf468b04c65a9fa19ad11a0ac8ac7b7ff17d46f873cbc1",
                "sha256:49ffda04a6e44de028b3b786278ac9a70043e7905c3eea29eed88b6524d53a29",
                "sha256:4a38c4dde4c9120deef43aaabaa44f19186c98659ce554c29788c4071ab2f0a4",
                "sha256:50b1febdfd21e2144b56a9aa226829e93a79c354ef22a4e5b013d9965e1ec0ed",
                "sha256:559b1a3a8be7395ded2943ea6c2135d096f8cc7039d6d12127110b6496f251fe",
                "sha256:5de86c182667ec68cf84019aa0d8ceccf01d352cdca19bf9e373725204bdbf50",
                "sha256:5fc069bb481fe3fad0ba24d3baaf69e22dfa6cc1b63290e6dfeaf4ac1e996fb7",
                "sha256:6a19d654da49516296515d6f65de4bbcbd734bc57913b21a610cfc45e6df3ff1",
                "sha256:7535b3e52f498270e7877dde1c8944d6b7720e93e2e66b89c82a11447b5818f5",
                "sha256:7c4e495bcabc308198b8962e60ca12f53b27eb8f03a21ac1d2d711d6dd9ecfca",
                "sha256:8a8fc4a0220367cb8370cedac02272d574079ccc32bffbb34d53aaf9e38b5060",
                "sha256:8b008515e067232838daca020d1af628bf6520c8cc338bf383284efe6d8bd083",
                "sha256:8d1684258e1385e459418f3429e107eec5fb3d75e1f5a8c52e5946b3f329d6ea",
                "sha256:8eb5d54b87fb561dc2e00a5c5226c33ffe8dbc13f2e4033a412bafb7b37b194d",
                "sha256:94cdef0c61bd014bb7af495e21a1c3a369dd0399c3cd1965b1502043f5c88d94",
                "sha256:9d9f3be69c7a5e84c3549a8c4403fa9ac7672da456863d21e390b2bbf45ccad1",
                "sha256:9fb6fb5975a448169756da2d124a1beb38c0924ff6c0306d883b6848a9980f38",
                "sha256:a5eaae8700b87144d7dfb475aa4675e500ff707292caba3deff41609ddc5b845",
                "sha256:aaeac2d552772b76d24eaff67a5d2325bc5205c74c0d4f9fbe71685d4a971db2",
                "sha256:bb611e447559b3b5665e12a7da5160c0de6876097f62bf1d23ba66911564868e",
                "sha256:bc0d41f4eb07da8b8d3ea85e50b62f6491ab313834db86ae2345be07536a4e5a",
                "sha256:bf51051c129b847d1bb63a9b0826346b5f52fb821b15fe5e0d5ef86f268510f5",
                "sha256:c948c034d8997526011960db54f512756fb0b4be1b81140a15b4ef094c6594a4",
                "sha256:d435a01334157c3b126b4ee5141401d44bdc8440993b18b05e2f267a6647f92d",
                "sha256:d46c1f95672b73288e08cdca181e14e84c6229b5879561b7b8cfd48374e09287",
                "sha256:d5d58309b42064228b16b0311ff715d6c6e20230e81b35e8d0c8cfa1bbdecad8",
                "sha256:dc6e2e91365a1dd6314d615d80291159c7981928b88a4c65654e3fefac83a836",
                "sha256:e0dfb5f7a39029a6cbec23affa923b22a2c02207960fd66f109e01d6f632c1eb",
                "sha256:eb4bf58d381b1373bd21d50837a53953d625d1693f1b58fed12743c75d3dd321",
                "sha256:ebb211a85248dbc396b29320273c1ffde484b898852432613e8df0164c091006",
                "sha256:ec759ece4786ae993a5b7dc3b3dead6e9375d89a6c65dfd6860076d2eb2abe7b",
                "sha256:f55108397a8fa164268238c3e69cc134e945d1f693572a2f05a028b8d0d2b837",
                "sha256:f6c706866d424ff285b85a02de7bbe5ed0ace227766b2c42cbe12f3d9ea5a8aa",
                "sha256:f8370ad332b36fbad117440faf0dd4b910e80b9c49db5648afd337abdde9a1b6"
            ],
            "version": "==1.25.0"
>>>>>>> 67eaa439
        },
        "gspread": {
            "hashes": [
                "sha256:1cc06b22c6a1b6726925defcd41c19ce6cd5ab939252e72759bdf0353e36f552",
                "sha256:d378dfcea467c0ae56b49ec223169b887e52ce25f3bafa33853b473401d92e7f"
            ],
            "index": "pypi",
            "version": "==3.0.1"
        },
        "gunicorn": {
            "hashes": [
                "sha256:723234ea1fa8dff370ab69830ba8bc37469a7cba13fd66055faeef24085e6530",
                "sha256:813f6916d18a4c8e90efde72f419308b357692f81333cb1125f80013d22fb618"
            ],
            "index": "pypi",
            "version": "==19.6.0"
        },
        "html5lib": {
            "hashes": [
                "sha256:08a3efc117a4fc8c82c3c6d10d6f58ae266428d57ed50258a1466d2cd88de745",
                "sha256:0d5fd54d5b2b79b876007a70c033a4023577768d18022c15681c00561432a0f9"
            ],
            "version": "==1.0b10"
        },
        "httplib2": {
            "hashes": [
<<<<<<< HEAD
                "sha256:6901c8c0ffcf721f9ce270ad86da37bc2b4d32b8802d4a9cec38274898a64044",
                "sha256:cf6f9d5876d796539ec922a2c9b9a7cad9bfd90f04badcdc3bcfa537168052c3"
            ],
            "version": "==0.13.1"
=======
                "sha256:34537dcdd5e0f2386d29e0e2c6d4a1703a3b982d34c198a5102e6e5d6194b107",
                "sha256:409fa5509298f739b34d5a652df762cb0042507dc93f6633e306b11289d6249d"
            ],
            "version": "==0.14.0"
>>>>>>> 67eaa439
        },
        "idna": {
            "hashes": [
                "sha256:c357b3f628cf53ae2c4c05627ecc484553142ca23264e593d327bcde5e9c3407",
                "sha256:ea8b7f6188e6fa117537c3df7da9fc686d485087abf6ac197f9c46432f7e4a3c"
            ],
            "version": "==2.8"
        },
        "imagesize": {
            "hashes": [
                "sha256:3f349de3eb99145973fefb7dbe38554414e5c30abd0c8e4b970a7c9d09f3a1d8",
                "sha256:f3832918bc3c66617f92e35f5d70729187676313caa60c187eb0f28b8fe5e3b5"
            ],
            "version": "==1.1.0"
        },
        "jinja2": {
            "hashes": [
                "sha256:74320bb91f31270f9551d46522e33af46a80c3d619f4a4bf42b3164d30b5911f",
                "sha256:9fe95f19286cfefaa917656583d020be14e7859c6b0252588391e47db34527de"
            ],
            "version": "==2.10.3"
        },
        "jmespath": {
            "hashes": [
                "sha256:3720a4b1bd659dd2eecad0666459b9788813e032b83e7ba58578e48254e0a0e6",
                "sha256:bde2aef6f44302dfb30320115b17d030798de8c4110e28d5cf6cf91a7a31074c"
            ],
            "version": "==0.9.4"
        },
        "jsonfield": {
            "hashes": [
                "sha256:a0a7fdee736ff049059409752b045281a225610fecbda9b9bd588ba976493c12",
                "sha256:beb1cd4850d6d6351c32daefcb826c01757744e9c863228a642f87a1a4acb834"
            ],
            "index": "pypi",
            "version": "==2.0.2"
        },
        "kiwisolver": {
            "hashes": [
                "sha256:05b5b061e09f60f56244adc885c4a7867da25ca387376b02c1efc29cc16bcd0f",
                "sha256:210d8c39d01758d76c2b9a693567e1657ec661229bc32eac30761fa79b2474b0",
                "sha256:26f4fbd6f5e1dabff70a9ba0d2c4bd30761086454aa30dddc5b52764ee4852b7",
                "sha256:3b15d56a9cd40c52d7ab763ff0bc700edbb4e1a298dc43715ecccd605002cf11",
                "sha256:3b2378ad387f49cbb328205bda569b9f87288d6bc1bf4cd683c34523a2341efe",
                "sha256:400599c0fe58d21522cae0e8b22318e09d9729451b17ee61ba8e1e7c0346565c",
                "sha256:47b8cb81a7d18dbaf4fed6a61c3cecdb5adec7b4ac292bddb0d016d57e8507d5",
                "sha256:53eaed412477c836e1b9522c19858a8557d6e595077830146182225613b11a75",
                "sha256:58e626e1f7dfbb620d08d457325a4cdac65d1809680009f46bf41eaf74ad0187",
                "sha256:5a52e1b006bfa5be04fe4debbcdd2688432a9af4b207a3f429c74ad625022641",
                "sha256:5c7ca4e449ac9f99b3b9d4693debb1d6d237d1542dd6a56b3305fe8a9620f883",
                "sha256:682e54f0ce8f45981878756d7203fd01e188cc6c8b2c5e2cf03675390b4534d5",
                "sha256:76275ee077772c8dde04fb6c5bc24b91af1bb3e7f4816fd1852f1495a64dad93",
                "sha256:79bfb2f0bd7cbf9ea256612c9523367e5ec51d7cd616ae20ca2c90f575d839a2",
                "sha256:7f4dd50874177d2bb060d74769210f3bce1af87a8c7cf5b37d032ebf94f0aca3",
                "sha256:8944a16020c07b682df861207b7e0efcd2f46c7488619cb55f65882279119389",
                "sha256:8aa7009437640beb2768bfd06da049bad0df85f47ff18426261acecd1cf00897",
                "sha256:9105ce82dcc32c73eb53a04c869b6a4bc756b43e4385f76ea7943e827f529e4d",
                "sha256:933df612c453928f1c6faa9236161a1d999a26cd40abf1dc5d7ebbc6dbfb8fca",
                "sha256:939f36f21a8c571686eb491acfffa9c7f1ac345087281b412d63ea39ca14ec4a",
                "sha256:9491578147849b93e70d7c1d23cb1229458f71fc79c51d52dce0809b2ca44eea",
                "sha256:9733b7f64bd9f807832d673355f79703f81f0b3e52bfce420fc00d8cb28c6a6c",
                "sha256:a02f6c3e229d0b7220bd74600e9351e18bc0c361b05f29adae0d10599ae0e326",
                "sha256:a0c0a9f06872330d0dd31b45607197caab3c22777600e88031bfe66799e70bb0",
                "sha256:aa716b9122307c50686356cfb47bfbc66541868078d0c801341df31dca1232a9",
                "sha256:acc4df99308111585121db217681f1ce0eecb48d3a828a2f9bbf9773f4937e9e",
                "sha256:b64916959e4ae0ac78af7c3e8cef4becee0c0e9694ad477b4c6b3a536de6a544",
                "sha256:d22702cadb86b6fcba0e6b907d9f84a312db9cd6934ee728144ce3018e715ee1",
                "sha256:d3fcf0819dc3fea58be1fd1ca390851bdb719a549850e708ed858503ff25d995",
                "sha256:d52e3b1868a4e8fd18b5cb15055c76820df514e26aa84cc02f593d99fef6707f",
                "sha256:db1a5d3cc4ae943d674718d6c47d2d82488ddd94b93b9e12d24aabdbfe48caee",
                "sha256:e3a21a720791712ed721c7b95d433e036134de6f18c77dbe96119eaf7aa08004",
                "sha256:e8bf074363ce2babeb4764d94f8e65efd22e6a7c74860a4f05a6947afc020ff2",
                "sha256:f16814a4a96dc04bf1da7d53ee8d5b1d6decfc1a92a63349bb15d37b6a263dd9",
                "sha256:f2b22153870ca5cf2ab9c940d7bc38e8e9089fa0f7e5856ea195e1cf4ff43d5a",
                "sha256:f790f8b3dff3d53453de6a7b7ddd173d2e020fb160baff578d578065b108a05f",
                "sha256:fe51b79da0062f8e9d49ed0182a626a7dc7a0cbca0328f612c6ee5e4711c81e4"
            ],
            "version": "==1.1.0"
        },
        "kolibri": {
            "hashes": [
                "sha256:4b71ec004162c0c579ba46dadbccc92163cf5926faf2e06c1cfa2c579fb53acd",
                "sha256:ef191cfc94b64240c8f1a9b8376d8e63921a0f216dadc501dd160972c52d8502"
            ],
            "index": "pypi",
            "version": "==0.7.0"
        },
        "kombu": {
            "hashes": [
                "sha256:529df9e0ecc0bad9fc2b376c3ce4796c41b482cf697b78b71aea6ebe7ca353c8",
                "sha256:7a2cbed551103db9a4e2efafe9b63222e012a61a18a881160ad797b9d4e1d0a1"
            ],
            "index": "pypi",
            "version": "==4.3.0"
        },
        "le-pycaption": {
            "hashes": [
                "sha256:3781f49d90529427c5feda808233cbbc997eef8800e2183dadc563c9e01fde73",
                "sha256:e4add60775316324b7ce0c316c55a6d0483eedf4b4736068533ec5973d4b3c7c"
            ],
            "version": "==2.0.0a3"
        },
        "le-utils": {
            "hashes": [
<<<<<<< HEAD
                "sha256:6acd6a674ee2880c822c188a99e77b9ab75c4bc5634d9940aff1f7db872d4196"
            ],
            "index": "pypi",
            "version": "==0.1.20"
=======
                "sha256:57a0d91d556c70d8d69c10cc76ab8ee572441f1b04b0b09291e3058c4cddd40c"
            ],
            "index": "pypi",
            "version": "==0.1.23"
>>>>>>> 67eaa439
        },
        "livereload": {
            "hashes": [
                "sha256:78d55f2c268a8823ba499305dcac64e28ddeb9a92571e12d543cd304faf5817b",
                "sha256:89254f78d7529d7ea0a3417d224c34287ebfe266b05e67e51facaf82c27f0f66"
            ],
            "version": "==2.6.1"
        },
        "lxml": {
            "hashes": [
<<<<<<< HEAD
                "sha256:02ca7bf899da57084041bb0f6095333e4d239948ad3169443f454add9f4e9cb4",
                "sha256:096b82c5e0ea27ce9138bcbb205313343ee66a6e132f25c5ed67e2c8d960a1bc",
                "sha256:0a920ff98cf1aac310470c644bc23b326402d3ef667ddafecb024e1713d485f1",
                "sha256:17cae1730a782858a6e2758fd20dd0ef7567916c47757b694a06ffafdec20046",
                "sha256:17e3950add54c882e032527795c625929613adbd2ce5162b94667334458b5a36",
                "sha256:1f4f214337f6ee5825bf90a65d04d70aab05526c08191ab888cb5149501923c5",
                "sha256:2e8f77db25b0a96af679e64ff9bf9dddb27d379c9900c3272f3041c4d1327c9d",
                "sha256:4dffd405390a45ecb95ab5ab1c1b847553c18b0ef8ed01e10c1c8b1a76452916",
                "sha256:6b899931a5648862c7b88c795eddff7588fb585e81cecce20f8d9da16eff96e0",
                "sha256:726c17f3e0d7a7200718c9a890ccfeab391c9133e363a577a44717c85c71db27",
                "sha256:760c12276fee05c36f95f8040180abc7fbebb9e5011447a97cdc289b5d6ab6fc",
                "sha256:796685d3969815a633827c818863ee199440696b0961e200b011d79b9394bbe7",
                "sha256:891fe897b49abb7db470c55664b198b1095e4943b9f82b7dcab317a19116cd38",
                "sha256:a471628e20f03dcdfde00770eeaf9c77811f0c331c8805219ca7b87ac17576c5",
                "sha256:a63b4fd3e2cabdcc9d918ed280bdde3e8e9641e04f3c59a2a3109644a07b9832",
                "sha256:b0b84408d4eabc6de9dd1e1e0bc63e7731e890c0b378a62443e5741cfd0ae90a",
                "sha256:be78485e5d5f3684e875dab60f40cddace2f5b2a8f7fede412358ab3214c3a6f",
                "sha256:c27eaed872185f047bb7f7da2d21a7d8913457678c9a100a50db6da890bc28b9",
                "sha256:c81cb40bff373ab7a7446d6bbca0190bccc5be3448b47b51d729e37799bb5692",
                "sha256:d11874b3c33ee441059464711cd365b89fa1a9cf19ae75b0c189b01fbf735b84",
                "sha256:e9c028b5897901361d81a4718d1db217b716424a0283afe9d6735fe0caf70f79",
                "sha256:fe489d486cd00b739be826e8c1be188ddb74c7a1ca784d93d06fda882a6a1681"
            ],
            "version": "==4.4.1"
=======
                "sha256:007f17642a338c4db6107a9bc129fb9fa8cf3d5389b61679014a17db31f814f1",
                "sha256:0a2e54e9b6c597cb8aa0935b47c73e22857d5a6f12013675478ed2b49fb560f2",
                "sha256:0be67a53aac192390958dcc83fc200cbba552c11be3f2e1a46b895fcc8c259c7",
                "sha256:161e945ebdeac9a7641b1623004e6e7c24b303172dfe6324c89e40c700d41a6a",
                "sha256:2b0bb7cd10686fd21d3360780f5d410ddb506377cf17823b4858951d53c92283",
                "sha256:2b160c1ef64c23c3206e8741d16343d8e780663a7b4521c14fd2de8772d581c0",
                "sha256:628e5f8cfa1d34c78fb713a813be23669622ea3d538b9b43f4f66f56c647de34",
                "sha256:7133831d22e315bff2ca3bab9a2cbe7eb12b3c70773bfa64636fbcc7aebf93ab",
                "sha256:729b3858425e4ac695772bb41b455f7c4862f9e4579775debc781fffd8e7e8f2",
                "sha256:738862e9724d201f1aa8394cb666d8136d666198e97d6e1e5c9876ad884a86b3",
                "sha256:77c4425a5e1b9bb3b545061fe5261b20e4db4c4f395aba1455459f837da2ab8f",
                "sha256:7e6a735d2f910ee9e505eed09fd444f9ce0799c03e9657a4bf546ac132b8176b",
                "sha256:85cb9c6d8fd7e7385900a7d573639c72354b812212649e4be6956acaa2effa3a",
                "sha256:92c7e1496672f9cd978888da8364bc3e16781b115e05db9ba593b706e749a68a",
                "sha256:930364d203138054d70708a662782e8bb6649c4682adc6a32e6c9c7acca1624a",
                "sha256:9595ddceb8ea33899760e3c64750aa49ea6111ae86d91e262f0957fc25f7f45a",
                "sha256:a5f62b84704b6d21fbc827535845f4830f669dd3983730b8cdd305233355dd00",
                "sha256:a61a4cd53d9af8403185697e54b7fc2870c4aaab5c17d5732c320eab4e534ab4",
                "sha256:b26f1aba578f0ddbcb7fcc54b66baf3b510a9702251239038839dc547e07f6b6",
                "sha256:b39ea490516253e25e68ec6556e4dd2c2dbc3b612b74fca6c00a7c1c66ff0aaf",
                "sha256:d1525c941d34677d64b219255613fd0e871890f9ebd933936069d50dd2ea0967",
                "sha256:d7db4f58fc1bc80ccf2b23bb1e0e6a176044b804e40dffb40c7995bd07046fdf",
                "sha256:e2d2d7038c068c3d8a4ab858306ba959b014b203b7063ceb6b75f2ff8b32ee5f",
                "sha256:f1161af10ff61dcaacc2d669e577b48a39d5fb21e4cc8f87c9f034eebc076faa"
            ],
            "version": "==4.3.5"
>>>>>>> 67eaa439
        },
        "markdown": {
            "hashes": [
                "sha256:30ff37bf64245c5fe4c6fbb6967efacd03bef9abbd0fc1de3c888d26a9dbc85b",
                "sha256:df3bbae578f29767571b5ce67a4702fe14ed6710b97bab59251a5113b6bec3a3",
                "sha256:ee17d0d7dc091e645dd48302a2e21301cc68f188505c2069d8635f94554170bf"
            ],
            "index": "pypi",
            "version": "==2.6.2"
        },
        "markupsafe": {
            "hashes": [
                "sha256:00bc623926325b26bb9605ae9eae8a215691f33cae5df11ca5424f06f2d1f473",
                "sha256:09027a7803a62ca78792ad89403b1b7a73a01c8cb65909cd876f7fcebd79b161",
                "sha256:09c4b7f37d6c648cb13f9230d847adf22f8171b1ccc4d5682398e77f40309235",
                "sha256:1027c282dad077d0bae18be6794e6b6b8c91d58ed8a8d89a89d59693b9131db5",
                "sha256:24982cc2533820871eba85ba648cd53d8623687ff11cbb805be4ff7b4c971aff",
                "sha256:29872e92839765e546828bb7754a68c418d927cd064fd4708fab9fe9c8bb116b",
                "sha256:43a55c2930bbc139570ac2452adf3d70cdbb3cfe5912c71cdce1c2c6bbd9c5d1",
                "sha256:46c99d2de99945ec5cb54f23c8cd5689f6d7177305ebff350a58ce5f8de1669e",
                "sha256:500d4957e52ddc3351cabf489e79c91c17f6e0899158447047588650b5e69183",
                "sha256:535f6fc4d397c1563d08b88e485c3496cf5784e927af890fb3c3aac7f933ec66",
                "sha256:62fe6c95e3ec8a7fad637b7f3d372c15ec1caa01ab47926cfdf7a75b40e0eac1",
                "sha256:6dd73240d2af64df90aa7c4e7481e23825ea70af4b4922f8ede5b9e35f78a3b1",
                "sha256:717ba8fe3ae9cc0006d7c451f0bb265ee07739daf76355d06366154ee68d221e",
                "sha256:79855e1c5b8da654cf486b830bd42c06e8780cea587384cf6545b7d9ac013a0b",
                "sha256:7c1699dfe0cf8ff607dbdcc1e9b9af1755371f92a68f706051cc8c37d447c905",
                "sha256:88e5fcfb52ee7b911e8bb6d6aa2fd21fbecc674eadd44118a9cc3863f938e735",
                "sha256:8defac2f2ccd6805ebf65f5eeb132adcf2ab57aa11fdf4c0dd5169a004710e7d",
                "sha256:98c7086708b163d425c67c7a91bad6e466bb99d797aa64f965e9d25c12111a5e",
                "sha256:9add70b36c5666a2ed02b43b335fe19002ee5235efd4b8a89bfcf9005bebac0d",
                "sha256:9bf40443012702a1d2070043cb6291650a0841ece432556f784f004937f0f32c",
                "sha256:ade5e387d2ad0d7ebf59146cc00c8044acbd863725f887353a10df825fc8ae21",
                "sha256:b00c1de48212e4cc9603895652c5c410df699856a2853135b3967591e4beebc2",
                "sha256:b1282f8c00509d99fef04d8ba936b156d419be841854fe901d8ae224c59f0be5",
                "sha256:b2051432115498d3562c084a49bba65d97cf251f5a331c64a12ee7e04dacc51b",
                "sha256:ba59edeaa2fc6114428f1637ffff42da1e311e29382d81b339c1817d37ec93c6",
                "sha256:c8716a48d94b06bb3b2524c2b77e055fb313aeb4ea620c8dd03a105574ba704f",
                "sha256:cd5df75523866410809ca100dc9681e301e3c27567cf498077e8551b6d20e42f",
                "sha256:e249096428b3ae81b08327a63a485ad0878de3fb939049038579ac0ef61e17e7"
            ],
            "version": "==1.1.1"
        },
        "matplotlib": {
            "hashes": [
                "sha256:0ba8e3ec1b0feddc6b068fe70dc38dcf2917e301ad8d2b3f848c14ad463a4157",
                "sha256:10a48e33e64dbd95f0776ba162f379c5cc55301c2d155506e79ce0c26b52f2ce",
                "sha256:1376535fe731adbba55ab9e48896de226b7e89dbb55390c5fbd8f7161b7ae3be",
                "sha256:16f0f8ba22df1e2c9f06c87088de45742322fde282a93b5c744c0f969cf7932e",
                "sha256:1c6c999f2212858021329537f8e0f98f3f29086ec3683511dd1ecec84409f51d",
                "sha256:2316dc177fc7b3d8848b49365498de0c385b4c9bba511edddd24c34fbe3d37a4",
                "sha256:3398bfb533482bf21974cecf28224dd23784ad4e4848be582903f7a2436ec12e",
                "sha256:3477cb1e1061b34210acc43d20050be8444478ff50b8adfac5fe2b45fc97df01",
                "sha256:3cc06333b8264428d02231804e2e726b902e9161dc16f573183dee6cb7ef621f",
                "sha256:4259ea7cb2c238355ee13275eddd261d869cefbdeb18a65f35459589d6d17def",
                "sha256:4addcf93234b6122f530f90f485fd3d00d158911fbc1ed24db3fa66cd49fe565",
                "sha256:50c0e24bcbce9c54346f4a2f4e97b0ed111f0413ac3fe9954061ae1c8aa7021f",
                "sha256:62ed7597d9e54db6e133420d779c642503c25eba390e1178d85dfb2ba0d05948",
                "sha256:69f6d51e41a17f6a5f70c56bb10b8ded9f299609204495a7fa2782a3a755ffc5",
                "sha256:6d232e49b74e3d2db22c63c25a9a0166d965e87e2b057f795487f1f244b61d9d",
                "sha256:7355bf757ecacd5f0ac9dd9523c8e1a1103faadf8d33c22664178e17533f8ce5",
                "sha256:886b1045c5105631f10c1cbc999f910e44d33af3e9c7efd68c2123efc06ab636",
                "sha256:9e1f353edd7fc7e5e9101abd5bc0201946f77a1b59e0da49095086c03db856ed",
                "sha256:b3a343dfcbe296dbe0f26c731beee72a792ff948407e6979524298ae7bc3234e",
                "sha256:d93675af09ca497a25f4f8d62f3313cf0f21e45427a87487049fe84898b99909",
                "sha256:e2409ef9d37804dfb566f39c962e6ed70f281ff516b8131b3e6b4e6442711ff1",
                "sha256:f8b653b0f89938ba72e92ab080c2f3aa24c1b72e2f61add22880cd1b9a6e3cdd"
            ],
            "version": "==2.2.3"
        },
        "metaphone": {
            "hashes": [
                "sha256:ad0beadca66cb7ec6ede71ef72bb02da097c493ddf159930d6340bc83f53da27"
            ],
            "index": "pypi",
            "version": "==0.6"
        },
        "minio": {
            "hashes": [
                "sha256:019c1021e0488b9c1917cc8866c4974660e9b5226e3fb17c11eca679ee3f5936",
                "sha256:19b27a30d2c3c4e46af4bd880b24b9ecdd8c45c644234838b71218e596df71a1"
            ],
            "index": "pypi",
            "version": "==3.0.3"
        },
        "monotonic": {
            "hashes": [
                "sha256:23953d55076df038541e648a53676fb24980f7a1be290cdda21300b3bc21dfb0",
                "sha256:552a91f381532e33cbd07c6a2655a21908088962bb8fa7239ecbcc6ad1140cc7"
            ],
            "version": "==1.5"
        },
        "msgpack-python": {
            "hashes": [
                "sha256:378cc8a6d3545b532dfd149da715abae4fda2a3adb6d74e525d0d5e51f46909b"
            ],
            "version": "==0.5.6"
        },
        "newrelic": {
            "hashes": [
<<<<<<< HEAD
                "sha256:9d6d3bf2e125410d485fd91279e1b0f50e8f0f5887284b345aed4ec81db33c0a"
            ],
            "index": "pypi",
            "version": "==5.0.2.126"
=======
                "sha256:d0e69703792f5abb7ea2440bbbcaa560892c364a09df60bdf36db77f95124f7b"
            ],
            "index": "pypi",
            "version": "==5.4.0.132"
>>>>>>> 67eaa439
        },
        "numpy": {
            "hashes": [
                "sha256:0df89ca13c25eaa1621a3f09af4c8ba20da849692dcae184cb55e80952c453fb",
                "sha256:154c35f195fd3e1fad2569930ca51907057ae35e03938f89a8aedae91dd1b7c7",
                "sha256:18e84323cdb8de3325e741a7a8dd4a82db74fde363dce32b625324c7b32aa6d7",
                "sha256:1e8956c37fc138d65ded2d96ab3949bd49038cc6e8a4494b1515b0ba88c91565",
                "sha256:23557bdbca3ccbde3abaa12a6e82299bc92d2b9139011f8c16ca1bb8c75d1e95",
                "sha256:24fd645a5e5d224aa6e39d93e4a722fafa9160154f296fd5ef9580191c755053",
                "sha256:36e36b6868e4440760d4b9b44587ea1dc1f06532858d10abba98e851e154ca70",
                "sha256:3d734559db35aa3697dadcea492a423118c5c55d176da2f3be9c98d4803fc2a7",
                "sha256:416a2070acf3a2b5d586f9a6507bb97e33574df5bd7508ea970bbf4fc563fa52",
                "sha256:4a22dc3f5221a644dfe4a63bf990052cc674ef12a157b1056969079985c92816",
                "sha256:4d8d3e5aa6087490912c14a3c10fbdd380b40b421c13920ff468163bc50e016f",
                "sha256:4f41fd159fba1245e1958a99d349df49c616b133636e0cf668f169bce2aeac2d",
                "sha256:561ef098c50f91fbac2cc9305b68c915e9eb915a74d9038ecf8af274d748f76f",
                "sha256:56994e14b386b5c0a9b875a76d22d707b315fa037affc7819cda08b6d0489756",
                "sha256:73a1f2a529604c50c262179fcca59c87a05ff4614fe8a15c186934d84d09d9a5",
                "sha256:7da99445fd890206bfcc7419f79871ba8e73d9d9e6b82fe09980bc5bb4efc35f",
                "sha256:99d59e0bcadac4aa3280616591fb7bcd560e2218f5e31d5223a2e12a1425d495",
                "sha256:a4cc09489843c70b22e8373ca3dfa52b3fab778b57cf81462f1203b0852e95e3",
                "sha256:a61dc29cfca9831a03442a21d4b5fd77e3067beca4b5f81f1a89a04a71cf93fa",
                "sha256:b1853df739b32fa913cc59ad9137caa9cc3d97ff871e2bbd89c2a2a1d4a69451",
                "sha256:b1f44c335532c0581b77491b7715a871d0dd72e97487ac0f57337ccf3ab3469b",
                "sha256:b261e0cb0d6faa8fd6863af26d30351fd2ffdb15b82e51e81e96b9e9e2e7ba16",
                "sha256:c857ae5dba375ea26a6228f98c195fec0898a0fd91bcf0e8a0cae6d9faf3eca7",
                "sha256:cf5bb4a7d53a71bb6a0144d31df784a973b36d8687d615ef6a7e9b1809917a9b",
                "sha256:db9814ff0457b46f2e1d494c1efa4111ca089e08c8b983635ebffb9c1573361f",
                "sha256:df04f4bad8a359daa2ff74f8108ea051670cafbca533bb2636c58b16e962989e",
                "sha256:ecf81720934a0e18526177e645cbd6a8a21bb0ddc887ff9738de07a1df5c6b61",
                "sha256:edfa6fba9157e0e3be0f40168eb142511012683ac3dc82420bee4a3f3981b30e"
            ],
            "version": "==1.15.4"
        },
        "oauth2client": {
            "hashes": [
                "sha256:b8a81cc5d60e2d364f0b1b98f958dbd472887acaf1a5b05e21c28c31a2d6d3ac",
                "sha256:d486741e451287f69568a4d26d70d9acd73a2bbfa275746c535b4209891cccc6"
            ],
            "index": "pypi",
            "version": "==4.1.3"
        },
        "pathlib": {
            "hashes": [
                "sha256:6940718dfc3eff4258203ad5021090933e5c04707d5ca8cc9e73c94a7894ea9f"
            ],
            "index": "pypi",
            "version": "==1.0.1"
        },
        "pathtools": {
            "hashes": [
                "sha256:7c35c5421a39bb82e58018febd90e3b6e5db34c5443aaaf742b3f33d4655f1c0"
            ],
            "version": "==0.1.2"
        },
        "pdf2image": {
            "hashes": [
                "sha256:0bae0e570219d2181dcfdb31c127d46820c0586957f27df125817cc68bcdf72e"
            ],
            "version": "==1.10.0"
        },
        "pdfkit": {
            "hashes": [
                "sha256:05f1c631e8d9ab877886955da825e48b459e097886a21448ab17b34c60cfd66c",
                "sha256:6a866c9659e62a81abd72cdb32b400762d76085b964beb0b15106d573a539677",
                "sha256:ef1da35b78d534197e7ce4a604a4a190e9aa769e56634957535f3479a50d8cd1"
            ],
            "index": "pypi",
            "version": "==0.6.1"
        },
        "pillow": {
            "hashes": [
                "sha256:051de330a06c99d6f84bcf582960487835bcae3fc99365185dc2d4f65a390c0e",
                "sha256:0ae5289948c5e0a16574750021bd8be921c27d4e3527800dc9c2c1d2abc81bf7",
                "sha256:0b1efce03619cdbf8bcc61cfae81fcda59249a469f31c6735ea59badd4a6f58a",
                "sha256:163136e09bd1d6c6c6026b0a662976e86c58b932b964f255ff384ecc8c3cefa3",
                "sha256:18e912a6ccddf28defa196bd2021fe33600cbe5da1aa2f2e2c6df15f720b73d1",
                "sha256:24ec3dea52339a610d34401d2d53d0fb3c7fd08e34b20c95d2ad3973193591f1",
                "sha256:267f8e4c0a1d7e36e97c6a604f5b03ef58e2b81c1becb4fccecddcb37e063cc7",
                "sha256:3273a28734175feebbe4d0a4cde04d4ed20f620b9b506d26f44379d3c72304e1",
                "sha256:4c678e23006798fc8b6f4cef2eaad267d53ff4c1779bd1af8725cc11b72a63f3",
                "sha256:4d4bc2e6bb6861103ea4655d6b6f67af8e5336e7216e20fff3e18ffa95d7a055",
                "sha256:505738076350a337c1740a31646e1de09a164c62c07db3b996abdc0f9d2e50cf",
                "sha256:5233664eadfa342c639b9b9977190d64ad7aca4edc51a966394d7e08e7f38a9f",
                "sha256:5d95cb9f6cced2628f3e4de7e795e98b2659dfcc7176ab4a01a8b48c2c2f488f",
                "sha256:7eda4c737637af74bac4b23aa82ea6fbb19002552be85f0b89bc27e3a762d239",
                "sha256:801ddaa69659b36abf4694fed5aa9f61d1ecf2daaa6c92541bbbbb775d97b9fe",
                "sha256:825aa6d222ce2c2b90d34a0ea31914e141a85edefc07e17342f1d2fdf121c07c",
                "sha256:9c215442ff8249d41ff58700e91ef61d74f47dfd431a50253e1a1ca9436b0697",
                "sha256:a3d90022f2202bbb14da991f26ca7a30b7e4c62bf0f8bf9825603b22d7e87494",
                "sha256:a631fd36a9823638fe700d9225f9698fb59d049c942d322d4c09544dc2115356",
                "sha256:a6523a23a205be0fe664b6b8747a5c86d55da960d9586db039eec9f5c269c0e6",
                "sha256:a756ecf9f4b9b3ed49a680a649af45a8767ad038de39e6c030919c2f443eb000",
                "sha256:b117287a5bdc81f1bac891187275ec7e829e961b8032c9e5ff38b70fd036c78f",
                "sha256:ba04f57d1715ca5ff74bb7f8a818bf929a204b3b3c2c2826d1e1cc3b1c13398c",
                "sha256:cd878195166723f30865e05d87cbaf9421614501a4bd48792c5ed28f90fd36ca",
                "sha256:cee815cc62d136e96cf76771b9d3eb58e0777ec18ea50de5cfcede8a7c429aa8",
                "sha256:d1722b7aa4b40cf93ac3c80d3edd48bf93b9208241d166a14ad8e7a20ee1d4f3",
                "sha256:d7c1c06246b05529f9984435fc4fa5a545ea26606e7f450bdbe00c153f5aeaad",
                "sha256:e9c8066249c040efdda84793a2a669076f92a301ceabe69202446abb4c5c5ef9",
                "sha256:f227d7e574d050ff3996049e086e1f18c7bd2d067ef24131e50a1d3fe5831fbc",
                "sha256:fc9a12aad714af36cf3ad0275a96a733526571e52710319855628f476dcb144e"
            ],
            "version": "==5.4.1"
        },
        "port-for": {
            "hashes": [
                "sha256:b16a84bb29c2954db44c29be38b17c659c9c27e33918dec16b90d375cc596f1c"
            ],
            "version": "==0.3.1"
        },
        "porter2stemmer": {
            "hashes": [
                "sha256:ba478ad6550258a1fd8e102e554387dd9ac73f73059483eefee98211f0ad5244"
            ],
            "index": "pypi",
            "version": "==1.0"
        },
        "pressurecooker": {
            "hashes": [
                "sha256:503826bff3586d99d2cecc30555b553ca633048070fb5798a0466d03df819f68"
            ],
            "index": "pypi",
            "version": "==0.0.25"
        },
        "progressbar2": {
            "hashes": [
                "sha256:84cb2b81274e9d83a952dc4517f953fbaf1e040b90638e68d54fc18e7dd47030",
                "sha256:d209f8c13672724bbb7bbf76e7ffedaa0bcdac32dc8db68a627bbabfd6c75de0"
            ],
            "index": "pypi",
            "version": "==3.38.0"
        },
        "prometheus-client": {
            "hashes": [
                "sha256:71cd24a2b3eb335cb800c7159f423df1bd4dcd5171b234be15e3f31ec9f622da"
            ],
            "version": "==0.7.1"
        },
        "protobuf": {
            "hashes": [
<<<<<<< HEAD
                "sha256:00a1b0b352dc7c809749526d1688a64b62ea400c5b05416f93cfb1b11a036295",
                "sha256:01acbca2d2c8c3f7f235f1842440adbe01bbc379fa1cbdd80753801432b3fae9",
                "sha256:0a795bca65987b62d6b8a2d934aa317fd1a4d06a6dd4df36312f5b0ade44a8d9",
                "sha256:0ec035114213b6d6e7713987a759d762dd94e9f82284515b3b7331f34bfaec7f",
                "sha256:31b18e1434b4907cb0113e7a372cd4d92c047ce7ba0fa7ea66a404d6388ed2c1",
                "sha256:32a3abf79b0bef073c70656e86d5bd68a28a1fbb138429912c4fc07b9d426b07",
                "sha256:55f85b7808766e5e3f526818f5e2aeb5ba2edcc45bcccede46a3ccc19b569cb0",
                "sha256:64ab9bc971989cbdd648c102a96253fdf0202b0c38f15bd34759a8707bdd5f64",
                "sha256:64cf847e843a465b6c1ba90fb6c7f7844d54dbe9eb731e86a60981d03f5b2e6e",
                "sha256:917c8662b585470e8fd42f052661fc66d59fccaae450a60044307dcbf82a3335",
                "sha256:afed9003d7f2be2c3df20f64220c30faec441073731511728a2cb4cab4cd46a6",
                "sha256:bf8e05d638b585d1752c5a84247134a0350d3a8b73d3632489a014a9f6f1e758",
                "sha256:d831b047bd69becaf64019a47179eb22118a50dd008340655266a906c69c6417",
                "sha256:de2760583ed28749ff885789c1cbc6c9c06d6de92fc825740ab99deb2f25ea4d",
                "sha256:eabc4cf1bc19689af8022ba52fd668564a8d96e0d08f3b4732d26a64255216a4",
                "sha256:fcff6086c86fb1628d94ea455c7b9de898afc50378042927a59df8065a79a549"
            ],
            "version": "==3.9.1"
=======
                "sha256:0265379852b9e1f76af6d3d3fe4b3c383a595cc937594bda8565cf69a96baabd",
                "sha256:29bd1ed46b2536ad8959401a2f02d2d7b5a309f8e97518e4f92ca6c5ba74dbed",
                "sha256:3175d45698edb9a07c1a78a1a4850e674ce8988f20596580158b1d0921d0f057",
                "sha256:34a7270940f86da7a28be466ac541c89b6dbf144a6348b9cf7ac6f56b71006ce",
                "sha256:38cbc830a4a5ba9956763b0f37090bfd14dd74e72762be6225de2ceac55f4d03",
                "sha256:665194f5ad386511ac8d8a0bd57b9ab37b8dd2cd71969458777318e774b9cd46",
                "sha256:839bad7d115c77cdff29b488fae6a3ab503ce9a4192bd4c42302a6ea8e5d0f33",
                "sha256:934a9869a7f3b0d84eca460e386fba1f7ba2a0c1a120a2648bc41fadf50efd1c",
                "sha256:aecdf12ef6dc7fd91713a6da93a86c2f2a8fe54840a3b1670853a2b7402e77c9",
                "sha256:c4e90bc27c0691c76e09b5dc506133451e52caee1472b8b3c741b7c912ce43ef",
                "sha256:c65d135ea2d85d40309e268106dab02d3bea723db2db21c23ecad4163ced210b",
                "sha256:c98dea04a1ff41a70aff2489610f280004831798cb36a068013eed04c698903d",
                "sha256:d9049aa194378a426f0b2c784e2054565bf6f754d20fcafdee7102a6250556e8",
                "sha256:e028fee51c96de4e81924484c77111dfdea14010ecfc906ea5b252209b0c4de6",
                "sha256:e84ad26fb50091b1ea676403c0dd2bd47663099454aa6d88000b1dafecab0941",
                "sha256:e88a924b591b06d0191620e9c8aa75297b3111066bb09d49a24bae1054a10c13"
            ],
            "version": "==3.11.1"
>>>>>>> 67eaa439
        },
        "psutil": {
            "hashes": [
                "sha256:13a6377cc8d2859f846058170830127822877e05229c4a43aea893cdcb504d65",
                "sha256:4be182c273758dcdbd30827fdeecd889e27cb6a30238798e91bddeebc29cdc4f",
                "sha256:5b7228cb69fdaea5aeb901704f5ecd21b7846aa60c2c8d408f22573fcbaa7e6f",
                "sha256:8f25aad572bde88d5ee0b3a11a75ff2ae3c8b0a334c4128d6f8eb4fc95172734",
                "sha256:d3290bd4a027fa0b3a2e2ee87728056fe49d4112640e2b8c2ea4dd94ba0cf057",
                "sha256:da7650e2f3fcf06419d5ad75123e6c68b9bf5ff2a6c91d4c77aaed8e6f444fc4",
                "sha256:f3d68eb44ba49e24a18d6f7934463478294a49152f97fea2eefe1e1e1ee957f3",
                "sha256:f9be0ae975b55a3b5d5a8b769560096d76184b60a56c6e88ff6b7ebecf1bc684"
            ],
            "index": "pypi",
            "version": "==3.1.1"
        },
        "psycopg2-binary": {
            "hashes": [
                "sha256:02eb674e3d5810e19b4d5d00720b17130e182da1ba259dda608aaf33d787347d",
                "sha256:3a14baeabcebd4662f12f4bff03e0574a2369a2e41baf829e6fb4a24c95cf88b",
                "sha256:436a503eda41f6adb08f292f40a3784fce0a5f351b6ae7b19a911904db53af93",
                "sha256:465ff1d427ed42c31e456dbbd9edab3552be18a0edaef7450c5b3e6fee745052",
                "sha256:4a1a5ea2fa4b53191637b162873a82822d92a85a08beefe28296b8eb5cf2fea5",
                "sha256:4a4f23a08fbccbe40ecdb5384d807bcb469ea71dd87e6be2e80b036b8e6d47df",
                "sha256:77a2fc622a1f2d08a707673c9be5769d521f03d867d305f172bb417fa7882754",
                "sha256:8014c06a9ed7b78ba81beff3ae71acd78c212390f8ed839e9ce22735880bd5b4",
                "sha256:83af04029bcb4b56c852e5876fef71340dcb465fa44fc99f80bac72e10fb0b74",
                "sha256:86c0d2587f56776f25d52cca8e275adf495c8e01933fbfc2ca23b124610ab761",
                "sha256:9305d7cbc802aaefac5c75a3df725f2654797369f32b18d4d0adb382dfab6c09",
                "sha256:9b5ddbed85ec73293695d7116589d956ef0dd3fcf7bf3b2a3bc1e8e54c1d543a",
                "sha256:a3d2cc0cb0b988dbfd0d11f7fac34058b25a6ce533ed5b8e88d6cb315e77d54a",
                "sha256:ab1db8f3e96570d9f7ebc45133ce2574804b2280499baade178e163d022107b5",
                "sha256:b039f51bca1ddd70234cc3f84f94f42ad43861b931bdfb497f887c60c39a6565",
                "sha256:b287ddf4cafcfb632974907d1e7862119e36bb758228bdb07dd247553e4cdfc0",
                "sha256:b6b2b26590304d97ef2af28d153ee99ace6fe0806934f4618edfc87216c77f91",
                "sha256:c4c6004d410c77bfa5389ae9485498ce32805447a67afbfe8db0d247a5c88fa1",
                "sha256:c606bff0978ee4858d86d40f6b6ab0c4cac4474f627bd054683dc03a4fc1a366",
                "sha256:c8220c521a408b41c4f14036004a621ed0d965941286b978cd2ea2623fabd755",
                "sha256:cb07184a4bfad304831f0a88b1c13fbd8cf9fcdf1f11e71c477dd6d7b1b078a0",
                "sha256:cf3911fba0c47fc1313b5783183cda301032b14637a0b7a336766ae46998c7ee",
                "sha256:d0972f062c73956332e9681dfdb133168618f0abfecc96e89f0205ac89cd454b",
                "sha256:d1dd3eb8edd354083f5d27b968c5a17854c41347ba5a480b520be85ec1a8495c",
                "sha256:d51c7ed810fce1e50464088c37cc8da05534de8afb12a732500827ebcc480081",
                "sha256:d8940b5104588d6313315e037f0f5ed68d2e5f62ccc1c429d3cff11d2ba6de3f",
                "sha256:de4f88f823037a71ea5ef3c1041d96b8a68d73343133edda684fd42f575bd9d7"
            ],
            "index": "pypi",
            "version": "==2.7.4"
        },
        "pyasn1": {
            "hashes": [
<<<<<<< HEAD
                "sha256:3bb81821d47b17146049e7574ab4bf1e315eb7aead30efe5d6a9ca422c9710be",
                "sha256:b773d5c9196ffbc3a1e13bdf909d446cad80a039aa3340bcad72f395b76ebc86"
            ],
            "version": "==0.4.6"
        },
        "pyasn1-modules": {
            "hashes": [
                "sha256:43c17a83c155229839cc5c6b868e8d0c6041dba149789b6d6e28801c64821722",
                "sha256:e30199a9d221f1b26c885ff3d87fd08694dbbe18ed0e8e405a2a7126d30ce4c0"
            ],
            "version": "==0.2.6"
=======
                "sha256:39c7e2ec30515947ff4e87fb6f456dfc6e84857d34be479c9d4a4ba4bf46aa5d",
                "sha256:aef77c9fb94a3ac588e87841208bdec464471d9871bd5050a287cc9a475cd0ba"
            ],
            "version": "==0.4.8"
        },
        "pyasn1-modules": {
            "hashes": [
                "sha256:0c35a52e00b672f832e5846826f1fb7507907f7d52fba6faa9e3c4cbe874fe4b",
                "sha256:b6ada4f840fe51abf5a6bd545b45bf537bea62221fa0dde2e8a553ed9f06a4e3"
            ],
            "version": "==0.2.7"
>>>>>>> 67eaa439
        },
        "pycountry": {
            "hashes": [
                "sha256:d31321e59a134aac326ac07d4b2595d63f7e7f755bcb503bdecca2bd1b54ff2f"
            ],
            "index": "pypi",
            "version": "==17.5.14"
        },
        "pygments": {
            "hashes": [
                "sha256:2a3fe295e54a20164a9df49c75fa58526d3be48e14aceba6d6b1e8ac0bfd6f1b",
                "sha256:98c8aa5a9f778fcd1026a17361ddaf7330d1b7c62ae97c3bb0ae73e0b9b6b0fe"
            ],
            "version": "==2.5.2"
        },
        "pyparsing": {
            "hashes": [
<<<<<<< HEAD
                "sha256:6f98a7b9397e206d78cc01df10131398f1c8b8510a2f4d97d9abd82e1aacdd80",
                "sha256:d9338df12903bbf5d65a0e4e87c2161968b10d2e489652bb47001d82a9b028b4"
            ],
            "version": "==2.4.2"
=======
                "sha256:20f995ecd72f2a1f4bf6b072b63b22e2eb457836601e76d6e5dfcd75436acc1f",
                "sha256:4ca62001be367f01bd3e92ecbb79070272a9d4964dce6a48a82ff0b8bc7e683a"
            ],
            "version": "==2.4.5"
>>>>>>> 67eaa439
        },
        "pypdf2": {
            "hashes": [
                "sha256:e28f902f2f0a1603ea95ebe21dff311ef09be3d0f0ef29a3e44a932729564385"
            ],
            "version": "==1.26.0"
        },
        "python-dateutil": {
            "hashes": [
                "sha256:7e6584c74aeed623791615e26efd690f29817a27c73085b78e4bad02493df2fb",
                "sha256:c89805f6f4d64db21ed966fda138f8a5ed7a4fdbc1a8ee329ce1b74e3c74da9e"
            ],
            "markers": "python_version >= '2.7'",
            "version": "==2.8.0"
        },
        "python-gnupg": {
            "hashes": [
                "sha256:3353e59949cd2c15efbf1fca45e347d8a22f4bed0d93e9b89b2657bda19cec05",
                "sha256:c095a41f310ad7a4fd393406660ac9bd6c175ccaa0f072f9c18f33be8130a27a"
            ],
            "version": "==0.4.5"
        },
        "python-postmark": {
            "hashes": [
                "sha256:83de7c3abc4e46d1d5c0a759325df8d1f4a4c61a5c3ad4f5f3056cdb5a971dc2"
            ],
            "index": "pypi",
            "version": "==0.5.0"
        },
        "python-pptx": {
            "hashes": [
                "sha256:a857d69e52d7e8a8fb32fca8182fdd4a3c68c689de8d4e4460e9b4a95efa7bc4"
            ],
            "index": "pypi",
            "version": "==0.6.18"
        },
        "python-resize-image": {
            "hashes": [
                "sha256:41fb4420db20451d26e59441de4f9e59e02e4fff34fb0ba7216b045d1cf10cdd"
            ],
            "index": "pypi",
            "version": "==1.1.11"
        },
        "python-utils": {
            "hashes": [
                "sha256:34aaf26b39b0b86628008f2ae0ac001b30e7986a8d303b61e1357dfcdad4f6d3",
                "sha256:e25f840564554eaded56eaa395bca507b0b9e9f0ae5ecb13a8cb785305c56d25"
            ],
            "version": "==2.3.0"
        },
        "pytz": {
            "hashes": [
<<<<<<< HEAD
                "sha256:26c0b32e437e54a18161324a2fca3c4b9846b74a8dccddd843113109e1116b32",
                "sha256:c894d57500a4cd2d5c71114aaab77dbab5eabd9022308ce5ac9bb93a60a6f0c7"
            ],
            "version": "==2019.2"
        },
        "pyyaml": {
            "hashes": [
                "sha256:0113bc0ec2ad727182326b61326afa3d1d8280ae1122493553fd6f4397f33df9",
                "sha256:01adf0b6c6f61bd11af6e10ca52b7d4057dd0be0343eb9283c878cf3af56aee4",
                "sha256:5124373960b0b3f4aa7df1707e63e9f109b5263eca5976c66e08b1c552d4eaf8",
                "sha256:5ca4f10adbddae56d824b2c09668e91219bb178a1eee1faa56af6f99f11bf696",
                "sha256:7907be34ffa3c5a32b60b95f4d95ea25361c951383a894fec31be7252b2b6f34",
                "sha256:7ec9b2a4ed5cad025c2278a1e6a19c011c80a3caaac804fd2d329e9cc2c287c9",
                "sha256:87ae4c829bb25b9fe99cf71fbb2140c448f534e24c998cc60f39ae4f94396a73",
                "sha256:9de9919becc9cc2ff03637872a440195ac4241c80536632fffeb6a1e25a74299",
                "sha256:a5a85b10e450c66b49f98846937e8cfca1db3127a9d5d1e31ca45c3d0bef4c5b",
                "sha256:b0997827b4f6a7c286c01c5f60384d218dca4ed7d9efa945c3e1aa623d5709ae",
                "sha256:b631ef96d3222e62861443cc89d6563ba3eeb816eeb96b2629345ab795e53681",
                "sha256:bf47c0607522fdbca6c9e817a6e81b08491de50f3766a7a0e6a5be7905961b41",
                "sha256:f81025eddd0327c7d4cfe9b62cf33190e1e736cc6e97502b3ec425f574b3e7a8"
            ],
            "version": "==5.1.2"
=======
                "sha256:1c557d7d0e871de1f5ccd5833f60fb2550652da6be2693c1e02300743d21500d",
                "sha256:b02c06db6cf09c12dd25137e563b31700d3b80fcc4ad23abb7a315f2789819be"
            ],
            "version": "==2019.3"
        },
        "pyyaml": {
            "hashes": [
                "sha256:0e7f69397d53155e55d10ff68fdfb2cf630a35e6daf65cf0bdeaf04f127c09dc",
                "sha256:2e9f0b7c5914367b0916c3c104a024bb68f269a486b9d04a2e8ac6f6597b7803",
                "sha256:35ace9b4147848cafac3db142795ee42deebe9d0dad885ce643928e88daebdcc",
                "sha256:38a4f0d114101c58c0f3a88aeaa44d63efd588845c5a2df5290b73db8f246d15",
                "sha256:483eb6a33b671408c8529106df3707270bfacb2447bf8ad856a4b4f57f6e3075",
                "sha256:4b6be5edb9f6bb73680f5bf4ee08ff25416d1400fbd4535fe0069b2994da07cd",
                "sha256:7f38e35c00e160db592091751d385cd7b3046d6d51f578b29943225178257b31",
                "sha256:8100c896ecb361794d8bfdb9c11fce618c7cf83d624d73d5ab38aef3bc82d43f",
                "sha256:c0ee8eca2c582d29c3c2ec6e2c4f703d1b7f1fb10bc72317355a746057e7346c",
                "sha256:e4c015484ff0ff197564917b4b4246ca03f411b9bd7f16e02a2f586eb48b6d04",
                "sha256:ebc4ed52dcc93eeebeae5cf5deb2ae4347b3a81c3fa12b0b8c976544829396a4"
            ],
            "version": "==5.2"
>>>>>>> 67eaa439
        },
        "raven": {
            "hashes": [
                "sha256:3fa6de6efa2493a7c827472e984ce9b020797d0da16f1db67197bcc23c8fae54",
                "sha256:44a13f87670836e153951af9a3c80405d36b43097db869a36e92809673692ce4"
            ],
            "index": "pypi",
            "version": "==6.10.0"
        },
        "redis": {
            "hashes": [
                "sha256:5dfbae6acfc54edf0a7a415b99e0b21c0a3c27a7f787b292eea727b1facc5533",
                "sha256:97156b37d7cda4e7d8658be1148c983984e1a975090ba458cc7e244025191dbd"
            ],
            "index": "pypi",
            "version": "==2.10.5"
        },
        "reportlab": {
            "hashes": [
                "sha256:0474d275d83d850f24e3ccdacab1e81393cd43504a30808651ea909e52792624",
                "sha256:108b59f384bcdeb64147be778c700083cc5e81d1e15d7ab1980c92f177421087",
                "sha256:2d39db61b6d7d003e10bd170698fffef3e12b2ed86e14e3e57112ac448e9d8cb",
                "sha256:3adaca93567100236ecf0027f4fca5738cc26cc333438853d3d5f3f88d024b6f",
                "sha256:539fb522fb5717f7c11388f474c1cfb2958b4b94774eecffab7a40eeb8ba797c",
                "sha256:554438f00e83b16302f84db06f3b18b0ebef85c57becc873155f388cdd22e2b5",
                "sha256:582cf2acc6665e082bf7b2d9a78c6217a54fc666679d413c32b9c8f43ba6ee26",
                "sha256:5beaf35e59dfd5ebd814fdefd76908292e818c982bd7332b5d347dfd2f01c343",
                "sha256:64bb24267ae4f35436f04913fcffb84f9f40d86545cc1dcce78df0f49451d0af",
                "sha256:6b019655ec42ea1fb7e1ae2017de5a6ad5ce3ed74e510fa4bbcba2afe3e836a4",
                "sha256:7198c012a6e706dbae349a36f2e599a4a1a01e37cbfc86fb137d79614c5a5011",
                "sha256:775259f56d9ec8715c64542fa3504d8ccb37dab7e0814a1949895f8f1412198c",
                "sha256:86cb27afdee2e767255c2563402e64a6e0b15c3d4fc6b270a7ed79bad7582b8e",
                "sha256:917c38d256422d3a8d17cff3de05e425c3ffeb6d535174ce9b2c7d04ce5eadd1",
                "sha256:98e8d49597b2611b4cfe8c4c80abe7885c1e0dac2b458f4ca4b4d8ce58319815",
                "sha256:a71b183f34a55bbf127ef9b30a00400559fcb68d677bb63c9eda1094a09c2b01",
                "sha256:a7c38d4dbfaea4685fb40bdf8a35caee94633ab66ffa951c845c78d3b288a693",
                "sha256:ab610aa2e80051d54eca8f8fb1f00fc995624dc5a44c10a4740397b66aedf915",
                "sha256:b2931888c135151f1eaacfccd7df3a7701404c2741470f75827f01e6a576c2d3",
                "sha256:cdf8df8123b510b9ad3ec7f80e83fc7dbc4c16640264080966789190b27af04e",
                "sha256:d54b1a4ab3ac016dd0fc5ffb495ce8a174e0601d9f8ff9e023924c661400b629",
                "sha256:fa5d0f881d107d7e7528f16462a19419f8da1da9ceb801974f05fd2d211f336d",
                "sha256:fdc6d44d7881259bb2bc7d85fea5d6e4965844f94391b07e5b3c899a9b5c2baa"
            ],
            "index": "pypi",
            "version": "==3.4.0"
        },
        "requests": {
            "hashes": [
                "sha256:11e007a8a2aa0323f5a921e9e6a2d7e4e67d9877e85773fba9ba6419025cbeb4",
                "sha256:9cf5292fcd0f598c671cfc1e0d7d1a7f13bb8085e9a590f48c010551dc6c4b31"
            ],
            "index": "pypi",
            "version": "==2.22.0"
        },
        "rsa": {
            "hashes": [
                "sha256:14ba45700ff1ec9eeb206a2ce76b32814958a98e372006c8fb76ba820211be66",
                "sha256:1a836406405730121ae9823e19c6e806c62bbad73f890574fff50efa4122c487"
            ],
            "version": "==4.0"
        },
        "s3transfer": {
            "hashes": [
                "sha256:6efc926738a3cd576c2a79725fed9afde92378aa5c6a957e3af010cb019fac9d",
                "sha256:b780f2411b824cb541dbcd2c713d0cb61c7d1bcadae204cdddda2b35cef493ba"
            ],
            "version": "==0.2.1"
        },
        "sentry-sdk": {
            "hashes": [
                "sha256:a7c2c8d3f53b6b57454830cd6a4b73d272f1ba91952f59e6545b3cf885f3c22f",
                "sha256:bfc486af718c268cf49ff43d6334ed4db7333ace420240b630acdd8f8a3a8f60"
            ],
            "index": "pypi",
            "version": "==0.13.4"
        },
        "singledispatch": {
            "hashes": [
                "sha256:5b06af87df13818d14f08a028e42f566640aef80805c3b50c5056b086e3c2b9c",
                "sha256:833b46966687b3de7f438c761ac475213e53b306740f1abfaa86e1d1aae56aa8"
            ],
            "index": "pypi",
            "version": "==3.4.0.3"
        },
        "six": {
            "hashes": [
                "sha256:1f1b7d42e254082a9db6279deae68afb421ceba6158efa6131de7b3003ee93fd",
                "sha256:30f610279e8b2578cab6db20741130331735c781b56053c59c4076da27f06b66"
            ],
            "version": "==1.13.0"
        },
        "snowballstemmer": {
            "hashes": [
                "sha256:209f257d7533fdb3cb73bdbd24f436239ca3b2fa67d56f6ff88e86be08cc5ef0",
                "sha256:df3bac3df4c2c01363f3dd2cfa78cce2840a79b9f1c2d2de9ce8d31683992f52"
            ],
            "version": "==2.0.0"
        },
        "soupsieve": {
            "hashes": [
<<<<<<< HEAD
                "sha256:8662843366b8d8779dec4e2f921bebec9afd856a5ff2e82cd419acc5054a1a92",
                "sha256:a5a6166b4767725fd52ae55fee8c8b6137d9a51e9f1edea461a062a759160118"
            ],
            "version": "==1.9.3"
=======
                "sha256:bdb0d917b03a1369ce964056fc195cfdff8819c40de04695a80bc813c3cfa1f5",
                "sha256:e2c1c5dee4a1c36bcb790e0fabd5492d874b8ebd4617622c4f6a731701060dda"
            ],
            "version": "==1.9.5"
>>>>>>> 67eaa439
        },
        "sphinx": {
            "hashes": [
                "sha256:3e70eb94f7e81b47e0545ebc26b758193b6c8b222e152ded99b9c972e971c731",
                "sha256:f101efd87fbffed8d8aca6ef307fec57693334f39d32efcbc2fc96ed129f4a3e"
            ],
            "index": "pypi",
            "version": "==1.6.4"
        },
        "sphinx-autobuild": {
            "hashes": [
                "sha256:66388f81884666e3821edbe05dd53a0cfb68093873d17320d0610de8db28c74e",
                "sha256:e60aea0789cab02fa32ee63c7acae5ef41c06f1434d9fd0a74250a61f5994692"
            ],
            "index": "pypi",
            "version": "==0.7.1"
        },
        "sphinx-intl": {
            "hashes": [
                "sha256:6db956814d64380583e47a27e984d182be0e3abc980ba5263498e730635cc1b2",
                "sha256:99b55a29a20a03d353790261e82ef724939928126672e853cd0719b295ca6790"
            ],
            "index": "pypi",
            "version": "==1.0.0"
        },
        "sphinx-me": {
            "hashes": [
                "sha256:2c67a6bbf9d60631a84b687f0bafbfe2cb16e2663deee28ce03d5f07c7d89807",
                "sha256:98bef823a4053ca1ccbbe2322bd855a3c5e98797c50bcfeeb630fe11c47d5f1a"
            ],
            "version": "==0.3"
        },
        "sphinx-rtd-theme": {
            "hashes": [
                "sha256:00cf895504a7895ee433807c62094cf1e95f065843bf3acd17037c3e9a2becd4",
                "sha256:728607e34d60456d736cc7991fd236afb828b21b82f956c5ea75f94c8414040a"
            ],
            "index": "pypi",
            "version": "==0.4.3"
        },
        "sphinxcontrib-websupport": {
            "hashes": [
                "sha256:1501befb0fdf1d1c29a800fdbf4ef5dc5369377300ddbdd16d2cd40e54c6eefc",
                "sha256:e02f717baf02d0b6c3dd62cf81232ffca4c9d5c331e03766982e3ff9f1d2bc3f"
            ],
            "version": "==1.1.2"
        },
        "sqlalchemy": {
            "hashes": [
                "sha256:64b4720f0a8e033db0154d3824f5bf677cf2797e11d44743cf0aebd2a0499d9d"
            ],
            "index": "pypi",
            "version": "==1.2.2"
        },
        "subprocess32": {
            "hashes": [
                "sha256:88e37c1aac5388df41cc8a8456bb49ebffd321a3ad4d70358e3518176de3a56b",
                "sha256:eb2937c80497978d181efa1b839ec2d9622cf9600a039a79d0e108d1f9aec79d"
            ],
            "version": "==3.5.4"
        },
        "tornado": {
            "hashes": [
                "sha256:0662d28b1ca9f67108c7e3b77afabfb9c7e87bde174fbda78186ecedc2499a9d",
                "sha256:4e5158d97583502a7e2739951553cbd88a72076f152b4b11b64b9a10c4c49409",
                "sha256:732e836008c708de2e89a31cb2fa6c0e5a70cb60492bee6f1ea1047500feaf7f",
                "sha256:8154ec22c450df4e06b35f131adc4f2f3a12ec85981a203301d310abf580500f",
                "sha256:8e9d728c4579682e837c92fdd98036bd5cdefa1da2aaf6acf26947e6dd0c01c5",
                "sha256:d4b3e5329f572f055b587efc57d29bd051589fb5a43ec8898c77a47ec2fa2bbb",
                "sha256:e5f2585afccbff22390cddac29849df463b252b711aa2ce7c5f3f342a5b3b444"
            ],
            "version": "==5.1.1"
        },
        "typing": {
            "hashes": [
                "sha256:91dfe6f3f706ee8cc32d38edbbf304e9b7583fb37108fef38229617f8b3eba23",
                "sha256:c8cabb5ab8945cd2f54917be357d134db9cc1eb039e59d1606dc1e60cb1d9d36",
                "sha256:f38d83c5a7a7086543a0f649564d661859c5146a85775ab90c0d2f93ffaa9714"
            ],
            "markers": "python_version < '3.5'",
            "version": "==3.7.4.1"
        },
        "uritemplate": {
            "hashes": [
                "sha256:01c69f4fe8ed503b2951bef85d996a9d22434d2431584b5b107b2981ff416fbd",
                "sha256:1b9c467a940ce9fb9f50df819e8ddd14696f89b9a8cc87ac77952ba416e0a8fd",
                "sha256:c02643cebe23fc8adb5e6becffe201185bf06c40bda5c0b4028a93f1527d011d"
            ],
            "version": "==3.0.0"
        },
        "urllib3": {
            "hashes": [
                "sha256:a8a318824cc77d1fd4b2bec2ded92646630d7fe8619497b142c84a9e6f5a7293",
                "sha256:f3c5fd51747d450d4dcf6f923c81f78f811aab8205fda64b0aba34a4e48b0745"
            ],
            "markers": "python_version == '2.7'",
            "version": "==1.25.7"
        },
        "validators": {
            "hashes": [
                "sha256:f0ac832212e3ee2e9b10e156f19b106888cf1429c291fbc5297aae87685014ae"
            ],
            "index": "pypi",
            "version": "==0.14.0"
        },
        "vine": {
            "hashes": [
                "sha256:133ee6d7a9016f177ddeaf191c1f58421a1dcc6ee9a42c58b34bed40e1d2cd87",
                "sha256:ea4947cc56d1fd6f2095c8d543ee25dad966f78692528e68b4fada11ba3f98af"
            ],
            "version": "==1.3.0"
        },
        "watchdog": {
            "hashes": [
                "sha256:965f658d0732de3188211932aeb0bb457587f04f63ab4c1e33eab878e9de961d"
            ],
            "version": "==0.9.0"
        },
        "webencodings": {
            "hashes": [
                "sha256:a0af1213f3c2226497a97e2b3aa01a7e4bee4f403f95be16fc9acd2947514a78",
                "sha256:b36a1c245f2d304965eb4e0a82848379241dc04b865afcc4aab16748587e1923"
            ],
            "version": "==0.5.1"
        },
        "whitenoise": {
            "hashes": [
<<<<<<< HEAD
                "sha256:59d880d25d0e90bcc6554fe0504a11195bd2e59b3d690b6fb42a8040d4e67ef5",
                "sha256:c9b7c47fdc1dba4d37bf2787a01a844dc7a521e174fcd22a2d429e0be65e1782"
            ],
            "index": "pypi",
            "version": "==4.1.3"
=======
                "sha256:22f79cf8f1f509639330f93886acaece8ec5ac5e9600c3b981d33c34e8a42dfd",
                "sha256:6dfea214b7c12efd689007abf9afa87a426586e9dbc051873ad2c8e535e2a1ac"
            ],
            "index": "pypi",
            "version": "==4.1.4"
>>>>>>> 67eaa439
        },
        "wordcloud": {
            "hashes": [
                "sha256:1ba7de6e3179f77f390fa70a363fcd8a3708dd79df7994738f0ba20e6b4eec4a",
                "sha256:2804995d361438fde75114543d5e48cf4b9f6bc74327c7ed6973ccba0e11221d",
                "sha256:2c67ae08992ced6ee465b31e307e2d686c593fd5d25459b7bf79effd08e5b797",
                "sha256:5259f04f0e06a58c313e4c9c145a11ca8c4443bb5d9195414160c0f359d047d8",
                "sha256:5425b176d9d8a634130db398400a830aa1f43a2bd1d60e16801764ae2b44ed4a",
                "sha256:578996a2ac83d2199f96661e66af587f010ffb472744fd834186cdfd060d5e38",
                "sha256:5a90670745e346e468ec0e203e329e8c44392a4e9aae38dcceb4d313ac0dc939",
                "sha256:6ceed30c943b49e8e8b222a4d5a6725bbeca180fada7a04c4121ed238d6896e6",
                "sha256:78a856ca60be4c912cd27c3050dd4ad79e34ca021cd83fd61b77bbb10a84a089",
                "sha256:80b6646a821537faa88b4bba78e35c20f9056bd7227b76fcf065b6627709c089",
                "sha256:9b87d3ccb7829f8e5fbe1847126f9d232bd7d8d299475e5fc8e5331c5cd52fa6",
                "sha256:a0e70a23de1e978059a35a1fda976d921b802f0ef7cd145283be7a0772f46b11",
                "sha256:a8b7b896e7c767afc4d195d0c1657320d6e3db1e02a919eeb2d895b0c277afd9",
                "sha256:c567d8d5e6743932f1748ac0db6235dc8948fdf34c4819dffebc4914b9e37d3c",
                "sha256:c7c0de04c68bef168d51ece614e979b19a22287101efbf86ad0b23e91a9f8405",
                "sha256:d13cce1ad31d5dc6d9d276a5745fe1067d40b680901fad45527bad660f28232e",
                "sha256:f2df3140b4355b589316f4bc80e08f4385cd74a57d6de6e97d2f85847e2161c5"
            ],
            "index": "pypi",
            "version": "==1.5.0"
        },
        "wrapt": {
            "hashes": [
                "sha256:565a021fd19419476b9362b05eeaa094178de64f8361e44468f9e9d7843901e1"
            ],
            "version": "==1.11.2"
        },
        "xhtml2pdf": {
            "hashes": [
                "sha256:61a6af82aa5bda6175fde83c246f0c82b4fa355cc0609746e982bd34db4739d9"
            ],
            "index": "pypi",
            "version": "==0.2.1"
        },
        "xlsxwriter": {
            "hashes": [
                "sha256:027fa3d22ccfb5da5d77c29ed740aece286a9a6cc101b564f2f7ca11eb1d490b",
                "sha256:5d480cee5babf3865227d5c81269d96be8e87914fc96403ca6fa1b1e4f64c080"
            ],
            "version": "==1.2.6"
        },
        "youtube-dl": {
            "hashes": [
<<<<<<< HEAD
                "sha256:f0831d15eec48e980c9bc00657ede5e21775d463db2d0af9f6ba482225d6c2bf",
                "sha256:ff65a10f81b64d8e0d1872a89bee0d075370ba6e4c658193e56e6f93e5ca46ba"
            ],
            "version": "==2019.8.13"
=======
                "sha256:43d6b991a34934fec2be20b93d4774ccc8642db1e5f0b8f1569f53b8d769af48",
                "sha256:de2254dc38472b0e0e3ac4d1e95a9e636ec790af83e7b055e1e09f03eb61bb5c"
            ],
            "version": "==2019.11.28"
>>>>>>> 67eaa439
        }
    },
    "develop": {
        "appnope": {
            "hashes": [
                "sha256:5b26757dc6f79a3b7dc9fab95359328d5747fcb2409d331ea66d0272b90ab2a0",
                "sha256:8b995ffe925347a2138d7ac0fe77155e4311a0ea6d6da4f5128fe4b3cbe5ed71"
            ],
            "markers": "sys_platform == 'darwin'",
            "version": "==0.1.0"
        },
        "argh": {
            "hashes": [
                "sha256:a9b3aaa1904eeb78e32394cd46c6f37ac0fb4af6dc488daa58971bdc7d7fcaf3",
                "sha256:e9535b8c84dc9571a48999094fda7f33e63c3f1b74f3e5f3ac0105a58405bb65"
            ],
            "version": "==0.26.2"
        },
        "aspy.yaml": {
            "hashes": [
                "sha256:463372c043f70160a9ec950c3f1e4c3a82db5fca01d334b6bc89c7164d744bdc",
                "sha256:e7c742382eff2caed61f87a39d13f99109088e5e93f04d76eb8d4b28aa143f45"
            ],
            "version": "==1.3.0"
        },
        "astroid": {
            "hashes": [
                "sha256:87de48a92e29cedf7210ffa853d11441e7ad94cb47bacd91b023499b51cbc756",
                "sha256:d25869fc7f44f1d9fb7d24fd7ea0639656f5355fc3089cd1f3d18c6ec6b124c7"
            ],
            "version": "==1.6.6"
        },
        "atomicwrites": {
            "hashes": [
                "sha256:03472c30eb2c5d1ba9227e4c2ca66ab8287fbfbbda3888aa93dc2e28fc6811b4",
                "sha256:75a9445bac02d8d058d5e1fe689654ba5a6556a1dfd8ce6ec55a0ed79866cfa6"
            ],
            "version": "==1.3.0"
        },
        "attrs": {
            "hashes": [
                "sha256:08a96c641c3a74e44eb59afb61a24f2cb9f4d7188748e76ba4bb5edfa3cb7d1c",
                "sha256:f7b7ce16570fe9965acd6d30101a28f62fb4a7f9e926b3bbc9b61f8b04247e72"
            ],
            "version": "==19.3.0"
        },
        "autoflake": {
            "hashes": [
                "sha256:680cb9dade101ed647488238ccb8b8bfb4369b53d58ba2c8cdf7d5d54e01f95b"
            ],
            "index": "pypi",
            "version": "==1.3.1"
        },
        "autopep8": {
            "hashes": [
                "sha256:655e3ee8b4545be6cfed18985f581ee9ecc74a232550ee46e9797b6fbf4f336d"
            ],
            "index": "pypi",
            "version": "==1.4"
        },
        "backports.functools-lru-cache": {
            "hashes": [
                "sha256:0bada4c2f8a43d533e4ecb7a12214d9420e66eb206d54bf2d682581ca4b80848",
                "sha256:8fde5f188da2d593bd5bc0be98d9abc46c95bb8a9dde93429570192ee6cc2d4a"
            ],
            "markers": "python_version < '3'",
            "version": "==1.6.1"
        },
        "backports.shutil-get-terminal-size": {
            "hashes": [
                "sha256:0975ba55054c15e346944b38956a4c9cbee9009391e41b86c68990effb8c1f64",
                "sha256:713e7a8228ae80341c70586d1cc0a8caa5207346927e23d09dcbcaf18eadec80"
            ],
            "markers": "python_version == '2.7'",
            "version": "==1.0.0"
        },
        "certifi": {
            "hashes": [
                "sha256:017c25db2a153ce562900032d5bc68e9f191e44e9a0f762f373977de9df1fbb3",
                "sha256:25b64c7da4cd7479594d035c08c2d809eb4aab3a26e5a990ea98cc450c320f1f"
            ],
            "version": "==2019.11.28"
        },
        "cfgv": {
            "hashes": [
                "sha256:edb387943b665bf9c434f717bf630fa78aecd53d5900d2e05da6ad6048553144",
                "sha256:fbd93c9ab0a523bf7daec408f3be2ed99a980e20b2d19b50fc184ca6b820d289"
            ],
            "version": "==2.0.1"
        },
        "chardet": {
            "hashes": [
                "sha256:84ab92ed1c4d4f16916e05906b6b75a6c0fb5db821cc65e70cbd64a3e2a5eaae",
                "sha256:fc323ffcaeaed0e0a02bf4d117757b98aed530d9ed4531e3e15460124c106691"
            ],
            "version": "==3.0.4"
        },
        "codecov": {
            "hashes": [
                "sha256:8ed8b7c6791010d359baed66f84f061bba5bd41174bf324c31311e8737602788",
                "sha256:ae00d68e18d8a20e9c3288ba3875ae03db3a8e892115bf9b83ef20507732bed4"
            ],
            "index": "pypi",
            "version": "==2.0.15"
        },
        "colorama": {
            "hashes": [
                "sha256:05eed71e2e327246ad6b38c540c4a3117230b19679b875190486ddd2d721422d",
                "sha256:f8ac84de7840f5b9c4e3347b3c1eaa50f7e49c2b07596221daec5edaabbd7c48"
            ],
            "version": "==0.4.1"
        },
        "configparser": {
            "hashes": [
<<<<<<< HEAD
                "sha256:45d1272aad6cfd7a8a06cf5c73f2ceb6a190f6acc1fa707e7f82a4c053b28b18",
                "sha256:bc37850f0cc42a1725a796ef7d92690651bf1af37d744cc63161dac62cabee17"
            ],
            "markers": "python_version < '3.2'",
            "version": "==3.8.1"
=======
                "sha256:254c1d9c79f60c45dfde850850883d5aaa7f19a23f13561243a050d5a7c3fe4c",
                "sha256:c7d282687a5308319bf3d2e7706e575c635b0a470342641c93bea0ea3b5331df"
            ],
            "markers": "python_version == '2.7'",
            "version": "==4.0.2"
>>>>>>> 67eaa439
        },
        "contextlib2": {
            "hashes": [
                "sha256:01f490098c18b19d2bd5bb5dc445b2054d2fa97f09a4280ba2c5f3c394c8162e",
                "sha256:3355078a159fbb44ee60ea80abd0d87b80b78c248643b49aa6d94673b413609b"
            ],
            "markers": "python_version < '3.2'",
            "version": "==0.6.0.post1"
        },
        "coverage": {
            "hashes": [
<<<<<<< HEAD
                "sha256:108efa19b676e62590a7a13084098e35183479c0d9608131c20b0921c5a72dc0",
                "sha256:16fe3ef881eff27bab287f91dadb4ff0ce4388b9e928d84cbf148a83cc70b3a1",
                "sha256:1d0bbc11421827d1100da82ac8dc929532b97ad464038475a0f6505cbf83d6ea",
                "sha256:23a8ca5b3c9673f775cc151e85a737f1a967df2ec02b09e8c5a3b606ff2050bf",
                "sha256:24b890e51455276762b55cb06fa1c922066e8fc18d1deb1a6399b4d24dfa8ea2",
                "sha256:2f0041757ca4801f3c6a74d1660862fdb18a25aea302dd0ce9b067ddbb06b667",
                "sha256:3169aba03baddfccdab7cc04cf0878dbf76fc06d300bc35639129a6b794d6484",
                "sha256:364fb1bf0f999af2e7f4b1a1e614b2af8c3e0017d11af716aad25f911b7cd0c7",
                "sha256:5256856d23f3e45959e7e3a8f9d4cbad3d1613e5660cb8117cd1417798efc395",
                "sha256:5b26daa1e1a1147455bf62cd682e504e68f1d1e04235374d50a5248a3c792b1c",
                "sha256:60247c8f0c756732e2cfe21f03e6847b923b9a9eaff61f04dc64d3047ec1b669",
                "sha256:6463d51507308eb3973340d903537f17ece2ee1e6513aa0c27548fc3a09b0471",
                "sha256:64cbadf7a884b299794238bc4391752130e74f71e919993b50c1c431786ef2a2",
                "sha256:6de85748ea39ce819ad6d90e660da43964457a1f5cd25262e962a7c7c87945b3",
                "sha256:6f95b4794bd84f64aeca25087d8e3abc416aad76842afcac34fa6c3a6f61c62e",
                "sha256:778fa184aa3079fa3cbd240e2f5b36771c3382db26bc7bf78aea9d06212c6c66",
                "sha256:790a9c5e2dbdf6c41eec9776ed663e99bd36c1604e3bf2e8ae3b123181bfee9f",
                "sha256:7d97c1aec0b68b4ea5e3c9edb9fc3f951e8a52360f4bad3aacab9a77defe5b17",
                "sha256:93cefddcc0b541d3c52981a232947bf085a38092b0812317f1adb56f02869bcb",
                "sha256:95e49867ac616ec63ecd69ea005e65e4b896a48b8db7f9f3ad69f37be29324b7",
                "sha256:aca423563eafba66a7c15125391b267befd1e45238de5e1a119ae1fb4ea83b5c",
                "sha256:baef7c35e7fce738d9637e9c7a6aa79cb79085e4de49c2ec517ce19239a660f6",
                "sha256:c10ccf0797ffce85e93a40aff3a96a3adb63c734f95b59384a7c9522ed25c9e2",
                "sha256:ca39704a05bba1886c384a4d7944fda72c53fe5e61979cd933d22084678ad4c1",
                "sha256:f6e96d5eee578187f5b7e9266bf646b73de29e2dd7adca8bd83e383680ce1f4c",
                "sha256:fc6524511fa664cb4e91401229eedd0dad4ba6ded9c4423fee2f698d78908d9c",
                "sha256:fdf2e7e5f074495ad6ea796ca0d245aa6a8b9e4c546ffbf8d30aaaee6601af0f"
            ],
            "index": "pypi",
            "version": "==5.0a6"
=======
                "sha256:2358e685d0253125da42a48396038d4c7b4cd1448c00bbc4bda0cb8c43c2a870",
                "sha256:25017cf384eeed2e6caf72efd3ec4124e32a8b7a4387600499104387975400c7",
                "sha256:2e2de9423ff8b14303a97eafddd16c479fbcc9a0b8b0be3b7c3843a3e0cf6d69",
                "sha256:324ed908e4e40a6e2451056fe502470ad4e79495cb7a03ecab94e6309c3e117e",
                "sha256:34f865a0cf6255b694a46e4383a7131c61ea72c5b4c4f81d20e522fb1e440b4b",
                "sha256:3a2bcc464b60a18f1f7167b95b2773ede93bf3722bfa59e0802717f652b6cc25",
                "sha256:48d70865266d649b6602e2ba94820d7972ef470d3b72a8fd41a3d17321feed3a",
                "sha256:50cf23523ab3a724c6905d3b60f87fa8250d9bae3995e09f49f63effa2b54f15",
                "sha256:54c84a68abd8c4c5b71878b35eb85321df41f3d144c78181867d5b026ec74994",
                "sha256:5b59d661ee7f3200aedd7b71882b7927ea7ed522df75e3853f316a79ad872a2e",
                "sha256:5ffb39624bc573177888a21fb301ccee46838c600b27d58c3e9dae495f44d34a",
                "sha256:699b3072b7f0e69ed175a88fa8b2ec7eefc4f34d490c54ed9a52feff21a15fdc",
                "sha256:79ef4a2bb862110bd585174e551a783bee5c3aa461734a2ac7429193be357589",
                "sha256:8210a6f93c4a8c6d460b402e20e38399529b99200c3318542faf6a520c9b6a5c",
                "sha256:8d30c10cfd0a6fdf0a2d5023de00ef7b329cd6ead2310c9e53eab79c209acb70",
                "sha256:97ac79ff28f2cda6ac00a803ee582b965951755f61ab43377482bfba450b619a",
                "sha256:9fe4aacacff9028ed167db108bf013510654f148d83c4857fed61d2ce0588bf2",
                "sha256:a5b6395d5957d638f8b1870561607e3c39b1a236ea6cff9eafe5b9bb1db913f2",
                "sha256:ab32c5fad6905986a7e34e3acf01180a69bb60c2aa7331815b46e51c776a1943",
                "sha256:ad67f0cfdfecbd49b9da46a7e488e6dc32a69388740b85c36a4ef4b33082cbad",
                "sha256:aedad67c30326a1af324f45833a40b97180664912deb29942459ddbe9fa0ce19",
                "sha256:b077cd0e70f41366ac1f9d09275258fa1906758a5d4f31cacc18b10dfcf90784",
                "sha256:b8ea210810d3c14aec7561f8fe0d3eec582d1088100aaa0bb8153d53d867d20f",
                "sha256:bf572722326ce6704e863447a070039a827072b7179352570859be899b9e6551",
                "sha256:c0df57e189dacd2606cae6386acf127d01d85b2bf49acd9a65543b5d6c359ddc",
                "sha256:d523e75f2a8a0b4a6a8be1287c0e0e3a561b8832b05ddd987d4cd7c62f3ad3bc",
                "sha256:e10593c60c5f0bfd8b241bf9f27ef2191a3005b73dde8ada0424f642543a1e59",
                "sha256:e9128444c83bc260aea988bf1ca6278a33ba730955bf94720468c656b61353eb",
                "sha256:f7162f2e3711f3a08a8a741f92e1f63afd58d0713177979f2cf9723dd50161cf"
            ],
            "index": "pypi",
            "version": "==5.0b1"
>>>>>>> 67eaa439
        },
        "decorator": {
            "hashes": [
                "sha256:54c38050039232e1db4ad7375cfce6748d7b41c29e95a081c8a6d2c30364a2ce",
                "sha256:5d19b92a3c8f7f101c8dd86afd86b0f061a8ce4540ab8cd401fa2542756bce6d"
            ],
            "version": "==4.4.1"
        },
        "django": {
            "hashes": [
                "sha256:0a73696e0ac71ee6177103df984f9c1e07cd297f080f8ec4dc7c6f3fb74395b5",
                "sha256:43a99da08fee329480d27860d68279945b7d8bf7b537388ee2c8938c709b2041"
            ],
            "index": "pypi",
            "version": "==1.11.20"
        },
        "django-debug-panel": {
            "hashes": [
                "sha256:51fac401a76c5481d2599b9c30b3a89c5ddabbe1ff3d941f0e17d588ad5fcefb"
            ],
            "index": "pypi",
            "version": "==0.8.3"
        },
        "django-debug-toolbar": {
            "hashes": [
                "sha256:89d75b60c65db363fb24688d977e5fbf0e73386c67acf562d278402a10fc3736",
                "sha256:c2b0134119a624f4ac9398b44f8e28a01c7686ac350a12a74793f3dd57a9eea0"
            ],
            "index": "pypi",
            "version": "==1.11"
        },
        "docopt": {
            "hashes": [
                "sha256:49b3a825280bd66b3aa83585ef59c4a8c82f2c8a522dbe754a8bc8d08c85c491"
            ],
            "version": "==0.6.2"
        },
        "enum34": {
            "hashes": [
                "sha256:2d81cbbe0e73112bdfe6ef8576f2238f2ba27dd0d55752a776c41d38b7da2850",
                "sha256:644837f692e5f550741432dd3f223bbb9852018674981b1664e5dc339387588a",
                "sha256:6bd0f6ad48ec2aa117d3d141940d484deccda84d4fcd884f5c3d93c23ecd8c79",
                "sha256:8ad8c4783bf61ded74527bffb48ed9b54166685e4230386a9ed9b1279e2df5b1"
            ],
            "markers": "python_version < '3.4'",
            "version": "==1.1.6"
        },
        "faker": {
            "hashes": [
                "sha256:ad46c741aa5002835b06fc110b6674e36c2c047e1cb1a0808009b30384a3c976",
                "sha256:ae668144379c56f3f1cb4d4abb2369a7e2d4028890f882b0445686745ccb4a84"
            ],
            "index": "pypi",
            "version": "==0.7.3"
        },
        "flake8": {
            "hashes": [
                "sha256:c20044779ff848f67f89c56a0e4624c04298cd476e25253ac0c36f910a1a11d8",
                "sha256:f1a9d8886a9cbefb52485f4f4c770832c7fb569c084a9a314fb1eaa37c0c2c86"
            ],
            "index": "pypi",
            "version": "==3.4.1"
        },
        "funcsigs": {
            "hashes": [
                "sha256:330cc27ccbf7f1e992e69fef78261dc7c6569012cf397db8d3de0234e6c937ca",
                "sha256:a7bb0f2cf3a3fd1ab2732cb49eba4252c2af4240442415b4abce3b87022a8f50"
            ],
            "markers": "python_version < '3.0'",
            "version": "==1.0.2"
        },
        "future": {
            "hashes": [
                "sha256:b1bead90b70cf6ec3f0710ae53a525360fa360d306a86583adc6bf83a4db537d"
            ],
<<<<<<< HEAD
            "index": "pypi",
            "version": "==0.17.1"
=======
            "version": "==0.18.2"
>>>>>>> 67eaa439
        },
        "futures": {
            "hashes": [
                "sha256:49b3f5b064b6e3afc3316421a3f25f66c137ae88f068abbf72830170033c5e16",
                "sha256:7e033af76a5e35f58e56da7a91e687706faf4e7bdfb2cbc3f2cca6b9bcda9794"
            ],
            "markers": "python_version < '3.2'",
            "version": "==3.3.0"
        },
        "identify": {
            "hashes": [
<<<<<<< HEAD
                "sha256:9aba2d08a82aa8e6f58810d4887ed3cf103a1befeb1eaf632d9c6fd2d6642542",
                "sha256:b50ffad180b3a93b33a58b42597ef22493240d406ba07cc5058daf70f44b8d7c"
            ],
            "version": "==1.4.6"
=======
                "sha256:4f1fe9a59df4e80fcb0213086fcf502bc1765a01ea4fe8be48da3b65afd2a017",
                "sha256:d8919589bd2a5f99c66302fec0ef9027b12ae150b0b0213999ad3f695fc7296e"
            ],
            "version": "==1.4.7"
>>>>>>> 67eaa439
        },
        "idna": {
            "hashes": [
                "sha256:c357b3f628cf53ae2c4c05627ecc484553142ca23264e593d327bcde5e9c3407",
                "sha256:ea8b7f6188e6fa117537c3df7da9fc686d485087abf6ac197f9c46432f7e4a3c"
            ],
            "version": "==2.8"
        },
        "importlib-metadata": {
            "hashes": [
<<<<<<< HEAD
                "sha256:23d3d873e008a513952355379d93cbcab874c58f4f034ff657c7a87422fa64e8",
                "sha256:80d2de76188eabfbfcf27e6a37342c2827801e59c4cc14b0371c56fed43820e3"
            ],
            "version": "==0.19"
=======
                "sha256:b044f07694ef14a6683b097ba56bd081dbc7cdc7c7fe46011e499dfecc082f21",
                "sha256:e6ac600a142cf2db707b1998382cc7fc3b02befb7273876e01b8ad10b9652742"
            ],
            "markers": "python_version < '3.8'",
            "version": "==1.1.0"
>>>>>>> 67eaa439
        },
        "importlib-resources": {
            "hashes": [
                "sha256:6e2783b2538bd5a14678284a3962b0660c715e5a0f10243fd5e00a4b5974f50b",
                "sha256:d3279fd0f6f847cced9f7acc19bd3e5df54d34f93a2e7bb5f238f81545787078"
            ],
            "markers": "python_version < '3.7'",
            "version": "==1.0.2"
        },
        "importmagic": {
            "hashes": [
                "sha256:3f7757a5b74c9a291e20e12023bb3bf71bc2fa3adfb15a08570648ab83eaf8d8"
            ],
            "index": "pypi",
            "version": "==0.1.7"
        },
        "ipaddress": {
            "hashes": [
                "sha256:6e0f4a39e66cb5bb9a137b00276a2eff74f93b71dcbdad6f10ff7df9d3557fcc",
                "sha256:b7f8e0369580bb4a24d5ba1d7cc29660a4a6987763faf1d8a8046830e020e7e2"
            ],
            "markers": "python_version == '2.7'",
            "version": "==1.0.23"
        },
        "ipdb": {
            "hashes": [
<<<<<<< HEAD
                "sha256:473fdd798a099765f093231a8b1fabfa95b0b682fce12de0c74b61a4b4d8ee57"
            ],
            "index": "pypi",
            "version": "==0.12.2"
=======
                "sha256:5d9a4a0e3b7027a158fc6f2929934341045b9c3b0b86ed5d7e84e409653f72fd"
            ],
            "index": "pypi",
            "version": "==0.12.3"
>>>>>>> 67eaa439
        },
        "ipython": {
            "hashes": [
                "sha256:0371b7e4bd74954a35086eac949beeac5b1c9f5ce231e2e77df2286a293765e3",
                "sha256:37101b8cbe072fe17bff100bc03d096404e4a9a0357097aeb5b61677c042cab1",
                "sha256:4bac649857611baaaf76bc82c173aa542f7486446c335fe1a6c05d0d491c8906"
            ],
            "version": "==5.8.0"
        },
        "ipython-genutils": {
            "hashes": [
                "sha256:72dd37233799e619666c9f639a9da83c34013a73e8bbc79a7a6348d93c61fab8",
                "sha256:eb2e116e75ecef9d4d228fdc66af54269afa26ab4463042e33785b887c628ba8"
            ],
            "version": "==0.2.0"
        },
        "isort": {
            "hashes": [
                "sha256:54da7e92468955c4fceacd0c86bd0ec997b0e1ee80d97f67c35a78b719dccab1",
                "sha256:6e811fcb295968434526407adb8796944f1988c5b65e8139058f2014cbe100fd"
            ],
            "index": "pypi",
            "version": "==4.3.21"
        },
        "jedi": {
            "hashes": [
<<<<<<< HEAD
                "sha256:53c850f1a7d3cfcd306cc513e2450a54bdf5cacd7604b74e42dd1f0758eaaf36",
                "sha256:e07457174ef7cb2342ff94fa56484fe41cec7ef69b0059f01d3f812379cb6f7c"
            ],
            "index": "pypi",
            "version": "==0.14.1"
=======
                "sha256:786b6c3d80e2f06fd77162a07fed81b8baa22dde5d62896a790a331d6ac21a27",
                "sha256:ba859c74fa3c966a22f2aeebe1b74ee27e2a462f56d3f5f7ca4a59af61bfe42e"
            ],
            "index": "pypi",
            "version": "==0.15.1"
>>>>>>> 67eaa439
        },
        "json-rpc": {
            "hashes": [
                "sha256:35d22e2179c4c8b20d66b044ef45da3138a87b4730f25f6126444d7b4feca69e",
                "sha256:8a72c3b33c851cd39899cd77b4da98cf036be72b609943f59ca1b73ffe70ff28"
            ],
            "index": "pypi",
            "version": "==1.12.2"
        },
        "lazy-object-proxy": {
            "hashes": [
                "sha256:0c4b206227a8097f05c4dbdd323c50edf81f15db3b8dc064d08c62d37e1a504d",
                "sha256:194d092e6f246b906e8f70884e620e459fc54db3259e60cf69a4d66c3fda3449",
                "sha256:1be7e4c9f96948003609aa6c974ae59830a6baecc5376c25c92d7d697e684c08",
                "sha256:4677f594e474c91da97f489fea5b7daa17b5517190899cf213697e48d3902f5a",
                "sha256:48dab84ebd4831077b150572aec802f303117c8cc5c871e182447281ebf3ac50",
                "sha256:5541cada25cd173702dbd99f8e22434105456314462326f06dba3e180f203dfd",
                "sha256:59f79fef100b09564bc2df42ea2d8d21a64fdcda64979c0fa3db7bdaabaf6239",
                "sha256:8d859b89baf8ef7f8bc6b00aa20316483d67f0b1cbf422f5b4dc56701c8f2ffb",
                "sha256:9254f4358b9b541e3441b007a0ea0764b9d056afdeafc1a5569eee1cc6c1b9ea",
                "sha256:9651375199045a358eb6741df3e02a651e0330be090b3bc79f6d0de31a80ec3e",
                "sha256:97bb5884f6f1cdce0099f86b907aa41c970c3c672ac8b9c8352789e103cf3156",
                "sha256:9b15f3f4c0f35727d3a0fba4b770b3c4ebbb1fa907dbcc046a1d2799f3edd142",
                "sha256:a2238e9d1bb71a56cd710611a1614d1194dc10a175c1e08d75e1a7bcc250d442",
                "sha256:a6ae12d08c0bf9909ce12385803a543bfe99b95fe01e752536a60af2b7797c62",
                "sha256:ca0a928a3ddbc5725be2dd1cf895ec0a254798915fb3a36af0964a0a4149e3db",
                "sha256:cb2c7c57005a6804ab66f106ceb8482da55f5314b7fcb06551db1edae4ad1531",
                "sha256:d74bb8693bf9cf75ac3b47a54d716bbb1a92648d5f781fc799347cfc95952383",
                "sha256:d945239a5639b3ff35b70a88c5f2f491913eb94871780ebfabb2568bd58afc5a",
                "sha256:eba7011090323c1dadf18b3b689845fd96a61ba0a1dfbd7f24b921398affc357",
                "sha256:efa1909120ce98bbb3777e8b6f92237f5d5c8ea6758efea36a473e1d38f7d3e4",
                "sha256:f3900e8a5de27447acbf900b4750b0ddfd7ec1ea7fbaf11dfa911141bc522af0"
            ],
            "version": "==1.4.3"
        },
        "mccabe": {
            "hashes": [
                "sha256:ab8a6258860da4b6677da4bd2fe5dc2c659cff31b3ee4f7f5d64e79735b80d42",
                "sha256:dd8d182285a0fe56bace7f45b5e7d1a6ebcbf524e8f3bd87eb0f125271b8831f"
            ],
            "version": "==0.6.1"
        },
        "mixer": {
            "hashes": [
                "sha256:02e23d3b3698f5831d7cbaaaeeaedb760322254ae99c543f0ad43a87fa36cb7a",
                "sha256:12482f1f1b512668795cd3bb93199267e05bcef16a9fc7158df6e52fb8529f02"
            ],
            "index": "pypi",
            "version": "==5.6.6"
        },
        "mock": {
            "hashes": [
                "sha256:83657d894c90d5681d62155c82bda9c1187827525880eda8ff5df4ec813437c3",
                "sha256:d157e52d4e5b938c550f39eb2fd15610db062441a9c2747d3dbfa9298211d0f8"
            ],
            "index": "pypi",
            "version": "==3.0.5"
        },
        "more-itertools": {
            "hashes": [
                "sha256:38a936c0a6d98a38bcc2d03fdaaedaba9f412879461dd2ceff8d37564d6522e4",
                "sha256:c0a5785b1109a6bd7fac76d6837fd1feca158e54e521ccd2ae8bfe393cc9d4fc",
                "sha256:fe7a7cae1ccb57d33952113ff4fa1bc5f879963600ed74918f1236e212ee50b9"
            ],
            "markers": "python_version <= '2.7'",
            "version": "==5.0.0"
        },
        "nodeenv": {
            "hashes": [
                "sha256:ad8259494cf1c9034539f6cced78a1da4840a4b157e23640bc4a0c0546b0cb7a"
            ],
            "index": "pypi",
            "version": "==1.3.3"
        },
        "packaging": {
            "hashes": [
<<<<<<< HEAD
                "sha256:a7ac867b97fdc07ee80a8058fe4435ccd274ecc3b0ed61d852d7d53055528cf9",
                "sha256:c491ca87294da7cc01902edbe30a5bc6c4c28172b5138ab4e4aa1b9d7bfaeafe"
            ],
            "version": "==19.1"
=======
                "sha256:28b924174df7a2fa32c1953825ff29c61e2f5e082343165438812f00d3a7fc47",
                "sha256:d9551545c6d761f3def1677baf08ab2a3ca17c56879e70fecba2fc4dde4ed108"
            ],
            "version": "==19.2"
>>>>>>> 67eaa439
        },
        "parso": {
            "hashes": [
                "sha256:63854233e1fadb5da97f2744b6b24346d2750b85965e7e399bec1620232797dc",
                "sha256:666b0ee4a7a1220f65d367617f2cd3ffddff3e205f3f16a0284df30e774c2a9c"
            ],
            "version": "==0.5.1"
        },
        "pathlib2": {
            "hashes": [
                "sha256:0ec8205a157c80d7acc301c0b18fbd5d44fe655968f5d947b6ecef5290fc35db",
                "sha256:6cd9a47b597b37cc57de1c05e56fb1a1c9cc9fab04fe78c29acd090418529868"
            ],
            "markers": "python_version == '2.7' or python_version == '3.3'",
            "version": "==2.3.5"
        },
        "pathtools": {
            "hashes": [
                "sha256:7c35c5421a39bb82e58018febd90e3b6e5db34c5443aaaf742b3f33d4655f1c0"
            ],
            "version": "==0.1.2"
        },
        "pexpect": {
            "hashes": [
                "sha256:2094eefdfcf37a1fdbfb9aa090862c1a4878e5c7e0e7e7088bdb511c558e5cd1",
                "sha256:9e2c1fd0e6ee3a49b28f95d4b33bc389c89b20af6a1255906e90ff1262ce62eb"
            ],
            "markers": "sys_platform != 'win32'",
            "version": "==4.7.0"
        },
        "pickleshare": {
            "hashes": [
                "sha256:87683d47965c1da65cdacaf31c8441d12b8044cdec9aca500cd78fc2c683afca",
                "sha256:9649af414d74d4df115d5d718f82acb59c9d418196b7b4290ed47a12ce62df56"
            ],
            "version": "==0.7.5"
        },
        "pluggy": {
            "hashes": [
                "sha256:15b2acde666561e1298d71b523007ed7364de07029219b604cf808bfa1c765b0",
                "sha256:966c145cd83c96502c3c3868f50408687b38434af77734af1e9ca461a4081d2d"
            ],
            "version": "==0.13.1"
        },
        "pre-commit": {
            "hashes": [
                "sha256:75a9110eae00d009c913616c0fc8a6a02e7716c4a29a14cac9b313d2c7338ab0",
                "sha256:f882c65316eb5b705fe4613e92a7c91055c1800102e4d291cfd18912ec9cf90e"
            ],
            "index": "pypi",
            "version": "==1.15.1"
        },
        "prompt-toolkit": {
            "hashes": [
                "sha256:37925b37a4af1f6448c76b7606e0285f79f434ad246dda007a27411cca730c6d",
                "sha256:dd4fca02c8069497ad931a2d09914c6b0d1b50151ce876bc15bde4c747090126",
                "sha256:f7eec66105baf40eda9ab026cd8b2e251337eea8d111196695d82e0c5f0af852"
            ],
            "version": "==1.0.18"
        },
        "ptyprocess": {
            "hashes": [
                "sha256:923f299cc5ad920c68f2bc0bc98b75b9f838b93b599941a6b63ddbc2476394c0",
                "sha256:d7cc528d76e76342423ca640335bd3633420dc1366f258cb31d05e865ef5ca1f"
            ],
            "version": "==0.6.0"
        },
        "py": {
            "hashes": [
                "sha256:64f65755aee5b381cea27766a3a147c3f15b9b6b9ac88676de66ba2ae36793fa",
                "sha256:dc639b046a6e2cff5bbe40194ad65936d6ba360b52b3c3fe1d08a82dd50b5e53"
            ],
            "version": "==1.8.0"
        },
        "pycodestyle": {
            "hashes": [
                "sha256:682256a5b318149ca0d2a9185d365d8864a768a28db66a84a2ea946bcc426766",
                "sha256:6c4245ade1edfad79c3446fadfc96b0de2759662dc29d07d80a6f27ad1ca6ba9"
            ],
            "version": "==2.3.1"
        },
        "pyflakes": {
            "hashes": [
                "sha256:aa0d4dff45c0cc2214ba158d29280f8fa1129f3e87858ef825930845146337f4",
                "sha256:cc5eadfb38041f8366128786b4ca12700ed05bbf1403d808e89d57d67a3875a7"
            ],
            "version": "==1.5.0"
        },
        "pygments": {
            "hashes": [
                "sha256:2a3fe295e54a20164a9df49c75fa58526d3be48e14aceba6d6b1e8ac0bfd6f1b",
                "sha256:98c8aa5a9f778fcd1026a17361ddaf7330d1b7c62ae97c3bb0ae73e0b9b6b0fe"
            ],
            "version": "==2.5.2"
        },
        "pylint": {
            "hashes": [
                "sha256:367e3d49813d349a905390ac27989eff82ab84958731c5ef0bef867452cfdc42",
                "sha256:97a42df23d436c70132971d1dcb9efad2fe5c0c6add55b90161e773caf729300"
            ],
            "index": "pypi",
            "version": "==1.9.5"
        },
        "pyls-isort": {
            "hashes": [
                "sha256:5bad833dab833c4e8d61172428c6ff16e4d334d986fe5dd809aa55c2e7e4fb7f",
                "sha256:eaf323e12d652ed4ccf8365c1f65d55923e5ee5a9cbfa27bdd5f2941a14d16e6"
            ],
            "index": "pypi",
            "version": "==0.1.1"
        },
        "pympler": {
            "hashes": [
                "sha256:f74cd2982c5cd92ded55561191945616f2bb904a0ae5cdacdb566c6696bdb922"
            ],
            "index": "pypi",
            "version": "==0.8"
        },
        "pyparsing": {
            "hashes": [
<<<<<<< HEAD
                "sha256:6f98a7b9397e206d78cc01df10131398f1c8b8510a2f4d97d9abd82e1aacdd80",
                "sha256:d9338df12903bbf5d65a0e4e87c2161968b10d2e489652bb47001d82a9b028b4"
            ],
            "version": "==2.4.2"
        },
        "pytest": {
            "hashes": [
                "sha256:8fc39199bdda3d9d025d3b1f4eb99a192c20828030ea7c9a0d2840721de7d347",
                "sha256:d100a02770f665f5dcf7e3f08202db29857fee6d15f34c942be0a511f39814f0"
            ],
            "index": "pypi",
            "version": "==4.6.5"
=======
                "sha256:20f995ecd72f2a1f4bf6b072b63b22e2eb457836601e76d6e5dfcd75436acc1f",
                "sha256:4ca62001be367f01bd3e92ecbb79070272a9d4964dce6a48a82ff0b8bc7e683a"
            ],
            "version": "==2.4.5"
        },
        "pytest": {
            "hashes": [
                "sha256:5d0d20a9a66e39b5845ab14f8989f3463a7aa973700e6cdf02db69da9821e738",
                "sha256:692d9351353ef709c1126266579edd4fd469dcf6b5f4f583050f72161d6f3592"
            ],
            "index": "pypi",
            "version": "==4.6.6"
>>>>>>> 67eaa439
        },
        "pytest-cov": {
            "hashes": [
                "sha256:cc6742d8bac45070217169f5f72ceee1e0e55b0221f54bcf24845972d3a47f2b",
                "sha256:cdbdef4f870408ebdbfeb44e63e07eb18bb4619fae852f6e760645fa36172626"
            ],
            "index": "pypi",
            "version": "==2.8.1"
        },
        "pytest-django": {
            "hashes": [
                "sha256:17592f06d51c2ef4b7a0fb24aa32c8b6998506a03c8439606cb96db160106659",
                "sha256:ef3d15b35ed7e46293475e6f282e71a53bcd8c6f87bdc5d5e7ad0f4d49352127"
            ],
            "index": "pypi",
            "version": "==3.7.0"
        },
        "pytest-logging": {
            "hashes": [
                "sha256:cec5c85ecf18aab7b2ead5498a31b9f758680ef5a902b9054ab3f2bdbb77c896"
            ],
            "index": "pypi",
            "version": "==2015.11.4"
        },
        "pytest-watch": {
            "hashes": [
                "sha256:06136f03d5b361718b8d0d234042f7b2f203910d8568f63df2f866b547b3d4b9"
            ],
            "index": "pypi",
            "version": "==4.2.0"
        },
        "python-dateutil": {
            "hashes": [
                "sha256:7e6584c74aeed623791615e26efd690f29817a27c73085b78e4bad02493df2fb",
                "sha256:c89805f6f4d64db21ed966fda138f8a5ed7a4fdbc1a8ee329ce1b74e3c74da9e"
            ],
            "markers": "python_version >= '2.7'",
            "version": "==2.8.0"
        },
        "python-jsonrpc-server": {
            "hashes": [
                "sha256:05bcf26eac4c98c96afec266acdf563d8f454e12612da9a3f9aabb66c46daf35"
            ],
            "version": "==0.3.2"
        },
        "python-language-server": {
            "hashes": [
<<<<<<< HEAD
                "sha256:e289db3e29cf13534e7dc75e0d66eb1357d8d4421dc60f0b0dcf5004848c71e1"
            ],
            "index": "pypi",
            "version": "==0.28.1"
        },
        "pytz": {
            "hashes": [
                "sha256:26c0b32e437e54a18161324a2fca3c4b9846b74a8dccddd843113109e1116b32",
                "sha256:c894d57500a4cd2d5c71114aaab77dbab5eabd9022308ce5ac9bb93a60a6f0c7"
            ],
            "version": "==2019.2"
        },
        "pyyaml": {
            "hashes": [
                "sha256:0113bc0ec2ad727182326b61326afa3d1d8280ae1122493553fd6f4397f33df9",
                "sha256:01adf0b6c6f61bd11af6e10ca52b7d4057dd0be0343eb9283c878cf3af56aee4",
                "sha256:5124373960b0b3f4aa7df1707e63e9f109b5263eca5976c66e08b1c552d4eaf8",
                "sha256:5ca4f10adbddae56d824b2c09668e91219bb178a1eee1faa56af6f99f11bf696",
                "sha256:7907be34ffa3c5a32b60b95f4d95ea25361c951383a894fec31be7252b2b6f34",
                "sha256:7ec9b2a4ed5cad025c2278a1e6a19c011c80a3caaac804fd2d329e9cc2c287c9",
                "sha256:87ae4c829bb25b9fe99cf71fbb2140c448f534e24c998cc60f39ae4f94396a73",
                "sha256:9de9919becc9cc2ff03637872a440195ac4241c80536632fffeb6a1e25a74299",
                "sha256:a5a85b10e450c66b49f98846937e8cfca1db3127a9d5d1e31ca45c3d0bef4c5b",
                "sha256:b0997827b4f6a7c286c01c5f60384d218dca4ed7d9efa945c3e1aa623d5709ae",
                "sha256:b631ef96d3222e62861443cc89d6563ba3eeb816eeb96b2629345ab795e53681",
                "sha256:bf47c0607522fdbca6c9e817a6e81b08491de50f3766a7a0e6a5be7905961b41",
                "sha256:f81025eddd0327c7d4cfe9b62cf33190e1e736cc6e97502b3ec425f574b3e7a8"
            ],
            "version": "==5.1.2"
=======
                "sha256:b8c5540d66afdda64c0811f008d93a79fb847920301681bdcb117a17184f06c7"
            ],
            "index": "pypi",
            "version": "==0.31.2"
        },
        "pytz": {
            "hashes": [
                "sha256:1c557d7d0e871de1f5ccd5833f60fb2550652da6be2693c1e02300743d21500d",
                "sha256:b02c06db6cf09c12dd25137e563b31700d3b80fcc4ad23abb7a315f2789819be"
            ],
            "version": "==2019.3"
        },
        "pyyaml": {
            "hashes": [
                "sha256:0e7f69397d53155e55d10ff68fdfb2cf630a35e6daf65cf0bdeaf04f127c09dc",
                "sha256:2e9f0b7c5914367b0916c3c104a024bb68f269a486b9d04a2e8ac6f6597b7803",
                "sha256:35ace9b4147848cafac3db142795ee42deebe9d0dad885ce643928e88daebdcc",
                "sha256:38a4f0d114101c58c0f3a88aeaa44d63efd588845c5a2df5290b73db8f246d15",
                "sha256:483eb6a33b671408c8529106df3707270bfacb2447bf8ad856a4b4f57f6e3075",
                "sha256:4b6be5edb9f6bb73680f5bf4ee08ff25416d1400fbd4535fe0069b2994da07cd",
                "sha256:7f38e35c00e160db592091751d385cd7b3046d6d51f578b29943225178257b31",
                "sha256:8100c896ecb361794d8bfdb9c11fce618c7cf83d624d73d5ab38aef3bc82d43f",
                "sha256:c0ee8eca2c582d29c3c2ec6e2c4f703d1b7f1fb10bc72317355a746057e7346c",
                "sha256:e4c015484ff0ff197564917b4b4246ca03f411b9bd7f16e02a2f586eb48b6d04",
                "sha256:ebc4ed52dcc93eeebeae5cf5deb2ae4347b3a81c3fa12b0b8c976544829396a4"
            ],
            "version": "==5.2"
>>>>>>> 67eaa439
        },
        "requests": {
            "hashes": [
                "sha256:11e007a8a2aa0323f5a921e9e6a2d7e4e67d9877e85773fba9ba6419025cbeb4",
                "sha256:9cf5292fcd0f598c671cfc1e0d7d1a7f13bb8085e9a590f48c010551dc6c4b31"
            ],
            "index": "pypi",
            "version": "==2.22.0"
        },
        "rope": {
            "hashes": [
                "sha256:6b728fdc3e98a83446c27a91fc5d56808a004f8beab7a31ab1d7224cecc7d969",
                "sha256:c5c5a6a87f7b1a2095fb311135e2a3d1f194f5ecb96900fdd0a9100881f48aaf",
                "sha256:f0dcf719b63200d492b85535ebe5ea9b29e0d0b8aebeb87fe03fc1a65924fdaf"
            ],
            "index": "pypi",
            "version": "==0.14.0"
        },
        "scandir": {
            "hashes": [
                "sha256:2586c94e907d99617887daed6c1d102b5ca28f1085f90446554abf1faf73123e",
                "sha256:2ae41f43797ca0c11591c0c35f2f5875fa99f8797cb1a1fd440497ec0ae4b022",
                "sha256:2b8e3888b11abb2217a32af0766bc06b65cc4a928d8727828ee68af5a967fa6f",
                "sha256:2c712840c2e2ee8dfaf36034080108d30060d759c7b73a01a52251cc8989f11f",
                "sha256:4d4631f6062e658e9007ab3149a9b914f3548cb38bfb021c64f39a025ce578ae",
                "sha256:67f15b6f83e6507fdc6fca22fedf6ef8b334b399ca27c6b568cbfaa82a364173",
                "sha256:7d2d7a06a252764061a020407b997dd036f7bd6a175a5ba2b345f0a357f0b3f4",
                "sha256:8c5922863e44ffc00c5c693190648daa6d15e7c1207ed02d6f46a8dcc2869d32",
                "sha256:92c85ac42f41ffdc35b6da57ed991575bdbe69db895507af88b9f499b701c188",
                "sha256:b24086f2375c4a094a6b51e78b4cf7ca16c721dcee2eddd7aa6494b42d6d519d",
                "sha256:cb925555f43060a1745d0a321cca94bcea927c50114b623d73179189a4e100ac"
            ],
            "markers": "python_version < '3.5'",
            "version": "==1.10.0"
        },
        "service-factory": {
            "hashes": [
                "sha256:19a69f7bd68de5d503313419a34048c138eade272a7c681828c13360087b5bba",
                "sha256:3f23f6e1a59eb2657eff48be5ee42e4cbd8f90eb3d134eab0017e13c54f6e3f7",
                "sha256:d466a7b1e1f0e196abdc27a69aef6afdaff3b1814146068573e9c46ae8be2658"
            ],
            "index": "pypi",
            "version": "==0.1.5"
        },
        "simplegeneric": {
            "hashes": [
                "sha256:dc972e06094b9af5b855b3df4a646395e43d1c9d0d39ed345b7393560d0b9173"
            ],
            "version": "==0.8.1"
        },
        "singledispatch": {
            "hashes": [
                "sha256:5b06af87df13818d14f08a028e42f566640aef80805c3b50c5056b086e3c2b9c",
                "sha256:833b46966687b3de7f438c761ac475213e53b306740f1abfaa86e1d1aae56aa8"
            ],
            "index": "pypi",
            "version": "==3.4.0.3"
        },
        "six": {
            "hashes": [
                "sha256:1f1b7d42e254082a9db6279deae68afb421ceba6158efa6131de7b3003ee93fd",
                "sha256:30f610279e8b2578cab6db20741130331735c781b56053c59c4076da27f06b66"
            ],
            "version": "==1.13.0"
        },
        "sqlparse": {
            "hashes": [
                "sha256:40afe6b8d4b1117e7dff5504d7a8ce07d9a1b15aeeade8a2d10f130a834f8177",
                "sha256:7c3dca29c022744e95b547e867cee89f4fce4373f3549ccd8797d8eb52cdb873"
            ],
            "version": "==0.3.0"
        },
        "toml": {
            "hashes": [
                "sha256:229f81c57791a41d65e399fc06bf0848bab550a9dfd5ed66df18ce5f05e73d5c",
                "sha256:235682dd292d5899d361a811df37e04a8828a5b1da3115886b73cf81ebc9100e"
            ],
            "version": "==0.10.0"
        },
        "traitlets": {
            "hashes": [
                "sha256:70b4c6a1d9019d7b4f6846832288f86998aa3b9207c6821f3578a6a6a467fe44",
                "sha256:d023ee369ddd2763310e4c3eae1ff649689440d4ae59d7485eb4cfbbe3e359f7"
            ],
            "version": "==4.3.3"
        },
        "typing": {
            "hashes": [
                "sha256:91dfe6f3f706ee8cc32d38edbbf304e9b7583fb37108fef38229617f8b3eba23",
                "sha256:c8cabb5ab8945cd2f54917be357d134db9cc1eb039e59d1606dc1e60cb1d9d36",
                "sha256:f38d83c5a7a7086543a0f649564d661859c5146a85775ab90c0d2f93ffaa9714"
            ],
            "markers": "python_version < '3.5'",
            "version": "==3.7.4.1"
        },
        "ujson": {
            "hashes": [
                "sha256:f66073e5506e91d204ab0c614a148d5aa938bdbf104751be66f8ad7a222f5f86"
            ],
            "version": "==1.35"
        },
        "urllib3": {
            "hashes": [
                "sha256:a8a318824cc77d1fd4b2bec2ded92646630d7fe8619497b142c84a9e6f5a7293",
                "sha256:f3c5fd51747d450d4dcf6f923c81f78f811aab8205fda64b0aba34a4e48b0745"
            ],
            "markers": "python_version == '2.7'",
            "version": "==1.25.7"
        },
        "virtualenv": {
            "hashes": [
<<<<<<< HEAD
                "sha256:5e4d92f9a36359a745ddb113cabb662e6100e71072a1e566eb6ddfcc95fdb7ed",
                "sha256:b6711690882013bc79e0eac55889d901596f0967165d80adfa338c5729db1c71"
            ],
            "version": "==16.7.3"
=======
                "sha256:116655188441670978117d0ebb6451eb6a7526f9ae0796cc0dee6bd7356909b0",
                "sha256:b57776b44f91511866594e477dd10e76a6eb44439cdd7f06dcd30ba4c5bd854f"
            ],
            "version": "==16.7.8"
>>>>>>> 67eaa439
        },
        "watchdog": {
            "hashes": [
                "sha256:965f658d0732de3188211932aeb0bb457587f04f63ab4c1e33eab878e9de961d"
            ],
            "version": "==0.9.0"
        },
        "wcwidth": {
            "hashes": [
                "sha256:3df37372226d6e63e1b1e1eda15c594bca98a22d33a23832a90998faa96bc65e",
                "sha256:f4ebe71925af7b40a864553f761ed559b43544f8f71746c2d756c7fe788ade7c"
            ],
            "version": "==0.1.7"
        },
        "wrapt": {
            "hashes": [
                "sha256:565a021fd19419476b9362b05eeaa094178de64f8361e44468f9e9d7843901e1"
            ],
            "version": "==1.11.2"
        },
        "yapf": {
            "hashes": [
<<<<<<< HEAD
                "sha256:02ace10a00fa2e36c7ebd1df2ead91dbfbd7989686dc4ccbdc549e95d19f5780",
                "sha256:6f94b6a176a7c114cfa6bad86d40f259bbe0f10cf2fa7f2f4b3596fc5802a41b"
            ],
            "index": "pypi",
            "version": "==0.28.0"
=======
                "sha256:712e23c468506bf12cadd10169f852572ecc61b266258422d45aaf4ad7ef43de",
                "sha256:cad8a272c6001b3401de3278238fdc54997b6c2e56baa751788915f879a52fca"
            ],
            "index": "pypi",
            "version": "==0.29.0"
>>>>>>> 67eaa439
        },
        "zipp": {
            "hashes": [
                "sha256:3718b1cbcd963c7d4c5511a8240812904164b7f381b647143a89d3b98f9bcd8e",
                "sha256:f06903e9f1f43b12d371004b4ac7b06ab39a44adc747266928ae6debfa7b3335"
            ],
            "version": "==0.6.0"
        }
    }
}<|MERGE_RESOLUTION|>--- conflicted
+++ resolved
@@ -1,11 +1,7 @@
 {
     "_meta": {
         "hash": {
-<<<<<<< HEAD
-            "sha256": "6c375cc5c329396b6d55ef773905f053e71824a1d0ad1c2c727fc6e590a6fe46"
-=======
-            "sha256": "9db724032fdd4c9d21d57e21e5a769ceaa8b87ee82e52b537fc251b377b5f8dc"
->>>>>>> 67eaa439
+            "sha256": "05db26dc712583158876a995282b21235c1e95e4d43fad2d9bf0690613027a02"
         },
         "pipfile-spec": 6,
         "requires": {
@@ -29,17 +25,10 @@
         },
         "amqp": {
             "hashes": [
-<<<<<<< HEAD
-                "sha256:19a917e260178b8d410122712bac69cb3e6db010d68f6101e7307508aded5e68",
-                "sha256:19d851b879a471fcfdcf01df9936cff924f422baa77653289f7095dedd5fb26a"
-            ],
-            "version": "==2.5.1"
-=======
                 "sha256:6e649ca13a7df3faacdc8bbb280aa9a6602d22fd9d545336077e573a1f4ff3b8",
                 "sha256:77f1aef9410698d20eaeac5b73a87817365f457a507d82edf292e12cbb83b08d"
             ],
             "version": "==2.5.2"
->>>>>>> 67eaa439
         },
         "argh": {
             "hashes": [
@@ -57,11 +46,11 @@
         },
         "backoff": {
             "hashes": [
-                "sha256:76224b65f1808fd61dc14129e3e9de50cb1f7efaef608b657f7b108863ee15a7",
-                "sha256:794e9765eb4acb5014c7e1e1fc4f69abc4d176a7c2b6753b8dae2f2e69af4df9"
-            ],
-            "index": "pypi",
-            "version": "==1.9.2"
+                "sha256:5e73e2cbe780e1915a204799dba0a01896f45f4385e636bcca7a0614d879d0cd",
+                "sha256:b8fba021fac74055ac05eb7c7bfce4723aedde6cd0a504e5326bcb0bdd6d19a4"
+            ],
+            "index": "pypi",
+            "version": "==1.10.0"
         },
         "backports-abc": {
             "hashes": [
@@ -81,19 +70,11 @@
         },
         "beautifulsoup4": {
             "hashes": [
-<<<<<<< HEAD
-                "sha256:05668158c7b85b791c5abde53e50265e16f98ad601c402ba44d70f96c4159612",
-                "sha256:25288c9e176f354bf277c0a10aa96c782a6a18a17122dba2e8cec4a97e03343b",
-                "sha256:f040590be10520f2ea4c2ae8c3dae441c7cfff5308ec9d58a0ec0c1b8f81d469"
-            ],
-            "version": "==4.8.0"
-=======
                 "sha256:5279c36b4b2ec2cb4298d723791467e3000e5384a43ea0cdf5d45207c7e97169",
                 "sha256:6135db2ba678168c07950f9a16c4031822c6f4aec75a65e0a97bc5ca09789931",
                 "sha256:dcdef580e18a76d54002088602eba453eec38ebbcafafeaabd8cab12b6155d57"
             ],
             "version": "==4.8.1"
->>>>>>> 67eaa439
         },
         "billiard": {
             "hashes": [
@@ -103,31 +84,17 @@
         },
         "boto3": {
             "hashes": [
-<<<<<<< HEAD
-                "sha256:8d934fcfca83c6ce40d53043cc94b1de6eef1d2dbe2a196343941587717ad1b7",
-                "sha256:e221f6867282266e06aec2213f0ea5fdbd4eb3facbca4fcbf96886073350bc5e"
-            ],
-            "version": "==1.9.210"
+                "sha256:6cdb063b2ae5ac7b93ded6b6b17e3da1325b32232d5ff56e6800018d4786bba6",
+                "sha256:d64ec82b5125d8f8cae00f92d33a338c6c55cb5984967cfc7f4c52cf138126c4"
+            ],
+            "version": "==1.10.38"
         },
         "botocore": {
             "hashes": [
-                "sha256:0db52327f8d2891cca4c86dfc5cb3b4821d37b84c34804c26b82e775668490f5",
-                "sha256:7983b7624b3f71648a7101fbcb437e3d599b4f79b754e89220e574482a2f8298"
-            ],
-            "version": "==1.12.210"
-=======
-                "sha256:13d86ffe00748e6a5f692a14e6ff17c4db8e504aba6d510764feb765112892b8",
-                "sha256:1f5fb0a34259924f532567368979c9086a80cc96994387f82e5e131f53d6195d"
-            ],
-            "version": "==1.10.31"
-        },
-        "botocore": {
-            "hashes": [
-                "sha256:12899801ed9d829dcb61b5ec8c43392ce74372a3e81a179ba56a671c9b6af2e5",
-                "sha256:b0ea71542c74cea5688581e0646c6d19158d98a8fb9d6ebf68f9000343d37a94"
-            ],
-            "version": "==1.13.31"
->>>>>>> 67eaa439
+                "sha256:15766a367f39dba9de3c6296aaa7da31030f08a0117fd12685e7df682d8acee2",
+                "sha256:81b588e5a0e33e75c619f992d315b14b81597fe8bd1291a801724861df4d8cef"
+            ],
+            "version": "==1.13.38"
         },
         "cachetools": {
             "hashes": [
@@ -395,12 +362,8 @@
             "hashes": [
                 "sha256:b1bead90b70cf6ec3f0710ae53a525360fa360d306a86583adc6bf83a4db537d"
             ],
-<<<<<<< HEAD
-            "index": "pypi",
-            "version": "==0.17.1"
-=======
+            "index": "pypi",
             "version": "==0.18.2"
->>>>>>> 67eaa439
         },
         "futures": {
             "hashes": [
@@ -415,17 +378,10 @@
                 "grpc"
             ],
             "hashes": [
-<<<<<<< HEAD
-                "sha256:2c23fbc81c76b941ffb71301bb975ed66a610e9b03f918feacd1ed59cf43a6ec",
-                "sha256:b2b91107bcc3b981633c89602b46451f6474973089febab3ee51c49cb7ae6a1f"
-            ],
-            "version": "==1.14.2"
-=======
                 "sha256:b95895a9398026bc0500cf9b4a3f82c3f72c3f9150b26ff53af40c74e91c264a",
                 "sha256:df8adc4b97f5ab4328a0e745bee77877cf4a7d4601cb1cd5959d2bbf8fba57aa"
             ],
             "version": "==1.14.3"
->>>>>>> 67eaa439
         },
         "google-api-python-client": {
             "hashes": [
@@ -437,10 +393,10 @@
         },
         "google-auth": {
             "hashes": [
-                "sha256:84105be98837fb8436e9d0bcb7a279fd85fa1d97bb35a077e70ba2fb95bcc983",
-                "sha256:baf1b3f8b29a5f96f66753ad848473699322b63f4d68964e510554b12d002443"
-            ],
-            "version": "==1.7.1"
+                "sha256:bdf3af2b19368fc50ed0542b891bf64c2e92d8f207d92064a6cf1e1a1014d761",
+                "sha256:bf45ce767ac45704372a6d3677b4a036594a935f4e460e58c7accc3c36925f06"
+            ],
+            "version": "==1.8.2"
         },
         "google-auth-httplib2": {
             "hashes": [
@@ -451,27 +407,19 @@
         },
         "google-cloud-core": {
             "hashes": [
-                "sha256:0ee17abc74ff02176bee221d4896a00a3c202f3fb07125a7d814ccabd20d7eb5",
-                "sha256:10750207c1a9ad6f6e082d91dbff3920443bdaf1c344a782730489a9efa802f1"
-            ],
-            "index": "pypi",
-            "version": "==1.0.3"
+                "sha256:49036087c1170c3fad026e45189f17092b8c584a9accb2d73d1854f494e223ae",
+                "sha256:63c93d989d92a782efe8d9606ea2ad37673361ab0c3e7f965a5640d30ff14f20"
+            ],
+            "index": "pypi",
+            "version": "==1.1.0"
         },
         "google-cloud-error-reporting": {
             "hashes": [
-<<<<<<< HEAD
-                "sha256:442fa350c67b4e667e3585399c4d834b1fb5f3085f3974177c3acd2513e3fed2",
-                "sha256:c3c5c278cf31cecddab733663549955554e24c2a5dba73c409bfba9f34a4c081"
-            ],
-            "index": "pypi",
-            "version": "==0.32.0"
-=======
                 "sha256:845c4d7252f21403a5634a4047c3d77a645df92f6724911a5faf6f5e1bba51fd",
                 "sha256:a8b6bd136370bbefe799844e8b800729a96dbddc428de8ba029c2c46967ce5bb"
             ],
             "index": "pypi",
             "version": "==0.33.0"
->>>>>>> 67eaa439
         },
         "google-cloud-kms": {
             "hashes": [
@@ -483,20 +431,6 @@
         },
         "google-cloud-logging": {
             "hashes": [
-<<<<<<< HEAD
-                "sha256:b6f9ec96ee8b6ebcdb8ed668203781e1ee154d96035cf2dce0328cbe2f8633b4",
-                "sha256:c7cc02d029f8e66d194a3165ca0a33e2f4b93c1b062ed3261586e2e9dd5f62b0"
-            ],
-            "version": "==1.12.1"
-        },
-        "google-cloud-storage": {
-            "hashes": [
-                "sha256:6be20fdfb51b857174e2c859b8b2fde85aefd61464909f3959c0e2f259edd694",
-                "sha256:9fb3dc68948f4c893c2b16f5a3db3daea2d2f3b8e9d5c2d505fe1523758009b6"
-            ],
-            "index": "pypi",
-            "version": "==1.18.0"
-=======
                 "sha256:3c12d4421df8e4e77b5e029b1341ae80d180cfda0f9cbef417f36438630cc35f",
                 "sha256:d094abf3a98462235d16f171691a9325155ae9357f683b5367dfce663162a1f6"
             ],
@@ -509,7 +443,6 @@
             ],
             "index": "pypi",
             "version": "==1.23.0"
->>>>>>> 67eaa439
         },
         "google-resumable-media": {
             "hashes": [
@@ -559,93 +492,51 @@
         },
         "grpcio": {
             "hashes": [
-<<<<<<< HEAD
-                "sha256:1303578092f1f6e4bfbc354c04ac422856c393723d3ffa032fff0f7cb5cfd693",
-                "sha256:229c6b313cd82bec8f979b059d87f03cc1a48939b543fe170b5a9c5cf6a6bc69",
-                "sha256:3cd3d99a8b5568d0d186f9520c16121a0f2a4bcad8e2b9884b76fb88a85a7774",
-                "sha256:41cfb222db358227521f9638a6fbc397f310042a4db5539a19dea01547c621cd",
-                "sha256:43330501660f636fd6547d1e196e395cd1e2c2ae57d62219d6184a668ffebda0",
-                "sha256:45d7a2bd8b4f25a013296683f4140d636cdbb507d94a382ea5029a21e76b1648",
-                "sha256:47dc935658a13b25108823dabd010194ddea9610357c5c1ef1ad7b3f5157ebee",
-                "sha256:480aa7e2b56238badce0b9413a96d5b4c90c3bfbd79eba5a0501e92328d9669e",
-                "sha256:4a0934c8b0f97e1d8c18e76c45afc0d02d33ab03125258179f2ac6c7a13f3626",
-                "sha256:5624dab19e950f99e560400c59d87b685809e4cfcb2c724103f1ab14c06071f7",
-                "sha256:60515b1405bb3dadc55e6ca99429072dad3e736afcf5048db5452df5572231ff",
-                "sha256:610f97ebae742a57d336a69b09a9c7d7de1f62aa54aaa8adc635b38f55ba4382",
-                "sha256:64ea189b2b0859d1f7b411a09185028744d494ef09029630200cc892e366f169",
-                "sha256:686090c6c1e09e4f49585b8508d0a31d58bc3895e4049ea55b197d1381e9f70f",
-                "sha256:7745c365195bb0605e3d47b480a2a4d1baa8a41a5fd0a20de5fa48900e2c886a",
-                "sha256:79491e0d2b77a1c438116bf9e5f9e2e04e78b78524615e2ce453eff62db59a09",
-                "sha256:825177dd4c601c487836b7d6b4ba268db59787157911c623ba59a7c03c8d3adc",
-                "sha256:8a060e1f72fb94eee8a035ed29f1201ce903ad14cbe27bda56b4a22a8abda045",
-                "sha256:90168cc6353e2766e47b650c963f21cfff294654b10b3a14c67e26a4e3683634",
-                "sha256:94b7742734bceeff6d8db5edb31ac844cb68fc7f13617eca859ff1b78bb20ba1",
-                "sha256:962aebf2dd01bbb2cdb64580e61760f1afc470781f9ecd5fe8f3d8dcd8cf4556",
-                "sha256:9c8d9eacdce840b72eee7924c752c31b675f8aec74790e08cff184a4ea8aa9c1",
-                "sha256:af5b929debc336f6bab9b0da6915f9ee5e41444012aed6a79a3c7e80d7662fdf",
-                "sha256:b9cdb87fc77e9a3eabdc42a512368538d648fa0760ad30cf97788076985c790a",
-                "sha256:c5e6380b90b389454669dc67d0a39fb4dc166416e01308fcddd694236b8329ef",
-                "sha256:d60c90fe2bfbee735397bf75a2f2c4e70c5deab51cd40c6e4fa98fae018c8db6",
-                "sha256:d8582c8b1b1063249da1588854251d8a91df1e210a328aeb0ece39da2b2b763b",
-                "sha256:ddbf86ba3aa0ad8fed2867910d2913ee237d55920b55f1d619049b3399f04efc",
-                "sha256:e46bc0664c5c8a0545857aa7a096289f8db148e7f9cca2d0b760113e8994bddc",
-                "sha256:f6437f70ec7fed0ca3a0eef1146591bb754b418bb6c6b21db74f0333d624e135",
-                "sha256:f71693c3396530c6b00773b029ea85e59272557e9bd6077195a6593e4229892a",
-                "sha256:f79f7455f8fbd43e8e9d61914ecf7f48ba1c8e271801996fef8d6a8f3cc9f39f"
-            ],
-            "version": "==1.23.0"
-=======
-                "sha256:0419ae5a45f49c7c40d9ae77ae4de9442431b7822851dfbbe56ee0eacb5e5654",
-                "sha256:1e8631eeee0fb0b4230aeb135e4890035f6ef9159c2a3555fa184468e325691a",
-                "sha256:24db2fa5438f3815a4edb7a189035051760ca6aa2b0b70a6a948b28bfc63c76b",
-                "sha256:2adb1cdb7d33e91069517b41249622710a94a1faece1fed31cd36904e4201cde",
-                "sha256:2cd51f35692b551aeb1fdeb7a256c7c558f6d78fcddff00640942d42f7aeba5f",
-                "sha256:3247834d24964589f8c2b121b40cd61319b3c2e8d744a6a82008643ef8a378b1",
-                "sha256:3433cb848b4209717722b62392e575a77a52a34d67c6730138102abc0a441685",
-                "sha256:39671b7ff77a962bd745746d9d2292c8ed227c5748f16598d16d8631d17dd7e5",
-                "sha256:40a0b8b2e6f6dd630f8b267eede2f40a848963d0f3c40b1b1f453a4a870f679e",
-                "sha256:40f9a74c7aa210b3e76eb1c9d56aa8d08722b73426a77626967019df9bbac287",
-                "sha256:423f76aa504c84cb94594fb88b8a24027c887f1c488cf58f2173f22f4fbd046c",
-                "sha256:43bd04cec72281a96eb361e1b0232f0f542b46da50bcfe72ef7e5a1b41d00cb3",
-                "sha256:43e38762635c09e24885d15e3a8e374b72d105d4178ee2cc9491855a8da9c380",
-                "sha256:4413b11c2385180d7de03add6c8845dd66692b148d36e27ec8c9ef537b2553a1",
-                "sha256:4450352a87094fd58daf468b04c65a9fa19ad11a0ac8ac7b7ff17d46f873cbc1",
-                "sha256:49ffda04a6e44de028b3b786278ac9a70043e7905c3eea29eed88b6524d53a29",
-                "sha256:4a38c4dde4c9120deef43aaabaa44f19186c98659ce554c29788c4071ab2f0a4",
-                "sha256:50b1febdfd21e2144b56a9aa226829e93a79c354ef22a4e5b013d9965e1ec0ed",
-                "sha256:559b1a3a8be7395ded2943ea6c2135d096f8cc7039d6d12127110b6496f251fe",
-                "sha256:5de86c182667ec68cf84019aa0d8ceccf01d352cdca19bf9e373725204bdbf50",
-                "sha256:5fc069bb481fe3fad0ba24d3baaf69e22dfa6cc1b63290e6dfeaf4ac1e996fb7",
-                "sha256:6a19d654da49516296515d6f65de4bbcbd734bc57913b21a610cfc45e6df3ff1",
-                "sha256:7535b3e52f498270e7877dde1c8944d6b7720e93e2e66b89c82a11447b5818f5",
-                "sha256:7c4e495bcabc308198b8962e60ca12f53b27eb8f03a21ac1d2d711d6dd9ecfca",
-                "sha256:8a8fc4a0220367cb8370cedac02272d574079ccc32bffbb34d53aaf9e38b5060",
-                "sha256:8b008515e067232838daca020d1af628bf6520c8cc338bf383284efe6d8bd083",
-                "sha256:8d1684258e1385e459418f3429e107eec5fb3d75e1f5a8c52e5946b3f329d6ea",
-                "sha256:8eb5d54b87fb561dc2e00a5c5226c33ffe8dbc13f2e4033a412bafb7b37b194d",
-                "sha256:94cdef0c61bd014bb7af495e21a1c3a369dd0399c3cd1965b1502043f5c88d94",
-                "sha256:9d9f3be69c7a5e84c3549a8c4403fa9ac7672da456863d21e390b2bbf45ccad1",
-                "sha256:9fb6fb5975a448169756da2d124a1beb38c0924ff6c0306d883b6848a9980f38",
-                "sha256:a5eaae8700b87144d7dfb475aa4675e500ff707292caba3deff41609ddc5b845",
-                "sha256:aaeac2d552772b76d24eaff67a5d2325bc5205c74c0d4f9fbe71685d4a971db2",
-                "sha256:bb611e447559b3b5665e12a7da5160c0de6876097f62bf1d23ba66911564868e",
-                "sha256:bc0d41f4eb07da8b8d3ea85e50b62f6491ab313834db86ae2345be07536a4e5a",
-                "sha256:bf51051c129b847d1bb63a9b0826346b5f52fb821b15fe5e0d5ef86f268510f5",
-                "sha256:c948c034d8997526011960db54f512756fb0b4be1b81140a15b4ef094c6594a4",
-                "sha256:d435a01334157c3b126b4ee5141401d44bdc8440993b18b05e2f267a6647f92d",
-                "sha256:d46c1f95672b73288e08cdca181e14e84c6229b5879561b7b8cfd48374e09287",
-                "sha256:d5d58309b42064228b16b0311ff715d6c6e20230e81b35e8d0c8cfa1bbdecad8",
-                "sha256:dc6e2e91365a1dd6314d615d80291159c7981928b88a4c65654e3fefac83a836",
-                "sha256:e0dfb5f7a39029a6cbec23affa923b22a2c02207960fd66f109e01d6f632c1eb",
-                "sha256:eb4bf58d381b1373bd21d50837a53953d625d1693f1b58fed12743c75d3dd321",
-                "sha256:ebb211a85248dbc396b29320273c1ffde484b898852432613e8df0164c091006",
-                "sha256:ec759ece4786ae993a5b7dc3b3dead6e9375d89a6c65dfd6860076d2eb2abe7b",
-                "sha256:f55108397a8fa164268238c3e69cc134e945d1f693572a2f05a028b8d0d2b837",
-                "sha256:f6c706866d424ff285b85a02de7bbe5ed0ace227766b2c42cbe12f3d9ea5a8aa",
-                "sha256:f8370ad332b36fbad117440faf0dd4b910e80b9c49db5648afd337abdde9a1b6"
-            ],
-            "version": "==1.25.0"
->>>>>>> 67eaa439
+                "sha256:053977d5eb3e62fb7c7d0a710cc81185ab7878bf02a6e4dfffab328033653617",
+                "sha256:0d2df8066c122a67b81693b92e9cc81c8dd0be74503c76cedb38774b23d9b3a7",
+                "sha256:0e770d837751826bef9199420dd87637c6163142e5babbcfec3165125047ebc5",
+                "sha256:0fd6363bec8b0ddf1cdc732e7378f47477c4b95c8f10885069f5ea8c46984faa",
+                "sha256:1d4ab4032926c541521b278012901f0f92204601765d8341eee497180211038d",
+                "sha256:1df9dcbdbe39729594c39f94fd6e848a5f5eec59358145e0f7fed744745afe79",
+                "sha256:2a6f5f14322354ef5cb7592d02f375d0f22c87648cea8772c28b686f566f5657",
+                "sha256:3e5ce29633eebd88a5b0b3cc3e4871535f0a324bd28eefa3e12f596794a3ffa3",
+                "sha256:4cabf813b2bd9df0e8b27845ecb50c213f802755e390ec29093951e3435d5f9d",
+                "sha256:5771e7bf4199f42b446a2411f1991ffc2cfac8be27a822234fbb7b32d6de5eba",
+                "sha256:5b7a659872d6ba7788bc99d5f370fd635fc10326a4090cdbc2425ad584004f00",
+                "sha256:5d0339a22e1eb4c0f6937adf048de6843cef7cf90f79d4c138dbbec86b3babc7",
+                "sha256:5d1031fff4f6506aee2ec66c55c2bd54f81f9ba6074aa2d4e6f6b8ce67478be3",
+                "sha256:5dcd16993146c98519aee490ef69aebc42d479d20e01742c6333f057a7a879d2",
+                "sha256:64b346c35eedb465a52866faa78918b4625d13faa733ffbebe3d0fd99d92ba63",
+                "sha256:6a0cf0f32d1560b90d75adfb5e5f2efad675d1c77a70f0ffa238993546f8a3b8",
+                "sha256:6d78ec15ce5e18ee4818e5616a6ee5b5c0c1e649622ae6a1ea17f818ecfe901b",
+                "sha256:774aace5a9b8f821a2396dd3be36c2c3b6741462c6125489ee3edb3f2d67dad1",
+                "sha256:83030f27df3a5b32ed93d3ee5534b66c39029a1b88b50468f6b2967d4c5cdba9",
+                "sha256:88211566670bb3a15c47bdae7a4677ea59d393a6dfed8b0dcfb86241bbf60b5f",
+                "sha256:8c96843e815844b04aca55e8ee1beef7c027ce2b334395e69a1a71d3667df548",
+                "sha256:8cf0b916cfad2c33a2afeab8111b13d78c17ef8e3b59367f2ce8a59302a1f87d",
+                "sha256:910c2b0b7c3f1ce4e9ae4da323c3d546100a3dd1a8022672c49e13d2918b8326",
+                "sha256:97d4c91c2541e00af78a01efd06c79ce787b4702e95da287af1ab1a96a41e758",
+                "sha256:989e83bb44478d0e4a7d30ec4f31359d55517ee801ced7ac8d4179a156ee26d2",
+                "sha256:a912bc1d51a6b8475ab26aa041c5e6d3103cbbd1cd66fba3294f4c3ba5accaba",
+                "sha256:aae62d51eff117e0a158cdca6b0e54e533e41d511140f7dc60e66967b16467a0",
+                "sha256:adfb2fe5194ebfbfc54cb2dafa8361d5d8f70fd70c1ecbf44ca67a65efed924d",
+                "sha256:b94384b52d437163d9b8152743980402b7f00d95cf2be89f25d9ec0a0dfaa013",
+                "sha256:bab1853c72e3215279d455b0e14aa250e7bac3ff344dc9c2640131951fa5d959",
+                "sha256:c4b3f7623a9c0ed5fa782b4241fc0baef782145326cf0797fcc47a0f05bc78e6",
+                "sha256:c6cdba2853aafd3f1ab4cfd6d34a5808444a7f0554960e06a2acaeecffa5bfec",
+                "sha256:c8e66f5c936d554e2e0deeebdfebec1e449c5010b8ccae3d0521a78aa092a2b3",
+                "sha256:ccccd37c75a9f5728687d32acb9aca488d8e4e5a1d02bacfde9205e45829b11b",
+                "sha256:d0e2fa3d51db5f2b1670ac31759db3ec48c520c9809e534c28a1cfd9145bfc6b",
+                "sha256:df413f10c40eb1bb4c0204d7b1f2baa18e33002f65789c8e026d729edd40d723",
+                "sha256:e2623b70cefb45c5216c3ee0839df1d36afe57db04d2dafea4811695d0019159",
+                "sha256:e2e3ad31b471a654c39e62e6cb0b89079f4b72084b563d52fbcaf3a93d57bf33",
+                "sha256:ee768fddf1684ad69fb5040c871ca3dd55b71253e7560bbf4f790b6c889668ca",
+                "sha256:ef0717a3e7c07edfa38a444355b8f0a40c05de9abcce1f4da4541689a94500ea",
+                "sha256:f0683c453ff157c8c487b84b4745d10b649842ea2d557baa10de8c6c78004620",
+                "sha256:fcf79998553ec51ab1d14e4233947b9c6be045be18821cea4d0d09342eb08275",
+                "sha256:ff4100ba4d18fe0093c943000935961f9ad896bd407b43fb8fd6713371e4aadf"
+            ],
+            "version": "==1.26.0rc1"
         },
         "gspread": {
             "hashes": [
@@ -672,17 +563,10 @@
         },
         "httplib2": {
             "hashes": [
-<<<<<<< HEAD
-                "sha256:6901c8c0ffcf721f9ce270ad86da37bc2b4d32b8802d4a9cec38274898a64044",
-                "sha256:cf6f9d5876d796539ec922a2c9b9a7cad9bfd90f04badcdc3bcfa537168052c3"
-            ],
-            "version": "==0.13.1"
-=======
                 "sha256:34537dcdd5e0f2386d29e0e2c6d4a1703a3b982d34c198a5102e6e5d6194b107",
                 "sha256:409fa5509298f739b34d5a652df762cb0042507dc93f6633e306b11289d6249d"
             ],
             "version": "==0.14.0"
->>>>>>> 67eaa439
         },
         "idna": {
             "hashes": [
@@ -787,17 +671,10 @@
         },
         "le-utils": {
             "hashes": [
-<<<<<<< HEAD
-                "sha256:6acd6a674ee2880c822c188a99e77b9ab75c4bc5634d9940aff1f7db872d4196"
-            ],
-            "index": "pypi",
-            "version": "==0.1.20"
-=======
                 "sha256:57a0d91d556c70d8d69c10cc76ab8ee572441f1b04b0b09291e3058c4cddd40c"
             ],
             "index": "pypi",
             "version": "==0.1.23"
->>>>>>> 67eaa439
         },
         "livereload": {
             "hashes": [
@@ -808,32 +685,6 @@
         },
         "lxml": {
             "hashes": [
-<<<<<<< HEAD
-                "sha256:02ca7bf899da57084041bb0f6095333e4d239948ad3169443f454add9f4e9cb4",
-                "sha256:096b82c5e0ea27ce9138bcbb205313343ee66a6e132f25c5ed67e2c8d960a1bc",
-                "sha256:0a920ff98cf1aac310470c644bc23b326402d3ef667ddafecb024e1713d485f1",
-                "sha256:17cae1730a782858a6e2758fd20dd0ef7567916c47757b694a06ffafdec20046",
-                "sha256:17e3950add54c882e032527795c625929613adbd2ce5162b94667334458b5a36",
-                "sha256:1f4f214337f6ee5825bf90a65d04d70aab05526c08191ab888cb5149501923c5",
-                "sha256:2e8f77db25b0a96af679e64ff9bf9dddb27d379c9900c3272f3041c4d1327c9d",
-                "sha256:4dffd405390a45ecb95ab5ab1c1b847553c18b0ef8ed01e10c1c8b1a76452916",
-                "sha256:6b899931a5648862c7b88c795eddff7588fb585e81cecce20f8d9da16eff96e0",
-                "sha256:726c17f3e0d7a7200718c9a890ccfeab391c9133e363a577a44717c85c71db27",
-                "sha256:760c12276fee05c36f95f8040180abc7fbebb9e5011447a97cdc289b5d6ab6fc",
-                "sha256:796685d3969815a633827c818863ee199440696b0961e200b011d79b9394bbe7",
-                "sha256:891fe897b49abb7db470c55664b198b1095e4943b9f82b7dcab317a19116cd38",
-                "sha256:a471628e20f03dcdfde00770eeaf9c77811f0c331c8805219ca7b87ac17576c5",
-                "sha256:a63b4fd3e2cabdcc9d918ed280bdde3e8e9641e04f3c59a2a3109644a07b9832",
-                "sha256:b0b84408d4eabc6de9dd1e1e0bc63e7731e890c0b378a62443e5741cfd0ae90a",
-                "sha256:be78485e5d5f3684e875dab60f40cddace2f5b2a8f7fede412358ab3214c3a6f",
-                "sha256:c27eaed872185f047bb7f7da2d21a7d8913457678c9a100a50db6da890bc28b9",
-                "sha256:c81cb40bff373ab7a7446d6bbca0190bccc5be3448b47b51d729e37799bb5692",
-                "sha256:d11874b3c33ee441059464711cd365b89fa1a9cf19ae75b0c189b01fbf735b84",
-                "sha256:e9c028b5897901361d81a4718d1db217b716424a0283afe9d6735fe0caf70f79",
-                "sha256:fe489d486cd00b739be826e8c1be188ddb74c7a1ca784d93d06fda882a6a1681"
-            ],
-            "version": "==4.4.1"
-=======
                 "sha256:007f17642a338c4db6107a9bc129fb9fa8cf3d5389b61679014a17db31f814f1",
                 "sha256:0a2e54e9b6c597cb8aa0935b47c73e22857d5a6f12013675478ed2b49fb560f2",
                 "sha256:0be67a53aac192390958dcc83fc200cbba552c11be3f2e1a46b895fcc8c259c7",
@@ -860,7 +711,6 @@
                 "sha256:f1161af10ff61dcaacc2d669e577b48a39d5fb21e4cc8f87c9f034eebc076faa"
             ],
             "version": "==4.3.5"
->>>>>>> 67eaa439
         },
         "markdown": {
             "hashes": [
@@ -961,17 +811,10 @@
         },
         "newrelic": {
             "hashes": [
-<<<<<<< HEAD
-                "sha256:9d6d3bf2e125410d485fd91279e1b0f50e8f0f5887284b345aed4ec81db33c0a"
-            ],
-            "index": "pypi",
-            "version": "==5.0.2.126"
-=======
                 "sha256:d0e69703792f5abb7ea2440bbbcaa560892c364a09df60bdf36db77f95124f7b"
             ],
             "index": "pypi",
             "version": "==5.4.0.132"
->>>>>>> 67eaa439
         },
         "numpy": {
             "hashes": [
@@ -1113,26 +956,6 @@
         },
         "protobuf": {
             "hashes": [
-<<<<<<< HEAD
-                "sha256:00a1b0b352dc7c809749526d1688a64b62ea400c5b05416f93cfb1b11a036295",
-                "sha256:01acbca2d2c8c3f7f235f1842440adbe01bbc379fa1cbdd80753801432b3fae9",
-                "sha256:0a795bca65987b62d6b8a2d934aa317fd1a4d06a6dd4df36312f5b0ade44a8d9",
-                "sha256:0ec035114213b6d6e7713987a759d762dd94e9f82284515b3b7331f34bfaec7f",
-                "sha256:31b18e1434b4907cb0113e7a372cd4d92c047ce7ba0fa7ea66a404d6388ed2c1",
-                "sha256:32a3abf79b0bef073c70656e86d5bd68a28a1fbb138429912c4fc07b9d426b07",
-                "sha256:55f85b7808766e5e3f526818f5e2aeb5ba2edcc45bcccede46a3ccc19b569cb0",
-                "sha256:64ab9bc971989cbdd648c102a96253fdf0202b0c38f15bd34759a8707bdd5f64",
-                "sha256:64cf847e843a465b6c1ba90fb6c7f7844d54dbe9eb731e86a60981d03f5b2e6e",
-                "sha256:917c8662b585470e8fd42f052661fc66d59fccaae450a60044307dcbf82a3335",
-                "sha256:afed9003d7f2be2c3df20f64220c30faec441073731511728a2cb4cab4cd46a6",
-                "sha256:bf8e05d638b585d1752c5a84247134a0350d3a8b73d3632489a014a9f6f1e758",
-                "sha256:d831b047bd69becaf64019a47179eb22118a50dd008340655266a906c69c6417",
-                "sha256:de2760583ed28749ff885789c1cbc6c9c06d6de92fc825740ab99deb2f25ea4d",
-                "sha256:eabc4cf1bc19689af8022ba52fd668564a8d96e0d08f3b4732d26a64255216a4",
-                "sha256:fcff6086c86fb1628d94ea455c7b9de898afc50378042927a59df8065a79a549"
-            ],
-            "version": "==3.9.1"
-=======
                 "sha256:0265379852b9e1f76af6d3d3fe4b3c383a595cc937594bda8565cf69a96baabd",
                 "sha256:29bd1ed46b2536ad8959401a2f02d2d7b5a309f8e97518e4f92ca6c5ba74dbed",
                 "sha256:3175d45698edb9a07c1a78a1a4850e674ce8988f20596580158b1d0921d0f057",
@@ -1151,7 +974,6 @@
                 "sha256:e88a924b591b06d0191620e9c8aa75297b3111066bb09d49a24bae1054a10c13"
             ],
             "version": "==3.11.1"
->>>>>>> 67eaa439
         },
         "psutil": {
             "hashes": [
@@ -1202,19 +1024,6 @@
         },
         "pyasn1": {
             "hashes": [
-<<<<<<< HEAD
-                "sha256:3bb81821d47b17146049e7574ab4bf1e315eb7aead30efe5d6a9ca422c9710be",
-                "sha256:b773d5c9196ffbc3a1e13bdf909d446cad80a039aa3340bcad72f395b76ebc86"
-            ],
-            "version": "==0.4.6"
-        },
-        "pyasn1-modules": {
-            "hashes": [
-                "sha256:43c17a83c155229839cc5c6b868e8d0c6041dba149789b6d6e28801c64821722",
-                "sha256:e30199a9d221f1b26c885ff3d87fd08694dbbe18ed0e8e405a2a7126d30ce4c0"
-            ],
-            "version": "==0.2.6"
-=======
                 "sha256:39c7e2ec30515947ff4e87fb6f456dfc6e84857d34be479c9d4a4ba4bf46aa5d",
                 "sha256:aef77c9fb94a3ac588e87841208bdec464471d9871bd5050a287cc9a475cd0ba"
             ],
@@ -1226,7 +1035,6 @@
                 "sha256:b6ada4f840fe51abf5a6bd545b45bf537bea62221fa0dde2e8a553ed9f06a4e3"
             ],
             "version": "==0.2.7"
->>>>>>> 67eaa439
         },
         "pycountry": {
             "hashes": [
@@ -1244,17 +1052,10 @@
         },
         "pyparsing": {
             "hashes": [
-<<<<<<< HEAD
-                "sha256:6f98a7b9397e206d78cc01df10131398f1c8b8510a2f4d97d9abd82e1aacdd80",
-                "sha256:d9338df12903bbf5d65a0e4e87c2161968b10d2e489652bb47001d82a9b028b4"
-            ],
-            "version": "==2.4.2"
-=======
                 "sha256:20f995ecd72f2a1f4bf6b072b63b22e2eb457836601e76d6e5dfcd75436acc1f",
                 "sha256:4ca62001be367f01bd3e92ecbb79070272a9d4964dce6a48a82ff0b8bc7e683a"
             ],
             "version": "==2.4.5"
->>>>>>> 67eaa439
         },
         "pypdf2": {
             "hashes": [
@@ -1307,30 +1108,6 @@
         },
         "pytz": {
             "hashes": [
-<<<<<<< HEAD
-                "sha256:26c0b32e437e54a18161324a2fca3c4b9846b74a8dccddd843113109e1116b32",
-                "sha256:c894d57500a4cd2d5c71114aaab77dbab5eabd9022308ce5ac9bb93a60a6f0c7"
-            ],
-            "version": "==2019.2"
-        },
-        "pyyaml": {
-            "hashes": [
-                "sha256:0113bc0ec2ad727182326b61326afa3d1d8280ae1122493553fd6f4397f33df9",
-                "sha256:01adf0b6c6f61bd11af6e10ca52b7d4057dd0be0343eb9283c878cf3af56aee4",
-                "sha256:5124373960b0b3f4aa7df1707e63e9f109b5263eca5976c66e08b1c552d4eaf8",
-                "sha256:5ca4f10adbddae56d824b2c09668e91219bb178a1eee1faa56af6f99f11bf696",
-                "sha256:7907be34ffa3c5a32b60b95f4d95ea25361c951383a894fec31be7252b2b6f34",
-                "sha256:7ec9b2a4ed5cad025c2278a1e6a19c011c80a3caaac804fd2d329e9cc2c287c9",
-                "sha256:87ae4c829bb25b9fe99cf71fbb2140c448f534e24c998cc60f39ae4f94396a73",
-                "sha256:9de9919becc9cc2ff03637872a440195ac4241c80536632fffeb6a1e25a74299",
-                "sha256:a5a85b10e450c66b49f98846937e8cfca1db3127a9d5d1e31ca45c3d0bef4c5b",
-                "sha256:b0997827b4f6a7c286c01c5f60384d218dca4ed7d9efa945c3e1aa623d5709ae",
-                "sha256:b631ef96d3222e62861443cc89d6563ba3eeb816eeb96b2629345ab795e53681",
-                "sha256:bf47c0607522fdbca6c9e817a6e81b08491de50f3766a7a0e6a5be7905961b41",
-                "sha256:f81025eddd0327c7d4cfe9b62cf33190e1e736cc6e97502b3ec425f574b3e7a8"
-            ],
-            "version": "==5.1.2"
-=======
                 "sha256:1c557d7d0e871de1f5ccd5833f60fb2550652da6be2693c1e02300743d21500d",
                 "sha256:b02c06db6cf09c12dd25137e563b31700d3b80fcc4ad23abb7a315f2789819be"
             ],
@@ -1351,7 +1128,6 @@
                 "sha256:ebc4ed52dcc93eeebeae5cf5deb2ae4347b3a81c3fa12b0b8c976544829396a4"
             ],
             "version": "==5.2"
->>>>>>> 67eaa439
         },
         "raven": {
             "hashes": [
@@ -1422,11 +1198,11 @@
         },
         "sentry-sdk": {
             "hashes": [
-                "sha256:a7c2c8d3f53b6b57454830cd6a4b73d272f1ba91952f59e6545b3cf885f3c22f",
-                "sha256:bfc486af718c268cf49ff43d6334ed4db7333ace420240b630acdd8f8a3a8f60"
-            ],
-            "index": "pypi",
-            "version": "==0.13.4"
+                "sha256:05285942901d38c7ce2498aba50d8e87b361fc603281a5902dda98f3f8c5e145",
+                "sha256:c6b919623e488134a728f16326c6f0bcdab7e3f59e7f4c472a90eea4d6d8fe82"
+            ],
+            "index": "pypi",
+            "version": "==0.13.5"
         },
         "singledispatch": {
             "hashes": [
@@ -1452,17 +1228,10 @@
         },
         "soupsieve": {
             "hashes": [
-<<<<<<< HEAD
-                "sha256:8662843366b8d8779dec4e2f921bebec9afd856a5ff2e82cd419acc5054a1a92",
-                "sha256:a5a6166b4767725fd52ae55fee8c8b6137d9a51e9f1edea461a062a759160118"
-            ],
-            "version": "==1.9.3"
-=======
                 "sha256:bdb0d917b03a1369ce964056fc195cfdff8819c40de04695a80bc813c3cfa1f5",
                 "sha256:e2c1c5dee4a1c36bcb790e0fabd5492d874b8ebd4617622c4f6a731701060dda"
             ],
             "version": "==1.9.5"
->>>>>>> 67eaa439
         },
         "sphinx": {
             "hashes": [
@@ -1563,10 +1332,10 @@
         },
         "validators": {
             "hashes": [
-                "sha256:f0ac832212e3ee2e9b10e156f19b106888cf1429c291fbc5297aae87685014ae"
-            ],
-            "index": "pypi",
-            "version": "==0.14.0"
+                "sha256:0bfe836a1af37bb266d71ec1e98b530c38ce11bc7fbe0c4c96ef7b1532d019e5"
+            ],
+            "index": "pypi",
+            "version": "==0.14.1"
         },
         "vine": {
             "hashes": [
@@ -1590,19 +1359,11 @@
         },
         "whitenoise": {
             "hashes": [
-<<<<<<< HEAD
-                "sha256:59d880d25d0e90bcc6554fe0504a11195bd2e59b3d690b6fb42a8040d4e67ef5",
-                "sha256:c9b7c47fdc1dba4d37bf2787a01a844dc7a521e174fcd22a2d429e0be65e1782"
-            ],
-            "index": "pypi",
-            "version": "==4.1.3"
-=======
                 "sha256:22f79cf8f1f509639330f93886acaece8ec5ac5e9600c3b981d33c34e8a42dfd",
                 "sha256:6dfea214b7c12efd689007abf9afa87a426586e9dbc051873ad2c8e535e2a1ac"
             ],
             "index": "pypi",
             "version": "==4.1.4"
->>>>>>> 67eaa439
         },
         "wordcloud": {
             "hashes": [
@@ -1649,17 +1410,10 @@
         },
         "youtube-dl": {
             "hashes": [
-<<<<<<< HEAD
-                "sha256:f0831d15eec48e980c9bc00657ede5e21775d463db2d0af9f6ba482225d6c2bf",
-                "sha256:ff65a10f81b64d8e0d1872a89bee0d075370ba6e4c658193e56e6f93e5ca46ba"
-            ],
-            "version": "==2019.8.13"
-=======
                 "sha256:43d6b991a34934fec2be20b93d4774ccc8642db1e5f0b8f1569f53b8d769af48",
                 "sha256:de2254dc38472b0e0e3ac4d1e95a9e636ec790af83e7b055e1e09f03eb61bb5c"
             ],
             "version": "==2019.11.28"
->>>>>>> 67eaa439
         }
     },
     "develop": {
@@ -1767,26 +1521,18 @@
         },
         "colorama": {
             "hashes": [
-                "sha256:05eed71e2e327246ad6b38c540c4a3117230b19679b875190486ddd2d721422d",
-                "sha256:f8ac84de7840f5b9c4e3347b3c1eaa50f7e49c2b07596221daec5edaabbd7c48"
-            ],
-            "version": "==0.4.1"
+                "sha256:7d73d2a99753107a36ac6b455ee49046802e59d9d076ef8e47b61499fa29afff",
+                "sha256:e96da0d330793e2cb9485e9ddfd918d456036c7149416295932478192f4436a1"
+            ],
+            "version": "==0.4.3"
         },
         "configparser": {
             "hashes": [
-<<<<<<< HEAD
-                "sha256:45d1272aad6cfd7a8a06cf5c73f2ceb6a190f6acc1fa707e7f82a4c053b28b18",
-                "sha256:bc37850f0cc42a1725a796ef7d92690651bf1af37d744cc63161dac62cabee17"
-            ],
-            "markers": "python_version < '3.2'",
-            "version": "==3.8.1"
-=======
                 "sha256:254c1d9c79f60c45dfde850850883d5aaa7f19a23f13561243a050d5a7c3fe4c",
                 "sha256:c7d282687a5308319bf3d2e7706e575c635b0a470342641c93bea0ea3b5331df"
             ],
-            "markers": "python_version == '2.7'",
+            "markers": "python_version < '3.2'",
             "version": "==4.0.2"
->>>>>>> 67eaa439
         },
         "contextlib2": {
             "hashes": [
@@ -1798,71 +1544,40 @@
         },
         "coverage": {
             "hashes": [
-<<<<<<< HEAD
-                "sha256:108efa19b676e62590a7a13084098e35183479c0d9608131c20b0921c5a72dc0",
-                "sha256:16fe3ef881eff27bab287f91dadb4ff0ce4388b9e928d84cbf148a83cc70b3a1",
-                "sha256:1d0bbc11421827d1100da82ac8dc929532b97ad464038475a0f6505cbf83d6ea",
-                "sha256:23a8ca5b3c9673f775cc151e85a737f1a967df2ec02b09e8c5a3b606ff2050bf",
-                "sha256:24b890e51455276762b55cb06fa1c922066e8fc18d1deb1a6399b4d24dfa8ea2",
-                "sha256:2f0041757ca4801f3c6a74d1660862fdb18a25aea302dd0ce9b067ddbb06b667",
-                "sha256:3169aba03baddfccdab7cc04cf0878dbf76fc06d300bc35639129a6b794d6484",
-                "sha256:364fb1bf0f999af2e7f4b1a1e614b2af8c3e0017d11af716aad25f911b7cd0c7",
-                "sha256:5256856d23f3e45959e7e3a8f9d4cbad3d1613e5660cb8117cd1417798efc395",
-                "sha256:5b26daa1e1a1147455bf62cd682e504e68f1d1e04235374d50a5248a3c792b1c",
-                "sha256:60247c8f0c756732e2cfe21f03e6847b923b9a9eaff61f04dc64d3047ec1b669",
-                "sha256:6463d51507308eb3973340d903537f17ece2ee1e6513aa0c27548fc3a09b0471",
-                "sha256:64cbadf7a884b299794238bc4391752130e74f71e919993b50c1c431786ef2a2",
-                "sha256:6de85748ea39ce819ad6d90e660da43964457a1f5cd25262e962a7c7c87945b3",
-                "sha256:6f95b4794bd84f64aeca25087d8e3abc416aad76842afcac34fa6c3a6f61c62e",
-                "sha256:778fa184aa3079fa3cbd240e2f5b36771c3382db26bc7bf78aea9d06212c6c66",
-                "sha256:790a9c5e2dbdf6c41eec9776ed663e99bd36c1604e3bf2e8ae3b123181bfee9f",
-                "sha256:7d97c1aec0b68b4ea5e3c9edb9fc3f951e8a52360f4bad3aacab9a77defe5b17",
-                "sha256:93cefddcc0b541d3c52981a232947bf085a38092b0812317f1adb56f02869bcb",
-                "sha256:95e49867ac616ec63ecd69ea005e65e4b896a48b8db7f9f3ad69f37be29324b7",
-                "sha256:aca423563eafba66a7c15125391b267befd1e45238de5e1a119ae1fb4ea83b5c",
-                "sha256:baef7c35e7fce738d9637e9c7a6aa79cb79085e4de49c2ec517ce19239a660f6",
-                "sha256:c10ccf0797ffce85e93a40aff3a96a3adb63c734f95b59384a7c9522ed25c9e2",
-                "sha256:ca39704a05bba1886c384a4d7944fda72c53fe5e61979cd933d22084678ad4c1",
-                "sha256:f6e96d5eee578187f5b7e9266bf646b73de29e2dd7adca8bd83e383680ce1f4c",
-                "sha256:fc6524511fa664cb4e91401229eedd0dad4ba6ded9c4423fee2f698d78908d9c",
-                "sha256:fdf2e7e5f074495ad6ea796ca0d245aa6a8b9e4c546ffbf8d30aaaee6601af0f"
-            ],
-            "index": "pypi",
-            "version": "==5.0a6"
-=======
-                "sha256:2358e685d0253125da42a48396038d4c7b4cd1448c00bbc4bda0cb8c43c2a870",
-                "sha256:25017cf384eeed2e6caf72efd3ec4124e32a8b7a4387600499104387975400c7",
-                "sha256:2e2de9423ff8b14303a97eafddd16c479fbcc9a0b8b0be3b7c3843a3e0cf6d69",
-                "sha256:324ed908e4e40a6e2451056fe502470ad4e79495cb7a03ecab94e6309c3e117e",
-                "sha256:34f865a0cf6255b694a46e4383a7131c61ea72c5b4c4f81d20e522fb1e440b4b",
-                "sha256:3a2bcc464b60a18f1f7167b95b2773ede93bf3722bfa59e0802717f652b6cc25",
-                "sha256:48d70865266d649b6602e2ba94820d7972ef470d3b72a8fd41a3d17321feed3a",
-                "sha256:50cf23523ab3a724c6905d3b60f87fa8250d9bae3995e09f49f63effa2b54f15",
-                "sha256:54c84a68abd8c4c5b71878b35eb85321df41f3d144c78181867d5b026ec74994",
-                "sha256:5b59d661ee7f3200aedd7b71882b7927ea7ed522df75e3853f316a79ad872a2e",
-                "sha256:5ffb39624bc573177888a21fb301ccee46838c600b27d58c3e9dae495f44d34a",
-                "sha256:699b3072b7f0e69ed175a88fa8b2ec7eefc4f34d490c54ed9a52feff21a15fdc",
-                "sha256:79ef4a2bb862110bd585174e551a783bee5c3aa461734a2ac7429193be357589",
-                "sha256:8210a6f93c4a8c6d460b402e20e38399529b99200c3318542faf6a520c9b6a5c",
-                "sha256:8d30c10cfd0a6fdf0a2d5023de00ef7b329cd6ead2310c9e53eab79c209acb70",
-                "sha256:97ac79ff28f2cda6ac00a803ee582b965951755f61ab43377482bfba450b619a",
-                "sha256:9fe4aacacff9028ed167db108bf013510654f148d83c4857fed61d2ce0588bf2",
-                "sha256:a5b6395d5957d638f8b1870561607e3c39b1a236ea6cff9eafe5b9bb1db913f2",
-                "sha256:ab32c5fad6905986a7e34e3acf01180a69bb60c2aa7331815b46e51c776a1943",
-                "sha256:ad67f0cfdfecbd49b9da46a7e488e6dc32a69388740b85c36a4ef4b33082cbad",
-                "sha256:aedad67c30326a1af324f45833a40b97180664912deb29942459ddbe9fa0ce19",
-                "sha256:b077cd0e70f41366ac1f9d09275258fa1906758a5d4f31cacc18b10dfcf90784",
-                "sha256:b8ea210810d3c14aec7561f8fe0d3eec582d1088100aaa0bb8153d53d867d20f",
-                "sha256:bf572722326ce6704e863447a070039a827072b7179352570859be899b9e6551",
-                "sha256:c0df57e189dacd2606cae6386acf127d01d85b2bf49acd9a65543b5d6c359ddc",
-                "sha256:d523e75f2a8a0b4a6a8be1287c0e0e3a561b8832b05ddd987d4cd7c62f3ad3bc",
-                "sha256:e10593c60c5f0bfd8b241bf9f27ef2191a3005b73dde8ada0424f642543a1e59",
-                "sha256:e9128444c83bc260aea988bf1ca6278a33ba730955bf94720468c656b61353eb",
-                "sha256:f7162f2e3711f3a08a8a741f92e1f63afd58d0713177979f2cf9723dd50161cf"
-            ],
-            "index": "pypi",
-            "version": "==5.0b1"
->>>>>>> 67eaa439
+                "sha256:018e74df50a58fd2aaa7efeb301d1599d8fd3cc5c92388506e45a2bd0154c003",
+                "sha256:0e08415f35cc57b6eb93fb31ec48a2a169ab838e12ac22106cf9baee4938e46d",
+                "sha256:1f9c1d9692339a7ec5cf3ba4475fb648675f438db3413b3d98e2c9ed30ac956c",
+                "sha256:2643ec874d3aa30a65a36e42042424ce08f80a948e1c942d3d787489ae318a64",
+                "sha256:28a19392a6c4616a76e059a03118c8cca28af46d9e72032590ce329e6b30ac40",
+                "sha256:32c6be8ba90aa885a4900a0187de44f51730c0660c45de3b943c40f1547d47c2",
+                "sha256:4a8b839c3a5579502ffecd4519533d406ad2bec1488724cee4b2c79dd6cbea79",
+                "sha256:5061a8c4bba83b7613077d6cfa8e81381c80f134dc7f02853c3235b38f76b8a6",
+                "sha256:54770fe39bb4718b5a07665e1f4c676382d6927299ab736149618f0d37d72e85",
+                "sha256:5a237fa332721721545e88fbed42e79acbe9c77be8310c167ec5449df44dac7c",
+                "sha256:607ed848b1373b161629d0c8228d90dd47ecb342f1f800dc41ebd0bce2432e24",
+                "sha256:65929e8d15999450d09117114ee185948bc77637e868daff5f5ab47219e1e7b6",
+                "sha256:67a0f5c50503a6226e28fb7ee3c3aa1a104681460d5123eeb80e6afb65ba46a5",
+                "sha256:6a70362452ea9c09efe1a7faa365f6603f4a0ef54306a6e5a46e6e32913536fc",
+                "sha256:6cf4502b0087f06906059a718e02b231a9f611ae34794a955baa2e443d5064ad",
+                "sha256:73f596fcd93d76579b4aefa53b7cf5df90d953a8fd94ebfc9b36d0ba47db4236",
+                "sha256:77c90b0a221e6355c771f1b9a6ed45c384f9dff00836823a732f5fe4224cb43a",
+                "sha256:8524e47b78fc7eea96a25717e779c5e6657536515dd57dfd1110aff34dc747b6",
+                "sha256:85b8db2e8c7e9bdf44e4b5859be2cbeaf73e54cf7cecd6c6705f010110581840",
+                "sha256:90389fea98570dc1f155ceae40972fcf798954467c69d810e385b170c34205cd",
+                "sha256:9e48182563c7861c47593a4b931a6d57e4e499027913e5fdc61efc0d368e804a",
+                "sha256:a5a5f3a9167a5316d675932e455925e136b1e33d15ce48692b94af746736260e",
+                "sha256:a7f3be4952f25a0cb8c275cdf064c3ba1765e370f337b015e84a00bb6244c86b",
+                "sha256:b2de4918d6d4aea7fe2b6ef778190f60ff4355248045d7b1fbb35922e0ceb39e",
+                "sha256:b72f1b6f27cf67b74370cc9df6b7f47546669861aad660587a7c6f2a01728840",
+                "sha256:b9b8189f6f8c4a2a09142d95a11f91dff2cac30c9c0b5ab61e3e0a785e960b94",
+                "sha256:bd31b194b42e0de4c29fd2c56ad0c493639bcb792c48b694b18568f65f0c2c6d",
+                "sha256:be732dcc0e9ca31a15ab5ba116ed7af9b5a046d035a00555ad593f4ddfeb7a00",
+                "sha256:bf4131b04dc2bf35e091b2c759d9e741876a235427c001c6d20147cf29797691",
+                "sha256:d3021b26f86118c447afccbd53b443dc25b4848f9ae49ffb4b9588cb5110d360",
+                "sha256:d500eb1db73cd5cfe28755c790fcb4e3c653b70d30d0ddf79fde3cc603d3789f"
+            ],
+            "index": "pypi",
+            "version": "==5.0b2"
         },
         "decorator": {
             "hashes": [
@@ -1931,19 +1646,15 @@
                 "sha256:330cc27ccbf7f1e992e69fef78261dc7c6569012cf397db8d3de0234e6c937ca",
                 "sha256:a7bb0f2cf3a3fd1ab2732cb49eba4252c2af4240442415b4abce3b87022a8f50"
             ],
-            "markers": "python_version < '3.0'",
+            "markers": "python_version < '3.3'",
             "version": "==1.0.2"
         },
         "future": {
             "hashes": [
                 "sha256:b1bead90b70cf6ec3f0710ae53a525360fa360d306a86583adc6bf83a4db537d"
             ],
-<<<<<<< HEAD
-            "index": "pypi",
-            "version": "==0.17.1"
-=======
+            "index": "pypi",
             "version": "==0.18.2"
->>>>>>> 67eaa439
         },
         "futures": {
             "hashes": [
@@ -1955,17 +1666,10 @@
         },
         "identify": {
             "hashes": [
-<<<<<<< HEAD
-                "sha256:9aba2d08a82aa8e6f58810d4887ed3cf103a1befeb1eaf632d9c6fd2d6642542",
-                "sha256:b50ffad180b3a93b33a58b42597ef22493240d406ba07cc5058daf70f44b8d7c"
-            ],
-            "version": "==1.4.6"
-=======
-                "sha256:4f1fe9a59df4e80fcb0213086fcf502bc1765a01ea4fe8be48da3b65afd2a017",
-                "sha256:d8919589bd2a5f99c66302fec0ef9027b12ae150b0b0213999ad3f695fc7296e"
-            ],
-            "version": "==1.4.7"
->>>>>>> 67eaa439
+                "sha256:7782115794ec28b011702815d9f5e532244560cd2bf0789c4f09381d43befd90",
+                "sha256:9e7521e9abeaede4d2d1092a106e418c65ddf6b3182b43930bcb3c8cfb974488"
+            ],
+            "version": "==1.4.8"
         },
         "idna": {
             "hashes": [
@@ -1976,18 +1680,11 @@
         },
         "importlib-metadata": {
             "hashes": [
-<<<<<<< HEAD
-                "sha256:23d3d873e008a513952355379d93cbcab874c58f4f034ff657c7a87422fa64e8",
-                "sha256:80d2de76188eabfbfcf27e6a37342c2827801e59c4cc14b0371c56fed43820e3"
-            ],
-            "version": "==0.19"
-=======
-                "sha256:b044f07694ef14a6683b097ba56bd081dbc7cdc7c7fe46011e499dfecc082f21",
-                "sha256:e6ac600a142cf2db707b1998382cc7fc3b02befb7273876e01b8ad10b9652742"
+                "sha256:073a852570f92da5f744a3472af1b61e28e9f78ccf0c9117658dc32b15de7b45",
+                "sha256:d95141fbfa7ef2ec65cfd945e2af7e5a6ddbd7c8d9a25e66ff3be8e3daf9f60f"
             ],
             "markers": "python_version < '3.8'",
-            "version": "==1.1.0"
->>>>>>> 67eaa439
+            "version": "==1.3.0"
         },
         "importlib-resources": {
             "hashes": [
@@ -2014,17 +1711,10 @@
         },
         "ipdb": {
             "hashes": [
-<<<<<<< HEAD
-                "sha256:473fdd798a099765f093231a8b1fabfa95b0b682fce12de0c74b61a4b4d8ee57"
-            ],
-            "index": "pypi",
-            "version": "==0.12.2"
-=======
                 "sha256:5d9a4a0e3b7027a158fc6f2929934341045b9c3b0b86ed5d7e84e409653f72fd"
             ],
             "index": "pypi",
             "version": "==0.12.3"
->>>>>>> 67eaa439
         },
         "ipython": {
             "hashes": [
@@ -2051,19 +1741,11 @@
         },
         "jedi": {
             "hashes": [
-<<<<<<< HEAD
-                "sha256:53c850f1a7d3cfcd306cc513e2450a54bdf5cacd7604b74e42dd1f0758eaaf36",
-                "sha256:e07457174ef7cb2342ff94fa56484fe41cec7ef69b0059f01d3f812379cb6f7c"
-            ],
-            "index": "pypi",
-            "version": "==0.14.1"
-=======
                 "sha256:786b6c3d80e2f06fd77162a07fed81b8baa22dde5d62896a790a331d6ac21a27",
                 "sha256:ba859c74fa3c966a22f2aeebe1b74ee27e2a462f56d3f5f7ca4a59af61bfe42e"
             ],
             "index": "pypi",
             "version": "==0.15.1"
->>>>>>> 67eaa439
         },
         "json-rpc": {
             "hashes": [
@@ -2140,17 +1822,10 @@
         },
         "packaging": {
             "hashes": [
-<<<<<<< HEAD
-                "sha256:a7ac867b97fdc07ee80a8058fe4435ccd274ecc3b0ed61d852d7d53055528cf9",
-                "sha256:c491ca87294da7cc01902edbe30a5bc6c4c28172b5138ab4e4aa1b9d7bfaeafe"
-            ],
-            "version": "==19.1"
-=======
                 "sha256:28b924174df7a2fa32c1953825ff29c61e2f5e082343165438812f00d3a7fc47",
                 "sha256:d9551545c6d761f3def1677baf08ab2a3ca17c56879e70fecba2fc4dde4ed108"
             ],
             "version": "==19.2"
->>>>>>> 67eaa439
         },
         "parso": {
             "hashes": [
@@ -2164,7 +1839,7 @@
                 "sha256:0ec8205a157c80d7acc301c0b18fbd5d44fe655968f5d947b6ecef5290fc35db",
                 "sha256:6cd9a47b597b37cc57de1c05e56fb1a1c9cc9fab04fe78c29acd090418529868"
             ],
-            "markers": "python_version == '2.7' or python_version == '3.3'",
+            "markers": "python_version < '3'",
             "version": "==2.3.5"
         },
         "pathtools": {
@@ -2271,20 +1946,6 @@
         },
         "pyparsing": {
             "hashes": [
-<<<<<<< HEAD
-                "sha256:6f98a7b9397e206d78cc01df10131398f1c8b8510a2f4d97d9abd82e1aacdd80",
-                "sha256:d9338df12903bbf5d65a0e4e87c2161968b10d2e489652bb47001d82a9b028b4"
-            ],
-            "version": "==2.4.2"
-        },
-        "pytest": {
-            "hashes": [
-                "sha256:8fc39199bdda3d9d025d3b1f4eb99a192c20828030ea7c9a0d2840721de7d347",
-                "sha256:d100a02770f665f5dcf7e3f08202db29857fee6d15f34c942be0a511f39814f0"
-            ],
-            "index": "pypi",
-            "version": "==4.6.5"
-=======
                 "sha256:20f995ecd72f2a1f4bf6b072b63b22e2eb457836601e76d6e5dfcd75436acc1f",
                 "sha256:4ca62001be367f01bd3e92ecbb79070272a9d4964dce6a48a82ff0b8bc7e683a"
             ],
@@ -2292,12 +1953,11 @@
         },
         "pytest": {
             "hashes": [
-                "sha256:5d0d20a9a66e39b5845ab14f8989f3463a7aa973700e6cdf02db69da9821e738",
-                "sha256:692d9351353ef709c1126266579edd4fd469dcf6b5f4f583050f72161d6f3592"
-            ],
-            "index": "pypi",
-            "version": "==4.6.6"
->>>>>>> 67eaa439
+                "sha256:65e92898fb5b61d0a1d7319c3e6dcf97e599e331cfdc2b27f20c0d87ece19239",
+                "sha256:9ea149066f566c943d3122f4b1cf1b577cab73189d11f490b54703fa5fa9df50"
+            ],
+            "index": "pypi",
+            "version": "==4.6.7"
         },
         "pytest-cov": {
             "hashes": [
@@ -2345,37 +2005,6 @@
         },
         "python-language-server": {
             "hashes": [
-<<<<<<< HEAD
-                "sha256:e289db3e29cf13534e7dc75e0d66eb1357d8d4421dc60f0b0dcf5004848c71e1"
-            ],
-            "index": "pypi",
-            "version": "==0.28.1"
-        },
-        "pytz": {
-            "hashes": [
-                "sha256:26c0b32e437e54a18161324a2fca3c4b9846b74a8dccddd843113109e1116b32",
-                "sha256:c894d57500a4cd2d5c71114aaab77dbab5eabd9022308ce5ac9bb93a60a6f0c7"
-            ],
-            "version": "==2019.2"
-        },
-        "pyyaml": {
-            "hashes": [
-                "sha256:0113bc0ec2ad727182326b61326afa3d1d8280ae1122493553fd6f4397f33df9",
-                "sha256:01adf0b6c6f61bd11af6e10ca52b7d4057dd0be0343eb9283c878cf3af56aee4",
-                "sha256:5124373960b0b3f4aa7df1707e63e9f109b5263eca5976c66e08b1c552d4eaf8",
-                "sha256:5ca4f10adbddae56d824b2c09668e91219bb178a1eee1faa56af6f99f11bf696",
-                "sha256:7907be34ffa3c5a32b60b95f4d95ea25361c951383a894fec31be7252b2b6f34",
-                "sha256:7ec9b2a4ed5cad025c2278a1e6a19c011c80a3caaac804fd2d329e9cc2c287c9",
-                "sha256:87ae4c829bb25b9fe99cf71fbb2140c448f534e24c998cc60f39ae4f94396a73",
-                "sha256:9de9919becc9cc2ff03637872a440195ac4241c80536632fffeb6a1e25a74299",
-                "sha256:a5a85b10e450c66b49f98846937e8cfca1db3127a9d5d1e31ca45c3d0bef4c5b",
-                "sha256:b0997827b4f6a7c286c01c5f60384d218dca4ed7d9efa945c3e1aa623d5709ae",
-                "sha256:b631ef96d3222e62861443cc89d6563ba3eeb816eeb96b2629345ab795e53681",
-                "sha256:bf47c0607522fdbca6c9e817a6e81b08491de50f3766a7a0e6a5be7905961b41",
-                "sha256:f81025eddd0327c7d4cfe9b62cf33190e1e736cc6e97502b3ec425f574b3e7a8"
-            ],
-            "version": "==5.1.2"
-=======
                 "sha256:b8c5540d66afdda64c0811f008d93a79fb847920301681bdcb117a17184f06c7"
             ],
             "index": "pypi",
@@ -2403,7 +2032,6 @@
                 "sha256:ebc4ed52dcc93eeebeae5cf5deb2ae4347b3a81c3fa12b0b8c976544829396a4"
             ],
             "version": "==5.2"
->>>>>>> 67eaa439
         },
         "requests": {
             "hashes": [
@@ -2515,17 +2143,10 @@
         },
         "virtualenv": {
             "hashes": [
-<<<<<<< HEAD
-                "sha256:5e4d92f9a36359a745ddb113cabb662e6100e71072a1e566eb6ddfcc95fdb7ed",
-                "sha256:b6711690882013bc79e0eac55889d901596f0967165d80adfa338c5729db1c71"
-            ],
-            "version": "==16.7.3"
-=======
                 "sha256:116655188441670978117d0ebb6451eb6a7526f9ae0796cc0dee6bd7356909b0",
                 "sha256:b57776b44f91511866594e477dd10e76a6eb44439cdd7f06dcd30ba4c5bd854f"
             ],
             "version": "==16.7.8"
->>>>>>> 67eaa439
         },
         "watchdog": {
             "hashes": [
@@ -2548,19 +2169,11 @@
         },
         "yapf": {
             "hashes": [
-<<<<<<< HEAD
-                "sha256:02ace10a00fa2e36c7ebd1df2ead91dbfbd7989686dc4ccbdc549e95d19f5780",
-                "sha256:6f94b6a176a7c114cfa6bad86d40f259bbe0f10cf2fa7f2f4b3596fc5802a41b"
-            ],
-            "index": "pypi",
-            "version": "==0.28.0"
-=======
                 "sha256:712e23c468506bf12cadd10169f852572ecc61b266258422d45aaf4ad7ef43de",
                 "sha256:cad8a272c6001b3401de3278238fdc54997b6c2e56baa751788915f879a52fca"
             ],
             "index": "pypi",
             "version": "==0.29.0"
->>>>>>> 67eaa439
         },
         "zipp": {
             "hashes": [
