--- conflicted
+++ resolved
@@ -2,9 +2,7 @@
 
 ## 2019-01-17 Update
 #### Changes
-<<<<<<< HEAD
 * [[@jayoshih](https://github.com/jayoshih)] Switch admin page get_channel_kind_count to use get_node_details instead
-=======
 * [[@micahscopes](https://github.com/micahscopes)] Fixed scrolling in the channel list view
 
 
@@ -36,7 +34,6 @@
 ## 2019-01-14 Update
 #### Changes
 * [[@jayoshih](https://github.com/jayoshih)] Fixed channel detail exporting filename bug
->>>>>>> 379d44df
 
 
 ## 2019-01-11 Update
