# Studio Changelog

<<<<<<< HEAD
## Unreleased
#### Changes

#### Issues Resolved


## Upcoming Release
=======
## Upcoming release
>>>>>>> 8bfed212
#### Changes
* [[@jayoshih](https://github.com/jayoshih)] Updated README
*

#### Issues Resolved
* [#875 Make sure files referenced by both orphan and non-orphan nodes aren't deleted](https://github.com/learningequality/studio/issues/875)
*

## 2019-03-11 Release
#### Changes
* [[@jayoshih](https://github.com/jayoshih)] Don't allow users to set prerequisites on topics
* [[@jayoshih](https://github.com/jayoshih)] Removed deleted channels from storage request list

#### Issues Resolved
* [#1254](https://github.com/learningequality/studio/issues/1254)
* [#1269](https://github.com/learningequality/studio/issues/1269)


## 2019-02-11 Release
#### Changes
* [[@kollivier](https://github.com/kollivier)] Fix issue with channel content defaults only supporting English characters.
* [[@kollivier](https://github.com/kollivier)] Sort countries by localized country name.
* [[@jayoshih](https://github.com/jayoshih)] Added banner to redirect users from contentworkshop.learningequality.org to studio.learningequality.org
* [[@benjaoming](https://github.com/benjaoming)] Moved Read the Docs out of main repo
* [[@jayoshih](https://github.com/jayoshih)]Allow users to access invitations when they have access to the channel



#### Issues Resolved
* [#1004](https://github.com/learningequality/studio/issues/1004)
* [#976](https://github.com/learningequality/studio/issues/976)
* [#1094](https://github.com/learningequality/studio/issues/1094)


## 2019-02-06 Release
#### Changes
* [[@kollivier](https://github.com/kollivier)] Improve Sentry error reporting for 404s and network errors.
* [[@micah](https://github.com/micahscopes)] Fixed a bug where Vue-based modals weren't closing properly
* [[@kollivier](https://github.com/kollivier)] Fixed a HTML5 app preview bug by updating le-utils.
* [[@jayoshih](https://github.com/jayoshih)] Added saving indicator for move operations
* [[@jayoshih](https://github.com/jayoshih)] Automatically start html when preview tab is opened
* [[@jayoshih](https://github.com/jayoshih)] Pause videos and audios when preview tab is closed
* [[@jayoshih](https://github.com/jayoshih)] Update gcs storage to handle opening legacy files from the server
* [[@jayoshih](https://github.com/jayoshih)] Added Save & Close option to channel collections
* [[@jayoshih](https://github.com/jayoshih)] Fixed editors/viewers icons displaying incorrectly
* [[@kollivier](https://github.com/kollivier)] Remove div tags from markdown output.
* [[@micahscopes](https://github.com/micahscopes)] Ensure that the move modal dialog closes properly
* [[@jayoshih](https://github.com/jayoshih)] Force pdf exports to use Arial font file to fix blank pdfs
* [[@micahscopes](https://github.com/micahscopes)] Fixed the restore button in the trash modal
* [[@jayoshih](https://github.com/jayoshih)] Fixed problems with uploading subtitles
* [[@jayoshih](https://github.com/jayoshih)] Fixed problems with removing files
* [[@jayoshih](https://github.com/jayoshih)] Only validate when user clicks save
* [[@jayoshih](https://github.com/jayoshih)] Minor styling fixes
* [[@jayoshih](https://github.com/jayoshih)] Fixed offline js overlay
* [[@jayoshih](https://github.com/jayoshih)] Switch admin page get_channel_kind_count to use get_node_details instead
* [[@micahscopes](https://github.com/micahscopes)] Fixed scrolling in the channel list view
* [[@jayoshih](https://github.com/jayoshih)] Made channel bundles GDPR-compliant
* [[@jayoshih](https://github.com/jayoshih)] Fixed topic tree layout issues
* [[@jayoshih](https://github.com/jayoshih)] Disabled channel metadata editing for ricecooker channels
* [[@jayoshih](https://github.com/jayoshih)] Made header responsive
* [[@jayoshih](https://github.com/jayoshih)] Fixed RuntimeError on naive datetime in exportchannel
* [[@jayoshih](https://github.com/jayoshih)] Fixed `modified` getting added into setting node.changed
* [[@jayoshih](https://github.com/jayoshih)] Made channel metadata updates mark node as changed
* [[@jayoshih](https://github.com/jayoshih)] Fixed channel detail exporting filename bug
* [[@kollivier](https://github.com/kollivier)] Fix issue with English po generated by makemessages
* [[@jayoshih](https://github.com/jayoshih)] Fixed login screen layout
* [[@jayoshih](https://github.com/jayoshih)] Disabled prerequisite selection from garbage tree
* [[@jayoshih](https://github.com/jayoshih)] Turned off offline.js when in debug mode
* [[@jayoshih](https://github.com/jayoshih)] Added ppt export on channel details
* [[@jayoshih](https://github.com/jayoshih)] Added two pdf export options on channel details
* [[@jayoshih](https://github.com/jayoshih)] Added csv export on channel details
* [[@jayoshih](https://github.com/jayoshih)] Added a changelog


#### Issues Resolved
* [#1050](https://github.com/learningequality/studio/issues/1050)
* [#728](https://github.com/learningequality/studio/issues/728)
* [#1194](https://github.com/learningequality/studio/issues/1194)
* [#1199](https://github.com/learningequality/studio/issues/1199)
* [#975](https://github.com/learningequality/studio/issues/975)
* [#986](https://github.com/learningequality/studio/issues/986)
* [#1118](https://github.com/learningequality/studio/issues/1118)
* [#1174](https://github.com/learningequality/studio/issues/1174)
* [#679](https://github.com/learningequality/studio/issues/679)
* [#952](https://github.com/learningequality/studio/issues/952)
* [#1175](https://github.com/learningequality/studio/issues/1175)
* [#1018](https://github.com/learningequality/studio/issues/1018)
* [clearinghouse/#245](https://github.com/learningequality/clearinghouse/issues/245)
* [#1165](https://github.com/learningequality/studio/issues/1165)<|MERGE_RESOLUTION|>--- conflicted
+++ resolved
@@ -1,16 +1,6 @@
 # Studio Changelog
 
-<<<<<<< HEAD
-## Unreleased
-#### Changes
-
-#### Issues Resolved
-
-
 ## Upcoming Release
-=======
-## Upcoming release
->>>>>>> 8bfed212
 #### Changes
 * [[@jayoshih](https://github.com/jayoshih)] Updated README
 *
