# Studio Changelog

<<<<<<< HEAD
## 2019-01-16 Update
#### Changes
* [[@jayoshih](https://github.com/jayoshih)] Made channel bundles GDPR-compliant

#### Issues
* [#986](https://github.com/learningequality/studio/issues/986)
=======
## 2019-01-14 Update
#### Changes
* [[@jayoshih](https://github.com/jayoshih)] Fixed channel detail exporting filename bug
>>>>>>> bec39016


## 2019-01-11 Update
#### Changes
* [[@kollivier](https://github.com/kollivier)] Fix issue with English po generated by makemessages
* [[@jayoshih](https://github.com/jayoshih)] Fixed login screen layout


## 2019-01-10 Update
#### Changes
* [[@jayoshih](https://github.com/jayoshih)] Turned off offline.js when in debug mode
* [[@jayoshih](https://github.com/jayoshih)] Added ppt export on channel details
* [[@jayoshih](https://github.com/jayoshih)] Added two pdf export options on channel details
* [[@jayoshih](https://github.com/jayoshih)] Added csv export on channel details

#### Issues
* [clearinghouse/#245](https://github.com/learningequality/clearinghouse/issues/245)


## 2019-01-08 Update
#### Changes
* [[@jayoshih](https://github.com/jayoshih)] Added a changelog

#### Issues
* [#1165](https://github.com/learningequality/studio/issues/1165)<|MERGE_RESOLUTION|>--- conflicted
+++ resolved
@@ -1,17 +1,16 @@
 # Studio Changelog
 
-<<<<<<< HEAD
 ## 2019-01-16 Update
 #### Changes
 * [[@jayoshih](https://github.com/jayoshih)] Made channel bundles GDPR-compliant
 
 #### Issues
 * [#986](https://github.com/learningequality/studio/issues/986)
-=======
+
+
 ## 2019-01-14 Update
 #### Changes
 * [[@jayoshih](https://github.com/jayoshih)] Fixed channel detail exporting filename bug
->>>>>>> bec39016
 
 
 ## 2019-01-11 Update
