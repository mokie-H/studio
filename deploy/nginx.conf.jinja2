worker_processes 1;
daemon off;
events {
    worker_connections 1024;
}
http {
    proxy_cache_path /tmp/proxycache levels=1:2 keys_zone=public_channel_cache:10m max_size=10g 
                    inactive=600m use_temp_path=off;
    include mime.types;
    sendfile on;
    gzip              on;
    gzip_http_version 1.0;
    gzip_proxied      any;
    gzip_min_length   500;
    client_max_body_size 1000M;
    gzip_disable      "MSIE [1-6]\.";
    gzip_types        text/plain text/xml text/css
                      text/comma-separated-values
                      text/javascript
                      application/x-javascript
                      application/atom+xml;
    # Proxy upstream to the gunicorn process
    upstream studio {
        server 127.0.0.1:8081;
    }

    # Configuration for Nginx
    server {
        # Listen on port 8080
        listen 8080;
        # Settings to serve static files
        location /static/  {
            autoindex on;
            alias /app/contentworkshop_static/;
            expires 4h;
        }
        # Serve a static file (ex. favico)
        # outside /static directory
        location = /favico.ico  {
            root /app/favico.ico;
        }
        # Proxy connections to django
        location / {
            proxy_pass         http://studio;
            proxy_redirect     off;
            proxy_set_header   Host $host;
        }

        location /content/ {
            proxy_http_version 1.1;
            proxy_pass         {{ $aws_s3_endpoint_url }}/{{ $aws_s3_bucket_name }}/;
            proxy_set_header   Host $proxy_host;
            proxy_set_header   Accept-Encoding Identity;
            proxy_redirect     off;
            gzip off;
        }
<<<<<<< HEAD
        
=======

>>>>>>> 96c5c30a
        # We cache the following expensive API endpoints.

        # cache the public channel endpoint.
        # the return value of this should be the same across all users,
        # and the return value should rarely change as well. This makes it
        # a candidate for long-running caches keyed simply by the URI.
        location /get_user_public_channels/ {
            proxy_cache public_channel_cache; 
            proxy_pass  http://studio/get_user_public_channels/;

            # cache any 200 OK status code values for 10 minutes
            proxy_ignore_headers Cache-Control;
            proxy_cache_valid 200 10m;

            # ignore any get params
            proxy_cache_key $scheme$proxy_host$uri;
            # next two directives make nginx serve the cached value even when we're refreshing it
            proxy_cache_use_stale updating error;
            proxy_cache_background_update on;
            
            # proxy_cache_lock sends only 1 query to the server if there's a lot of them at once,
            # preventing stampedes
            proxy_cache_lock on;

            # show the cache status in a header
            add_header X-Cache-Status $upstream_cache_status;
        }

        # cache the get_user_edit_channels endpoint.
        # this is specific on a per-user basis. This might also change very frequently.
        # We thus need to cache this with a very short duration (5 seconds), and key it by
        # the session id.
        # We still cache this through nginx to take advantage of the proxy_cache_background_update
        # and the proxy_cache_use_stale header, allowing us to serve slightly stale content while
        # still rate limiting the amount of queries being sent to the app server.
        location /get_user_edit_channels/ {
            proxy_cache public_channel_cache;
            proxy_pass  http://studio/get_user_edit_channels/;

            # cache any 200 OK status code values for 5 seconds
            proxy_ignore_headers Cache-Control;
            proxy_cache_valid 200 5s;

            # ignore any get params, cache by our cookie sessionid value
            proxy_cache_key $scheme$proxy_host$uri$cookie_kolibri_studio_sessionid;
            # next two directives make nginx serve the cached value even when we're refreshing it
            proxy_cache_use_stale updating error;
            proxy_cache_background_update on;

            # proxy_cache_lock sends only 1 query to the server if there's a lot of them at once,
            # preventing stampedes
            proxy_cache_lock on;

            # show the cache status in a header
            add_header X-Cache-Status $upstream_cache_status;
        }
    }
}<|MERGE_RESOLUTION|>--- conflicted
+++ resolved
@@ -54,11 +54,7 @@
             proxy_redirect     off;
             gzip off;
         }
-<<<<<<< HEAD
-        
-=======
 
->>>>>>> 96c5c30a
         # We cache the following expensive API endpoints.
 
         # cache the public channel endpoint.
