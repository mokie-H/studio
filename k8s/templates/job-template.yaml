---
apiVersion: v1
kind: ConfigMap
metadata:
  name: {{ template "studio.fullname" . }}-db-migrate-config
  labels:
    app: {{ template "studio.fullname" . }}
  annotations:
    "helm.sh/hook": pre-install,pre-upgrade
    "helm.sh/hook-delete-policy": before-hook-creation
data:
  DJANGO_SETTINGS_MODULE: {{ .Values.settings }}
  DJANGO_LOG_FILE: /var/log/django.log
  DATA_DB_PORT: "5432"
  MPLBACKEND: PS
  STUDIO_BETA_MODE: "yes"
  RUN_MODE: k8s
  RELEASE_COMMIT_SHA: {{ .Values.studioApp.releaseCommit | default "" }}
  BRANCH_ENVIRONMENT: {{ .Release.Name }}
---
apiVersion: v1
kind: Secret
metadata:
  name: {{ template "studio.fullname" . }}-db-migrate-secrets
  labels:
    app: studio
    chart: {{ .Chart.Name }}
    release: {{ .Release.Name }}
  annotations:
    "helm.sh/hook": pre-install,pre-upgrade
    "helm.sh/hook-delete-policy": before-hook-creation
type: Opaque
data:
<<<<<<< HEAD
  postmark-api-key: {{ .Values.studioApp.postmarkApiKey | default "" | b64enc }}
  redis-password: {{ .Values.redis.password | default "" | b64enc }}
  postgres-user: {{ .Values.postgresql.postgresUser | default "" | b64enc }}
  postgres-password: {{ .Values.postgresql.postgresPassword | default "" | b64enc }}
  postgres-database: {{ .Values.postgresql.postgresDatabase | default "" | b64enc }}
  {{ if .Values.sentry.dsnKey }}
  sentry-dsn-key: {{ .Values.sentry.dsnKey }}
  {{ end }}
  {{ if .Values.studioProber.newrelicKey }}
  newrelic-key: {{ .Values.studioProber.newrelicKey | default "" | b64enc }}
  newrelic-account-id: {{ .Values.studioProber.newrelicAccountId | default "" | b64enc}}
  {{ end }}
---
# this secret is for the dbmigrate job. This needs to exist alongside it
{{- if .Values.minio.externalGoogleCloudStorage.gcsKeyJson }}
apiVersion: v1
kind: Secret
metadata:
  name: {{ template "studio.fullname" . }}-gcs-creds-for-dbmigrate
  annotations:
    "helm.sh/hook": pre-install,pre-upgrade
    "helm.sh/hook-delete-policy": before-hook-creation
  labels:
    app: {{ template "studio.name" . }}
    chart: {{ template "studio.chart" . }}
    release: {{ .Release.Name }}
    heritage: {{ .Release.Service }}
type: Opaque
data:
  gcs_key.json: {{ .Values.minio.externalGoogleCloudStorage.gcsKeyJson }}
{{- end }}
=======
  DATA_DB_HOST: {{ .Values.postgresql.externalCloudSQL.proxyHostName | default (include "postgresql.fullname" .) | b64enc }}
  DATA_DB_NAME: {{ .Values.postgresql.postgresDatabase | default "" | b64enc }}
  DATA_DB_USER: {{ .Values.postgresql.postgresUser | default "" | b64enc }}
  DATA_DB_PASS: {{ .Values.postgresql.postgresPassword | default "" | b64enc }}
  SENTRY_DSN_KEY: {{ .Values.sentry.dsnKey | default "" | b64enc }}
>>>>>>> 7e1c666a
---
apiVersion: batch/v1
kind: Job
metadata:
  name: {{ template "studio.fullname" . }}-migrate-job
  labels:
    app: {{ template "studio.fullname" . }}
  annotations:
    "helm.sh/hook": post-install,pre-upgrade
    "helm.sh/hook-delete-policy": before-hook-creation
spec:
  template:
    spec:
      restartPolicy: OnFailure
      containers:
      - name: dbmigrate
        image: {{ .Values.studioApp.imageName }}
        command:
        - make
        - migrate
        envFrom:
        - configMapRef:
            name: {{ template "studio.fullname" . }}-db-migrate-config
        - secretRef:
            name: {{ template "studio.fullname" . }}-db-migrate-secrets
        env:
        - name: DJANGO_SETTINGS_MODULE
          value: contentcuration.migration_production_settings
        resources:
          requests:
            cpu: 1
            memory: 2Gi
          limits:
            cpu: 1
            memory: 2Gi<|MERGE_RESOLUTION|>--- conflicted
+++ resolved
@@ -31,45 +31,11 @@
     "helm.sh/hook-delete-policy": before-hook-creation
 type: Opaque
 data:
-<<<<<<< HEAD
-  postmark-api-key: {{ .Values.studioApp.postmarkApiKey | default "" | b64enc }}
-  redis-password: {{ .Values.redis.password | default "" | b64enc }}
-  postgres-user: {{ .Values.postgresql.postgresUser | default "" | b64enc }}
-  postgres-password: {{ .Values.postgresql.postgresPassword | default "" | b64enc }}
-  postgres-database: {{ .Values.postgresql.postgresDatabase | default "" | b64enc }}
-  {{ if .Values.sentry.dsnKey }}
-  sentry-dsn-key: {{ .Values.sentry.dsnKey }}
-  {{ end }}
-  {{ if .Values.studioProber.newrelicKey }}
-  newrelic-key: {{ .Values.studioProber.newrelicKey | default "" | b64enc }}
-  newrelic-account-id: {{ .Values.studioProber.newrelicAccountId | default "" | b64enc}}
-  {{ end }}
----
-# this secret is for the dbmigrate job. This needs to exist alongside it
-{{- if .Values.minio.externalGoogleCloudStorage.gcsKeyJson }}
-apiVersion: v1
-kind: Secret
-metadata:
-  name: {{ template "studio.fullname" . }}-gcs-creds-for-dbmigrate
-  annotations:
-    "helm.sh/hook": pre-install,pre-upgrade
-    "helm.sh/hook-delete-policy": before-hook-creation
-  labels:
-    app: {{ template "studio.name" . }}
-    chart: {{ template "studio.chart" . }}
-    release: {{ .Release.Name }}
-    heritage: {{ .Release.Service }}
-type: Opaque
-data:
-  gcs_key.json: {{ .Values.minio.externalGoogleCloudStorage.gcsKeyJson }}
-{{- end }}
-=======
   DATA_DB_HOST: {{ .Values.postgresql.externalCloudSQL.proxyHostName | default (include "postgresql.fullname" .) | b64enc }}
   DATA_DB_NAME: {{ .Values.postgresql.postgresDatabase | default "" | b64enc }}
   DATA_DB_USER: {{ .Values.postgresql.postgresUser | default "" | b64enc }}
   DATA_DB_PASS: {{ .Values.postgresql.postgresPassword | default "" | b64enc }}
   SENTRY_DSN_KEY: {{ .Values.sentry.dsnKey | default "" | b64enc }}
->>>>>>> 7e1c666a
 ---
 apiVersion: batch/v1
 kind: Job
